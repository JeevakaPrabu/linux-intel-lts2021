

	List of maintainers and how to submit kernel changes

Please try to follow the guidelines below.  This will make things
easier on the maintainers.  Not all of these guidelines matter for every
trivial patch so apply some common sense.

1.	Always _test_ your changes, however small, on at least 4 or
	5 people, preferably many more.

2.	Try to release a few ALPHA test versions to the net. Announce
	them onto the kernel channel and await results. This is especially
	important for device drivers, because often that's the only way
	you will find things like the fact version 3 firmware needs
	a magic fix you didn't know about, or some clown changed the
	chips on a board and not its name.  (Don't laugh!  Look at the
	SMC etherpower for that.)

3.	Make sure your changes compile correctly in multiple
	configurations. In particular check that changes work both as a
	module and built into the kernel.

4.	When you are happy with a change make it generally available for
	testing and await feedback.

5.	Make a patch available to the relevant maintainer in the list. Use
	'diff -u' to make the patch easy to merge. Be prepared to get your
	changes sent back with seemingly silly requests about formatting
	and variable names.  These aren't as silly as they seem. One
	job the maintainers (and especially Linus) do is to keep things
	looking the same. Sometimes this means that the clever hack in
	your driver to get around a problem actually needs to become a
	generalized kernel feature ready for next time.

	PLEASE check your patch with the automated style checker
	(scripts/checkpatch.pl) to catch trivial style violations.
	See Documentation/CodingStyle for guidance here.

	PLEASE CC: the maintainers and mailing lists that are generated
	by scripts/get_maintainer.pl.  The results returned by the
	script will be best if you have git installed and are making
	your changes in a branch derived from Linus' latest git tree.
	See Documentation/SubmittingPatches for details.

	PLEASE try to include any credit lines you want added with the
	patch. It avoids people being missed off by mistake and makes
	it easier to know who wants adding and who doesn't.

	PLEASE document known bugs. If it doesn't work for everything
	or does something very odd once a month document it.

	PLEASE remember that submissions must be made under the terms
	of the Linux Foundation certificate of contribution and should
	include a Signed-off-by: line.  The current version of this
	"Developer's Certificate of Origin" (DCO) is listed in the file
	Documentation/SubmittingPatches.

6.	Make sure you have the right to send any changes you make. If you
	do changes at work you may find your employer owns the patch
	not you.

7.	When sending security related changes or reports to a maintainer
	please Cc: security@kernel.org, especially if the maintainer
	does not respond.

8.	Happy hacking.

Descriptions of section entries:

	P: Person (obsolete)
	M: Mail patches to: FullName <address@domain>
	R: Designated reviewer: FullName <address@domain>
	   These reviewers should be CCed on patches.
	L: Mailing list that is relevant to this area
	W: Web-page with status/info
	Q: Patchwork web based patch tracking system site
	T: SCM tree type and location.
	   Type is one of: git, hg, quilt, stgit, topgit
	S: Status, one of the following:
	   Supported:	Someone is actually paid to look after this.
	   Maintained:	Someone actually looks after it.
	   Odd Fixes:	It has a maintainer but they don't have time to do
			much other than throw the odd patch in. See below..
	   Orphan:	No current maintainer [but maybe you could take the
			role as you write your new code].
	   Obsolete:	Old code. Something tagged obsolete generally means
			it has been replaced by a better system and you
			should be using that.
	F: Files and directories with wildcard patterns.
	   A trailing slash includes all files and subdirectory files.
	   F:	drivers/net/	all files in and below drivers/net
	   F:	drivers/net/*	all files in drivers/net, but not below
	   F:	*/net/*		all files in "any top level directory"/net
	   One pattern per line.  Multiple F: lines acceptable.
	N: Files and directories with regex patterns.
	   N:	[^a-z]tegra	all files whose path contains the word tegra
	   One pattern per line.  Multiple N: lines acceptable.
	   scripts/get_maintainer.pl has different behavior for files that
	   match F: pattern and matches of N: patterns.  By default,
	   get_maintainer will not look at git log history when an F: pattern
	   match occurs.  When an N: match occurs, git log history is used
	   to also notify the people that have git commit signatures.
	X: Files and directories that are NOT maintained, same rules as F:
	   Files exclusions are tested before file matches.
	   Can be useful for excluding a specific subdirectory, for instance:
	   F:	net/
	   X:	net/ipv6/
	   matches all files in and below net excluding net/ipv6/
	K: Keyword perl extended regex pattern to match content in a
	   patch or file.  For instance:
	   K: of_get_profile
	      matches patches or files that contain "of_get_profile"
	   K: \b(printk|pr_(info|err))\b
	      matches patches or files that contain one or more of the words
	      printk, pr_info or pr_err
	   One regex pattern per line.  Multiple K: lines acceptable.

Note: For the hard of thinking, this list is meant to remain in alphabetical
order. If you could add yourselves to it in alphabetical order that would be
so much easier [Ed]

Maintainers List (try to look for most precise areas first)

		-----------------------------------

3C59X NETWORK DRIVER
M:	Steffen Klassert <klassert@mathematik.tu-chemnitz.de>
L:	netdev@vger.kernel.org
S:	Maintained
F:	Documentation/networking/vortex.txt
F:	drivers/net/ethernet/3com/3c59x.c

3CR990 NETWORK DRIVER
M:	David Dillow <dave@thedillows.org>
L:	netdev@vger.kernel.org
S:	Maintained
F:	drivers/net/ethernet/3com/typhoon*

3WARE SAS/SATA-RAID SCSI DRIVERS (3W-XXXX, 3W-9XXX, 3W-SAS)
M:	Adam Radford <linuxraid@lsi.com>
L:	linux-scsi@vger.kernel.org
W:	http://www.lsi.com
S:	Supported
F:	drivers/scsi/3w-*

53C700 AND 53C700-66 SCSI DRIVER
M:	"James E.J. Bottomley" <James.Bottomley@HansenPartnership.com>
L:	linux-scsi@vger.kernel.org
S:	Maintained
F:	drivers/scsi/53c700*

6LOWPAN GENERIC (BTLE/IEEE 802.15.4)
M:	Alexander Aring <alex.aring@gmail.com>
M:	Jukka Rissanen <jukka.rissanen@linux.intel.com>
L:	linux-bluetooth@vger.kernel.org
L:	linux-wpan@vger.kernel.org
S:	Maintained
F:	net/6lowpan/
F:	include/net/6lowpan.h
F:	Documentation/networking/6lowpan.txt

6PACK NETWORK DRIVER FOR AX.25
M:	Andreas Koensgen <ajk@comnets.uni-bremen.de>
L:	linux-hams@vger.kernel.org
S:	Maintained
F:	drivers/net/hamradio/6pack.c

8169 10/100/1000 GIGABIT ETHERNET DRIVER
M:	Realtek linux nic maintainers <nic_swsd@realtek.com>
L:	netdev@vger.kernel.org
S:	Maintained
F:	drivers/net/ethernet/realtek/r8169.c

8250/16?50 (AND CLONE UARTS) SERIAL DRIVER
M:	Greg Kroah-Hartman <gregkh@linuxfoundation.org>
L:	linux-serial@vger.kernel.org
W:	http://serial.sourceforge.net
S:	Maintained
T:	git git://git.kernel.org/pub/scm/linux/kernel/git/gregkh/tty.git
F:	drivers/tty/serial/8250*
F:	include/linux/serial_8250.h

8390 NETWORK DRIVERS [WD80x3/SMC-ELITE, SMC-ULTRA, NE2000, 3C503, etc.]
L:	netdev@vger.kernel.org
S:	Orphan / Obsolete
F:	drivers/net/ethernet/8390/

9P FILE SYSTEM
M:	Eric Van Hensbergen <ericvh@gmail.com>
M:	Ron Minnich <rminnich@sandia.gov>
M:	Latchesar Ionkov <lucho@ionkov.net>
L:	v9fs-developer@lists.sourceforge.net
W:	http://swik.net/v9fs
Q:	http://patchwork.kernel.org/project/v9fs-devel/list/
T:	git git://git.kernel.org/pub/scm/linux/kernel/git/ericvh/v9fs.git
S:	Maintained
F:	Documentation/filesystems/9p.txt
F:	fs/9p/
F:	net/9p/
F:	include/net/9p/
F:	include/uapi/linux/virtio_9p.h
F:	include/trace/events/9p.h


A8293 MEDIA DRIVER
M:	Antti Palosaari <crope@iki.fi>
L:	linux-media@vger.kernel.org
W:	http://linuxtv.org/
W:	http://palosaari.fi/linux/
Q:	http://patchwork.linuxtv.org/project/linux-media/list/
T:	git git://linuxtv.org/anttip/media_tree.git
S:	Maintained
F:	drivers/media/dvb-frontends/a8293*

AACRAID SCSI RAID DRIVER
M:	Adaptec OEM Raid Solutions <aacraid@adaptec.com>
L:	linux-scsi@vger.kernel.org
W:	http://www.adaptec.com/
S:	Supported
F:	Documentation/scsi/aacraid.txt
F:	drivers/scsi/aacraid/

ABI/API
L:	linux-api@vger.kernel.org
F:	Documentation/ABI/
F:	include/linux/syscalls.h
F:	include/uapi/
F:	kernel/sys_ni.c

ABIT UGURU 1,2 HARDWARE MONITOR DRIVER
M:	Hans de Goede <hdegoede@redhat.com>
L:	lm-sensors@lm-sensors.org
S:	Maintained
F:	drivers/hwmon/abituguru.c

ABIT UGURU 3 HARDWARE MONITOR DRIVER
M:	Alistair John Strachan <alistair@devzero.co.uk>
L:	lm-sensors@lm-sensors.org
S:	Maintained
F:	drivers/hwmon/abituguru3.c

ACCES 104-IDIO-16 GPIO DRIVER
M:	"William Breathitt Gray" <vilhelm.gray@gmail.com>
L:	linux-gpio@vger.kernel.org
S:	Maintained
F:	drivers/gpio/gpio-104-idio-16.c

ACENIC DRIVER
M:	Jes Sorensen <jes@trained-monkey.org>
L:	linux-acenic@sunsite.dk
S:	Maintained
F:	drivers/net/ethernet/alteon/acenic*

ACER ASPIRE ONE TEMPERATURE AND FAN DRIVER
M:	Peter Feuerer <peter@piie.net>
L:	platform-driver-x86@vger.kernel.org
W:	http://piie.net/?section=acerhdf
S:	Maintained
F:	drivers/platform/x86/acerhdf.c

ACER WMI LAPTOP EXTRAS
M:	"Lee, Chun-Yi" <jlee@suse.com>
L:	platform-driver-x86@vger.kernel.org
S:	Maintained
F:	drivers/platform/x86/acer-wmi.c

ACPI
M:	"Rafael J. Wysocki" <rjw@rjwysocki.net>
M:	Len Brown <lenb@kernel.org>
L:	linux-acpi@vger.kernel.org
W:	https://01.org/linux-acpi
Q:	https://patchwork.kernel.org/project/linux-acpi/list/
T:	git git://git.kernel.org/pub/scm/linux/kernel/git/rafael/linux-pm
S:	Supported
F:	drivers/acpi/
F:	drivers/pnp/pnpacpi/
F:	include/linux/acpi.h
F:	include/acpi/
F:	Documentation/acpi/
F:	Documentation/ABI/testing/sysfs-bus-acpi
F:	drivers/pci/*acpi*
F:	drivers/pci/*/*acpi*
F:	drivers/pci/*/*/*acpi*
F:	tools/power/acpi/

ACPI COMPONENT ARCHITECTURE (ACPICA)
M:	Robert Moore <robert.moore@intel.com>
M:	Lv Zheng <lv.zheng@intel.com>
M:	"Rafael J. Wysocki" <rafael.j.wysocki@intel.com>
L:	linux-acpi@vger.kernel.org
L:	devel@acpica.org
W:	https://acpica.org/
W:	https://github.com/acpica/acpica/
Q:	https://patchwork.kernel.org/project/linux-acpi/list/
T:	git git://git.kernel.org/pub/scm/linux/kernel/git/rafael/linux-pm
S:	Supported
F:	drivers/acpi/acpica/
F:	include/acpi/
F:	tools/power/acpi/

ACPI FAN DRIVER
M:	Zhang Rui <rui.zhang@intel.com>
L:	linux-acpi@vger.kernel.org
W:	https://01.org/linux-acpi
S:	Supported
F:	drivers/acpi/fan.c

ACPI THERMAL DRIVER
M:	Zhang Rui <rui.zhang@intel.com>
L:	linux-acpi@vger.kernel.org
W:	https://01.org/linux-acpi
S:	Supported
F:	drivers/acpi/*thermal*

ACPI VIDEO DRIVER
M:	Zhang Rui <rui.zhang@intel.com>
L:	linux-acpi@vger.kernel.org
W:	https://01.org/linux-acpi
S:	Supported
F:	drivers/acpi/video.c

ACPI WMI DRIVER
L:	platform-driver-x86@vger.kernel.org
S:	Orphan
F:	drivers/platform/x86/wmi.c

AD1889 ALSA SOUND DRIVER
M:	Thibaut Varene <T-Bone@parisc-linux.org>
W:	http://wiki.parisc-linux.org/AD1889
L:	linux-parisc@vger.kernel.org
S:	Maintained
F:	sound/pci/ad1889.*

AD525X ANALOG DEVICES DIGITAL POTENTIOMETERS DRIVER
M:	Michael Hennerich <michael.hennerich@analog.com>
W:	http://wiki.analog.com/AD5254
W:	http://ez.analog.com/community/linux-device-drivers
S:	Supported
F:	drivers/misc/ad525x_dpot.c

AD5398 CURRENT REGULATOR DRIVER (AD5398/AD5821)
M:	Michael Hennerich <michael.hennerich@analog.com>
W:	http://wiki.analog.com/AD5398
W:	http://ez.analog.com/community/linux-device-drivers
S:	Supported
F:	drivers/regulator/ad5398.c

AD714X CAPACITANCE TOUCH SENSOR DRIVER (AD7142/3/7/8/7A)
M:	Michael Hennerich <michael.hennerich@analog.com>
W:	http://wiki.analog.com/AD7142
W:	http://ez.analog.com/community/linux-device-drivers
S:	Supported
F:	drivers/input/misc/ad714x.c

AD7877 TOUCHSCREEN DRIVER
M:	Michael Hennerich <michael.hennerich@analog.com>
W:	http://wiki.analog.com/AD7877
W:	http://ez.analog.com/community/linux-device-drivers
S:	Supported
F:	drivers/input/touchscreen/ad7877.c

AD7879 TOUCHSCREEN DRIVER (AD7879/AD7889)
M:	Michael Hennerich <michael.hennerich@analog.com>
W:	http://wiki.analog.com/AD7879
W:	http://ez.analog.com/community/linux-device-drivers
S:	Supported
F:	drivers/input/touchscreen/ad7879.c

ADDRESS SPACE LAYOUT RANDOMIZATION (ASLR)
M:	Jiri Kosina <jikos@kernel.org>
S:	Maintained

ADM1025 HARDWARE MONITOR DRIVER
M:	Jean Delvare <jdelvare@suse.com>
L:	lm-sensors@lm-sensors.org
S:	Maintained
F:	Documentation/hwmon/adm1025
F:	drivers/hwmon/adm1025.c

ADM1029 HARDWARE MONITOR DRIVER
M:	Corentin Labbe <clabbe.montjoie@gmail.com>
L:	lm-sensors@lm-sensors.org
S:	Maintained
F:	drivers/hwmon/adm1029.c

ADM8211 WIRELESS DRIVER
L:	linux-wireless@vger.kernel.org
W:	http://wireless.kernel.org/
S:	Orphan
F:	drivers/net/wireless/adm8211.*

ADP1653 FLASH CONTROLLER DRIVER
M:	Sakari Ailus <sakari.ailus@iki.fi>
L:	linux-media@vger.kernel.org
S:	Maintained
F:	drivers/media/i2c/adp1653.c
F:	include/media/adp1653.h

ADP5520 BACKLIGHT DRIVER WITH IO EXPANDER (ADP5520/ADP5501)
M:	Michael Hennerich <michael.hennerich@analog.com>
W:	http://wiki.analog.com/ADP5520
W:	http://ez.analog.com/community/linux-device-drivers
S:	Supported
F:	drivers/mfd/adp5520.c
F:	drivers/video/backlight/adp5520_bl.c
F:	drivers/leds/leds-adp5520.c
F:	drivers/gpio/gpio-adp5520.c
F:	drivers/input/keyboard/adp5520-keys.c

ADP5588 QWERTY KEYPAD AND IO EXPANDER DRIVER (ADP5588/ADP5587)
M:	Michael Hennerich <michael.hennerich@analog.com>
W:	http://wiki.analog.com/ADP5588
W:	http://ez.analog.com/community/linux-device-drivers
S:	Supported
F:	drivers/input/keyboard/adp5588-keys.c
F:	drivers/gpio/gpio-adp5588.c

ADP8860 BACKLIGHT DRIVER (ADP8860/ADP8861/ADP8863)
M:	Michael Hennerich <michael.hennerich@analog.com>
W:	http://wiki.analog.com/ADP8860
W:	http://ez.analog.com/community/linux-device-drivers
S:	Supported
F:	drivers/video/backlight/adp8860_bl.c

ADS1015 HARDWARE MONITOR DRIVER
M:	Dirk Eibach <eibach@gdsys.de>
L:	lm-sensors@lm-sensors.org
S:	Maintained
F:	Documentation/hwmon/ads1015
F:	drivers/hwmon/ads1015.c
F:	include/linux/i2c/ads1015.h

ADT746X FAN DRIVER
M:	Colin Leroy <colin@colino.net>
S:	Maintained
F:	drivers/macintosh/therm_adt746x.c

ADT7475 HARDWARE MONITOR DRIVER
M:	Jean Delvare <jdelvare@suse.com>
L:	lm-sensors@lm-sensors.org
S:	Maintained
F:	Documentation/hwmon/adt7475
F:	drivers/hwmon/adt7475.c

ADXL34X THREE-AXIS DIGITAL ACCELEROMETER DRIVER (ADXL345/ADXL346)
M:	Michael Hennerich <michael.hennerich@analog.com>
W:	http://wiki.analog.com/ADXL345
W:	http://ez.analog.com/community/linux-device-drivers
S:	Supported
F:	drivers/input/misc/adxl34x.c

ADVANSYS SCSI DRIVER
M:	Matthew Wilcox <matthew@wil.cx>
M:	Hannes Reinecke <hare@suse.com>
L:	linux-scsi@vger.kernel.org
S:	Maintained
F:	Documentation/scsi/advansys.txt
F:	drivers/scsi/advansys.c

AEDSP16 DRIVER
M:	Riccardo Facchetti <fizban@tin.it>
S:	Maintained
F:	sound/oss/aedsp16.c

AF9013 MEDIA DRIVER
M:	Antti Palosaari <crope@iki.fi>
L:	linux-media@vger.kernel.org
W:	http://linuxtv.org/
W:	http://palosaari.fi/linux/
Q:	http://patchwork.linuxtv.org/project/linux-media/list/
T:	git git://linuxtv.org/anttip/media_tree.git
S:	Maintained
F:	drivers/media/dvb-frontends/af9013*

AF9033 MEDIA DRIVER
M:	Antti Palosaari <crope@iki.fi>
L:	linux-media@vger.kernel.org
W:	http://linuxtv.org/
W:	http://palosaari.fi/linux/
Q:	http://patchwork.linuxtv.org/project/linux-media/list/
T:	git git://linuxtv.org/anttip/media_tree.git
S:	Maintained
F:	drivers/media/dvb-frontends/af9033*

AFFS FILE SYSTEM
L:	linux-fsdevel@vger.kernel.org
S:	Orphan
F:	Documentation/filesystems/affs.txt
F:	fs/affs/

AFS FILESYSTEM & AF_RXRPC SOCKET DOMAIN
M:	David Howells <dhowells@redhat.com>
L:	linux-afs@lists.infradead.org
S:	Supported
F:	fs/afs/
F:	include/net/af_rxrpc.h
F:	net/rxrpc/af_rxrpc.c

AGPGART DRIVER
M:	David Airlie <airlied@linux.ie>
T:	git git://people.freedesktop.org/~airlied/linux (part of drm maint)
S:	Maintained
F:	drivers/char/agp/
F:	include/linux/agp*
F:	include/uapi/linux/agp*

AHA152X SCSI DRIVER
M:	"Juergen E. Fischer" <fischer@norbit.de>
L:	linux-scsi@vger.kernel.org
S:	Maintained
F:	drivers/scsi/aha152x*
F:	drivers/scsi/pcmcia/aha152x*

AIC7XXX / AIC79XX SCSI DRIVER
M:	Hannes Reinecke <hare@suse.com>
L:	linux-scsi@vger.kernel.org
S:	Maintained
F:	drivers/scsi/aic7xxx/

AIMSLAB FM RADIO RECEIVER DRIVER
M:	Hans Verkuil <hverkuil@xs4all.nl>
L:	linux-media@vger.kernel.org
T:	git git://linuxtv.org/media_tree.git
W:	http://linuxtv.org
S:	Maintained
F:	drivers/media/radio/radio-aimslab*

AIO
M:	Benjamin LaHaise <bcrl@kvack.org>
L:	linux-aio@kvack.org
S:	Supported
F:	fs/aio.c
F:	include/linux/*aio*.h

AIRSPY MEDIA DRIVER
M:	Antti Palosaari <crope@iki.fi>
L:	linux-media@vger.kernel.org
W:	http://linuxtv.org/
W:	http://palosaari.fi/linux/
Q:	http://patchwork.linuxtv.org/project/linux-media/list/
T:	git git://linuxtv.org/anttip/media_tree.git
S:	Maintained
F:	drivers/media/usb/airspy/

ALCATEL SPEEDTOUCH USB DRIVER
M:	Duncan Sands <duncan.sands@free.fr>
L:	linux-usb@vger.kernel.org
W:	http://www.linux-usb.org/SpeedTouch/
S:	Maintained
F:	drivers/usb/atm/speedtch.c
F:	drivers/usb/atm/usbatm.c

ALCHEMY AU1XX0 MMC DRIVER
M:	Manuel Lauss <manuel.lauss@gmail.com>
S:	Maintained
F:	drivers/mmc/host/au1xmmc.c

ALI1563 I2C DRIVER
M:	Rudolf Marek <r.marek@assembler.cz>
L:	linux-i2c@vger.kernel.org
S:	Maintained
F:	Documentation/i2c/busses/i2c-ali1563
F:	drivers/i2c/busses/i2c-ali1563.c

ALLWINNER SECURITY SYSTEM
M:	Corentin Labbe <clabbe.montjoie@gmail.com>
L:	linux-crypto@vger.kernel.org
S:	Maintained
F:	drivers/crypto/sunxi-ss/

ALPHA PORT
M:	Richard Henderson <rth@twiddle.net>
M:	Ivan Kokshaysky <ink@jurassic.park.msu.ru>
M:	Matt Turner <mattst88@gmail.com>
S:	Odd Fixes
L:	linux-alpha@vger.kernel.org
F:	arch/alpha/

ALTERA MAILBOX DRIVER
M:	Ley Foon Tan <lftan@altera.com>
L:	nios2-dev@lists.rocketboards.org (moderated for non-subscribers)
S:	Maintained
F:	drivers/mailbox/mailbox-altera.c

ALTERA PIO DRIVER
M:	Tien Hock Loh <thloh@altera.com>
L:	linux-gpio@vger.kernel.org
S:	Maintained
F:	drivers/gpio/gpio-altera.c

ALTERA TRIPLE SPEED ETHERNET DRIVER
M:	Vince Bridgers <vbridger@opensource.altera.com>
L:	netdev@vger.kernel.org
L:	nios2-dev@lists.rocketboards.org (moderated for non-subscribers)
S:	Maintained
F:	drivers/net/ethernet/altera/

ALTERA UART/JTAG UART SERIAL DRIVERS
M:	Tobias Klauser <tklauser@distanz.ch>
L:	linux-serial@vger.kernel.org
L:	nios2-dev@lists.rocketboards.org (moderated for non-subscribers)
S:	Maintained
F:	drivers/tty/serial/altera_uart.c
F:	drivers/tty/serial/altera_jtaguart.c
F:	include/linux/altera_uart.h
F:	include/linux/altera_jtaguart.h

AMD CRYPTOGRAPHIC COPROCESSOR (CCP) DRIVER
M:	Tom Lendacky <thomas.lendacky@amd.com>
L:	linux-crypto@vger.kernel.org
S:	Supported
F:	drivers/crypto/ccp/
F:	include/linux/ccp.h

AMD FAM15H PROCESSOR POWER MONITORING DRIVER
M:	Andreas Herrmann <herrmann.der.user@googlemail.com>
L:	lm-sensors@lm-sensors.org
S:	Maintained
F:	Documentation/hwmon/fam15h_power
F:	drivers/hwmon/fam15h_power.c

AMD GEODE CS5536 USB DEVICE CONTROLLER DRIVER
L:	linux-geode@lists.infradead.org (moderated for non-subscribers)
S:	Orphan
F:	drivers/usb/gadget/udc/amd5536udc.*

AMD GEODE PROCESSOR/CHIPSET SUPPORT
P:	Andres Salomon <dilinger@queued.net>
L:	linux-geode@lists.infradead.org (moderated for non-subscribers)
W:	http://www.amd.com/us-en/ConnectivitySolutions/TechnicalResources/0,,50_2334_2452_11363,00.html
S:	Supported
F:	drivers/char/hw_random/geode-rng.c
F:	drivers/crypto/geode*
F:	drivers/video/fbdev/geode/
F:	arch/x86/include/asm/geode.h

AMD IOMMU (AMD-VI)
M:	Joerg Roedel <joro@8bytes.org>
L:	iommu@lists.linux-foundation.org
T:	git git://git.kernel.org/pub/scm/linux/kernel/git/joro/iommu.git
S:	Maintained
F:	drivers/iommu/amd_iommu*.[ch]
F:	include/linux/amd-iommu.h

AMD KFD
M:	Oded Gabbay <oded.gabbay@gmail.com>
L:	dri-devel@lists.freedesktop.org
T:	git git://people.freedesktop.org/~gabbayo/linux.git
S:	Supported
F:	drivers/gpu/drm/amd/amdgpu/amdgpu_amdkfd.c
F:	drivers/gpu/drm/amd/amdgpu/amdgpu_amdkfd.h
F:	drivers/gpu/drm/amd/amdgpu/amdgpu_amdkfd_gfx_v7.c
F:	drivers/gpu/drm/amd/amdgpu/amdgpu_amdkfd_gfx_v8.c
F:	drivers/gpu/drm/amd/amdkfd/
F:	drivers/gpu/drm/amd/include/cik_structs.h
F:	drivers/gpu/drm/amd/include/kgd_kfd_interface.h
F:	drivers/gpu/drm/amd/include/vi_structs.h
F:	drivers/gpu/drm/radeon/radeon_kfd.c
F:	drivers/gpu/drm/radeon/radeon_kfd.h
F:	include/uapi/linux/kfd_ioctl.h

AMD XGBE DRIVER
M:	Tom Lendacky <thomas.lendacky@amd.com>
L:	netdev@vger.kernel.org
S:	Supported
F:	drivers/net/ethernet/amd/xgbe/

AMS (Apple Motion Sensor) DRIVER
M:	Michael Hanselmann <linux-kernel@hansmi.ch>
S:	Supported
F:	drivers/macintosh/ams/

AMSO1100 RNIC DRIVER
M:	Tom Tucker <tom@opengridcomputing.com>
M:	Steve Wise <swise@opengridcomputing.com>
L:	linux-rdma@vger.kernel.org
S:	Maintained
F:	drivers/infiniband/hw/amso1100/

ANALOG DEVICES INC AD9389B DRIVER
M:	Hans Verkuil <hans.verkuil@cisco.com>
L:	linux-media@vger.kernel.org
S:	Maintained
F:	drivers/media/i2c/ad9389b*

ANALOG DEVICES INC ADV7180 DRIVER
M:	Lars-Peter Clausen <lars@metafoo.de>
L:	linux-media@vger.kernel.org
W:	http://ez.analog.com/community/linux-device-drivers
S:	Supported
F:	drivers/media/i2c/adv7180.c

ANALOG DEVICES INC ADV7511 DRIVER
M:	Hans Verkuil <hans.verkuil@cisco.com>
L:	linux-media@vger.kernel.org
S:	Maintained
F:	drivers/media/i2c/adv7511*

ANALOG DEVICES INC ADV7604 DRIVER
M:	Hans Verkuil <hans.verkuil@cisco.com>
L:	linux-media@vger.kernel.org
S:	Maintained
F:	drivers/media/i2c/adv7604*

ANALOG DEVICES INC ADV7842 DRIVER
M:	Hans Verkuil <hans.verkuil@cisco.com>
L:	linux-media@vger.kernel.org
S:	Maintained
F:	drivers/media/i2c/adv7842*

ANALOG DEVICES INC ASOC CODEC DRIVERS
M:	Lars-Peter Clausen <lars@metafoo.de>
L:	alsa-devel@alsa-project.org (moderated for non-subscribers)
W:	http://wiki.analog.com/
W:	http://ez.analog.com/community/linux-device-drivers
S:	Supported
F:	sound/soc/codecs/adau*
F:	sound/soc/codecs/adav*
F:	sound/soc/codecs/ad1*
F:	sound/soc/codecs/ad7*
F:	sound/soc/codecs/ssm*
F:	sound/soc/codecs/sigmadsp.*

ANALOG DEVICES INC ASOC DRIVERS
L:	adi-buildroot-devel@lists.sourceforge.net (moderated for non-subscribers)
L:	alsa-devel@alsa-project.org (moderated for non-subscribers)
W:	http://blackfin.uclinux.org/
S:	Supported
F:	sound/soc/blackfin/*

ANALOG DEVICES INC IIO DRIVERS
M:	Lars-Peter Clausen <lars@metafoo.de>
M:	Michael Hennerich <Michael.Hennerich@analog.com>
W:	http://wiki.analog.com/
W:	http://ez.analog.com/community/linux-device-drivers
S:	Supported
F:	drivers/iio/*/ad*
X:	drivers/iio/*/adjd*
F:	drivers/staging/iio/*/ad*
F:	staging/iio/trigger/iio-trig-bfin-timer.c

ANALOG DEVICES INC DMA DRIVERS
M:	Lars-Peter Clausen <lars@metafoo.de>
W:	http://ez.analog.com/community/linux-device-drivers
S:	Supported
F:	drivers/dma/dma-axi-dmac.c

ANDROID DRIVERS
M:	Greg Kroah-Hartman <gregkh@linuxfoundation.org>
M:	Arve Hjønnevåg <arve@android.com>
M:	Riley Andrews <riandrews@android.com>
T:	git git://git.kernel.org/pub/scm/linux/kernel/git/gregkh/staging.git
L:	devel@driverdev.osuosl.org
S:	Supported
F:	drivers/android/
F:	drivers/staging/android/

AOA (Apple Onboard Audio) ALSA DRIVER
M:	Johannes Berg <johannes@sipsolutions.net>
L:	linuxppc-dev@lists.ozlabs.org
L:	alsa-devel@alsa-project.org (moderated for non-subscribers)
S:	Maintained
F:	sound/aoa/

APM DRIVER
M:	Jiri Kosina <jikos@kernel.org>
S:	Odd fixes
F:	arch/x86/kernel/apm_32.c
F:	include/linux/apm_bios.h
F:	include/uapi/linux/apm_bios.h
F:	drivers/char/apm-emulation.c

APPLE BCM5974 MULTITOUCH DRIVER
M:	Henrik Rydberg <rydberg@bitmath.org>
L:	linux-input@vger.kernel.org
S:	Odd fixes
F:	drivers/input/mouse/bcm5974.c

APPLE SMC DRIVER
M:	Henrik Rydberg <rydberg@bitmath.org>
L:	lm-sensors@lm-sensors.org
S:	Odd fixes
F:	drivers/hwmon/applesmc.c

APPLETALK NETWORK LAYER
M:	Arnaldo Carvalho de Melo <acme@ghostprotocols.net>
S:	Maintained
F:	drivers/net/appletalk/
F:	net/appletalk/

APPLIED MICRO (APM) X-GENE DEVICE TREE SUPPORT
M:	Duc Dang <dhdang@apm.com>
S:	Supported
F:	arch/arm64/boot/dts/apm/

APPLIED MICRO (APM) X-GENE SOC ETHERNET DRIVER
M:	Iyappan Subramanian <isubramanian@apm.com>
M:	Keyur Chudgar <kchudgar@apm.com>
S:	Supported
F:	drivers/net/ethernet/apm/xgene/
F:	Documentation/devicetree/bindings/net/apm-xgene-enet.txt

APTINA CAMERA SENSOR PLL
M:	Laurent Pinchart <Laurent.pinchart@ideasonboard.com>
L:	linux-media@vger.kernel.org
S:	Maintained
F:	drivers/media/i2c/aptina-pll.*

ARC FRAMEBUFFER DRIVER
M:	Jaya Kumar <jayalk@intworks.biz>
S:	Maintained
F:	drivers/video/fbdev/arcfb.c
F:	drivers/video/fbdev/core/fb_defio.c

ARCNET NETWORK LAYER
M:	Michael Grzeschik <m.grzeschik@pengutronix.de>
L:	netdev@vger.kernel.org
S:	Maintained
F:	drivers/net/arcnet/
F:	include/uapi/linux/if_arcnet.h

ARM MFM AND FLOPPY DRIVERS
M:	Ian Molton <spyro@f2s.com>
S:	Maintained
F:	arch/arm/lib/floppydma.S
F:	arch/arm/include/asm/floppy.h

ARM PMU PROFILING AND DEBUGGING
M:	Will Deacon <will.deacon@arm.com>
R:	Mark Rutland <mark.rutland@arm.com>
S:	Maintained
F:	arch/arm*/kernel/perf_*
F:	arch/arm/oprofile/common.c
F:	arch/arm*/kernel/hw_breakpoint.c
F:	arch/arm*/include/asm/hw_breakpoint.h
F:	arch/arm*/include/asm/perf_event.h
F:	drivers/perf/arm_pmu.c
F:	include/linux/perf/arm_pmu.h

ARM PORT
M:	Russell King <linux@arm.linux.org.uk>
L:	linux-arm-kernel@lists.infradead.org (moderated for non-subscribers)
W:	http://www.arm.linux.org.uk/
S:	Maintained
F:	arch/arm/

ARM SUB-ARCHITECTURES
L:	linux-arm-kernel@lists.infradead.org (moderated for non-subscribers)
S:	Maintained
F:	arch/arm/mach-*/
F:	arch/arm/plat-*/
T:	git git://git.kernel.org/pub/scm/linux/kernel/git/arm/arm-soc.git

ARM PRIMECELL AACI PL041 DRIVER
M:	Russell King <linux@arm.linux.org.uk>
S:	Maintained
F:	sound/arm/aaci.*

ARM PRIMECELL CLCD PL110 DRIVER
M:	Russell King <linux@arm.linux.org.uk>
S:	Maintained
F:	drivers/video/fbdev/amba-clcd.*

ARM PRIMECELL KMI PL050 DRIVER
M:	Russell King <linux@arm.linux.org.uk>
S:	Maintained
F:	drivers/input/serio/ambakmi.*
F:	include/linux/amba/kmi.h

ARM PRIMECELL MMCI PL180/1 DRIVER
M:	Russell King <linux@arm.linux.org.uk>
S:	Maintained
F:	drivers/mmc/host/mmci.*
F:	include/linux/amba/mmci.h

ARM PRIMECELL UART PL010 AND PL011 DRIVERS
M:	Russell King <linux@arm.linux.org.uk>
S:	Maintained
F:	drivers/tty/serial/amba-pl01*.c
F:	include/linux/amba/serial.h

ARM PRIMECELL BUS SUPPORT
M:	Russell King <linux@arm.linux.org.uk>
S:	Maintained
F:	drivers/amba/
F:	include/linux/amba/bus.h

ARM/ADS SPHERE MACHINE SUPPORT
M:	Lennert Buytenhek <kernel@wantstofly.org>
L:	linux-arm-kernel@lists.infradead.org (moderated for non-subscribers)
S:	Maintained

ARM/AFEB9260 MACHINE SUPPORT
M:	Sergey Lapin <slapin@ossfans.org>
L:	linux-arm-kernel@lists.infradead.org (moderated for non-subscribers)
S:	Maintained

ARM/AJECO 1ARM MACHINE SUPPORT
M:	Lennert Buytenhek <kernel@wantstofly.org>
L:	linux-arm-kernel@lists.infradead.org (moderated for non-subscribers)
S:	Maintained

ARM/Allwinner sunXi SoC support
M:	Maxime Ripard <maxime.ripard@free-electrons.com>
M:	Chen-Yu Tsai <wens@csie.org>
L:	linux-arm-kernel@lists.infradead.org (moderated for non-subscribers)
S:	Maintained
N:	sun[x456789]i

ARM/Allwinner SoC Clock Support
M:	Emilio López <emilio@elopez.com.ar>
S:	Maintained
F:	drivers/clk/sunxi/

ARM/Amlogic MesonX SoC support
M:	Carlo Caione <carlo@caione.org>
L:	linux-arm-kernel@lists.infradead.org (moderated for non-subscribers)
S:	Maintained
F:	drivers/media/rc/meson-ir.c
N:	meson[x68]

ARM/Annapurna Labs ALPINE ARCHITECTURE
M:	Tsahee Zidenberg <tsahee@annapurnalabs.com>
S:	Maintained
F:	arch/arm/mach-alpine/

ARM/ATMEL AT91RM9200, AT91SAM9 AND SAMA5 SOC SUPPORT
M:	Nicolas Ferre <nicolas.ferre@atmel.com>
M:	Alexandre Belloni <alexandre.belloni@free-electrons.com>
M:	Jean-Christophe Plagniol-Villard <plagnioj@jcrosoft.com>
L:	linux-arm-kernel@lists.infradead.org (moderated for non-subscribers)
W:	http://www.linux4sam.org
S:	Supported
F:	arch/arm/mach-at91/
F:	include/soc/at91/
F:	arch/arm/boot/dts/at91*.dts
F:	arch/arm/boot/dts/at91*.dtsi
F:	arch/arm/boot/dts/sama*.dts
F:	arch/arm/boot/dts/sama*.dtsi
F:	arch/arm/include/debug/at91.S

ARM/ATMEL AT91 Clock Support
M:	Boris Brezillon <boris.brezillon@free-electrons.com>
S:	Maintained
F:	drivers/clk/at91

ARM/CALXEDA HIGHBANK ARCHITECTURE
M:	Rob Herring <robh@kernel.org>
L:	linux-arm-kernel@lists.infradead.org (moderated for non-subscribers)
S:	Maintained
F:	arch/arm/mach-highbank/

ARM/CAVIUM NETWORKS CNS3XXX MACHINE SUPPORT
M:	Krzysztof Halasa <khalasa@piap.pl>
S:	Maintained
F:	arch/arm/mach-cns3xxx/

ARM/CAVIUM THUNDER NETWORK DRIVER
M:	Sunil Goutham <sgoutham@cavium.com>
M:	Robert Richter <rric@kernel.org>
L:	linux-arm-kernel@lists.infradead.org (moderated for non-subscribers)
S:	Supported
F:	drivers/net/ethernet/cavium/thunder/

ARM/CIRRUS LOGIC CLPS711X ARM ARCHITECTURE
M:	Alexander Shiyan <shc_work@mail.ru>
L:	linux-arm-kernel@lists.infradead.org (moderated for non-subscribers)
S:	Odd Fixes
N:	clps711x

ARM/CIRRUS LOGIC EP93XX ARM ARCHITECTURE
M:	Hartley Sweeten <hsweeten@visionengravers.com>
M:	Ryan Mallon <rmallon@gmail.com>
L:	linux-arm-kernel@lists.infradead.org (moderated for non-subscribers)
S:	Maintained
F:	arch/arm/mach-ep93xx/
F:	arch/arm/mach-ep93xx/include/mach/

ARM/CIRRUS LOGIC EDB9315A MACHINE SUPPORT
M:	Lennert Buytenhek <kernel@wantstofly.org>
L:	linux-arm-kernel@lists.infradead.org (moderated for non-subscribers)
S:	Maintained

ARM/CLKDEV SUPPORT
M:	Russell King <linux@arm.linux.org.uk>
L:	linux-arm-kernel@lists.infradead.org (moderated for non-subscribers)
S:	Maintained
F:	arch/arm/include/asm/clkdev.h
F:	drivers/clk/clkdev.c

ARM/COMPULAB CM-X270/EM-X270 and CM-X300 MACHINE SUPPORT
M:	Mike Rapoport <mike@compulab.co.il>
L:	linux-arm-kernel@lists.infradead.org (moderated for non-subscribers)
S:	Maintained

ARM/CONTEC MICRO9 MACHINE SUPPORT
M:	Hubert Feurstein <hubert.feurstein@contec.at>
S:	Maintained
F:	arch/arm/mach-ep93xx/micro9.c

ARM/CORESIGHT FRAMEWORK AND DRIVERS
M:	Mathieu Poirier <mathieu.poirier@linaro.org>
L:	linux-arm-kernel@lists.infradead.org (moderated for non-subscribers)
S:	Maintained
F:	drivers/hwtracing/coresight/*
F:	Documentation/trace/coresight.txt
F:	Documentation/devicetree/bindings/arm/coresight.txt
F:	Documentation/ABI/testing/sysfs-bus-coresight-devices-*

ARM/CORGI MACHINE SUPPORT
M:	Richard Purdie <rpurdie@rpsys.net>
S:	Maintained

ARM/CORTINA SYSTEMS GEMINI ARM ARCHITECTURE
M:	Hans Ulli Kroll <ulli.kroll@googlemail.com>
L:	linux-arm-kernel@lists.infradead.org (moderated for non-subscribers)
T:	git git://github.com/ulli-kroll/linux.git
S:	Maintained
F:	arch/arm/mach-gemini/
F:	drivers/rtc/rtc-gemini.c

ARM/CSR SIRFPRIMA2 MACHINE SUPPORT
M:	Barry Song <baohua@kernel.org>
L:	linux-arm-kernel@lists.infradead.org (moderated for non-subscribers)
T:	git git://git.kernel.org/pub/scm/linux/kernel/git/baohua/linux.git
S:	Maintained
F:	arch/arm/mach-prima2/
F:	drivers/clk/sirf/
F:	drivers/clocksource/timer-prima2.c
F:	drivers/clocksource/timer-atlas7.c
N:	[^a-z]sirf

ARM/CONEXANT DIGICOLOR MACHINE SUPPORT
M:	Baruch Siach <baruch@tkos.co.il>
L:	linux-arm-kernel@lists.infradead.org (moderated for non-subscribers)
S:	Maintained
F:	arch/arm/boot/dts/cx92755*
N:	digicolor

ARM/EBSA110 MACHINE SUPPORT
M:	Russell King <linux@arm.linux.org.uk>
L:	linux-arm-kernel@lists.infradead.org (moderated for non-subscribers)
W:	http://www.arm.linux.org.uk/
S:	Maintained
F:	arch/arm/mach-ebsa110/
F:	drivers/net/ethernet/amd/am79c961a.*

ARM/ENERGY MICRO (SILICON LABS) EFM32 SUPPORT
M:	Uwe Kleine-König <kernel@pengutronix.de>
L:	linux-arm-kernel@lists.infradead.org (moderated for non-subscribers)
S:	Maintained
N:	efm32

ARM/EZX SMARTPHONES (A780, A910, A1200, E680, ROKR E2 and ROKR E6)
M:	Daniel Ribeiro <drwyrm@gmail.com>
M:	Stefan Schmidt <stefan@openezx.org>
M:	Harald Welte <laforge@openezx.org>
L:	openezx-devel@lists.openezx.org (moderated for non-subscribers)
W:	http://www.openezx.org/
S:	Maintained
T:	topgit git://git.openezx.org/openezx.git
F:	arch/arm/mach-pxa/ezx.c

ARM/FARADAY FA526 PORT
M:	Hans Ulli Kroll <ulli.kroll@googlemail.com>
L:	linux-arm-kernel@lists.infradead.org (moderated for non-subscribers)
S:	Maintained
T:	git git://git.berlios.de/gemini-board
F:	arch/arm/mm/*-fa*

ARM/FOOTBRIDGE ARCHITECTURE
M:	Russell King <linux@arm.linux.org.uk>
L:	linux-arm-kernel@lists.infradead.org (moderated for non-subscribers)
W:	http://www.arm.linux.org.uk/
S:	Maintained
F:	arch/arm/include/asm/hardware/dec21285.h
F:	arch/arm/mach-footbridge/

ARM/FREESCALE IMX / MXC ARM ARCHITECTURE
M:	Shawn Guo <shawnguo@kernel.org>
M:	Sascha Hauer <kernel@pengutronix.de>
L:	linux-arm-kernel@lists.infradead.org (moderated for non-subscribers)
S:	Maintained
T:	git git://git.kernel.org/pub/scm/linux/kernel/git/shawnguo/linux.git
F:	arch/arm/mach-imx/
F:	arch/arm/mach-mxs/
F:	arch/arm/boot/dts/imx*
F:	arch/arm/configs/imx*_defconfig
F:	drivers/clk/imx/
F:	include/soc/imx/

ARM/FREESCALE VYBRID ARM ARCHITECTURE
M:	Shawn Guo <shawnguo@kernel.org>
M:	Sascha Hauer <kernel@pengutronix.de>
R:	Stefan Agner <stefan@agner.ch>
L:	linux-arm-kernel@lists.infradead.org (moderated for non-subscribers)
S:	Maintained
T:	git git://git.kernel.org/pub/scm/linux/kernel/git/shawnguo/linux.git
F:	arch/arm/mach-imx/*vf610*
F:	arch/arm/boot/dts/vf*

ARM/GLOMATION GESBC9312SX MACHINE SUPPORT
M:	Lennert Buytenhek <kernel@wantstofly.org>
L:	linux-arm-kernel@lists.infradead.org (moderated for non-subscribers)
S:	Maintained

ARM/GUMSTIX MACHINE SUPPORT
M:	Steve Sakoman <sakoman@gmail.com>
L:	linux-arm-kernel@lists.infradead.org (moderated for non-subscribers)
S:	Maintained

ARM/H4700 (HP IPAQ HX4700) MACHINE SUPPORT
M:	Philipp Zabel <philipp.zabel@gmail.com>
M:	Paul Parsons <lost.distance@yahoo.com>
L:	linux-arm-kernel@lists.infradead.org (moderated for non-subscribers)
S:	Maintained
F:	arch/arm/mach-pxa/hx4700.c
F:	arch/arm/mach-pxa/include/mach/hx4700.h
F:	sound/soc/pxa/hx4700.c

ARM/HISILICON SOC SUPPORT
M:	Wei Xu <xuwei5@hisilicon.com>
L:	linux-arm-kernel@lists.infradead.org (moderated for non-subscribers)
W:	http://www.hisilicon.com
S:	Supported
T:	git git://github.com/hisilicon/linux-hisi.git
F:	arch/arm/mach-hisi/

ARM/HP JORNADA 7XX MACHINE SUPPORT
M:	Kristoffer Ericson <kristoffer.ericson@gmail.com>
W:	www.jlime.com
S:	Maintained
T:	git git://git.kernel.org/pub/scm/linux/kernel/git/kristoffer/linux-hpc.git
F:	arch/arm/mach-sa1100/jornada720.c
F:	arch/arm/mach-sa1100/include/mach/jornada720.h

ARM/IGEP MACHINE SUPPORT
M:	Enric Balletbo i Serra <eballetbo@gmail.com>
M:	Javier Martinez Canillas <javier@dowhile0.org>
L:	linux-omap@vger.kernel.org
L:	linux-arm-kernel@lists.infradead.org (moderated for non-subscribers)
S:	Maintained
F:	arch/arm/boot/dts/omap3-igep*

ARM/INCOME PXA270 SUPPORT
M:	Marek Vasut <marek.vasut@gmail.com>
L:	linux-arm-kernel@lists.infradead.org (moderated for non-subscribers)
S:	Maintained
F:	arch/arm/mach-pxa/colibri-pxa270-income.c

ARM/INTEL IOP32X ARM ARCHITECTURE
M:	Lennert Buytenhek <kernel@wantstofly.org>
L:	linux-arm-kernel@lists.infradead.org (moderated for non-subscribers)
S:	Maintained

ARM/INTEL IOP33X ARM ARCHITECTURE
L:	linux-arm-kernel@lists.infradead.org (moderated for non-subscribers)
S:	Orphan

ARM/INTEL IOP13XX ARM ARCHITECTURE
M:	Lennert Buytenhek <kernel@wantstofly.org>
L:	linux-arm-kernel@lists.infradead.org (moderated for non-subscribers)
S:	Maintained

ARM/INTEL IQ81342EX MACHINE SUPPORT
M:	Lennert Buytenhek <kernel@wantstofly.org>
L:	linux-arm-kernel@lists.infradead.org (moderated for non-subscribers)
S:	Maintained

ARM/INTEL IXDP2850 MACHINE SUPPORT
M:	Lennert Buytenhek <kernel@wantstofly.org>
L:	linux-arm-kernel@lists.infradead.org (moderated for non-subscribers)
S:	Maintained

ARM/INTEL IXP4XX ARM ARCHITECTURE
M:	Imre Kaloz <kaloz@openwrt.org>
M:	Krzysztof Halasa <khalasa@piap.pl>
L:	linux-arm-kernel@lists.infradead.org (moderated for non-subscribers)
S:	Maintained
F:	arch/arm/mach-ixp4xx/

ARM/INTEL RESEARCH IMOTE/STARGATE 2 MACHINE SUPPORT
M:	Jonathan Cameron <jic23@cam.ac.uk>
L:	linux-arm-kernel@lists.infradead.org (moderated for non-subscribers)
S:	Maintained
F:	arch/arm/mach-pxa/stargate2.c
F:	drivers/pcmcia/pxa2xx_stargate2.c

ARM/INTEL XSC3 (MANZANO) ARM CORE
M:	Lennert Buytenhek <kernel@wantstofly.org>
L:	linux-arm-kernel@lists.infradead.org (moderated for non-subscribers)
S:	Maintained

ARM/IP FABRICS DOUBLE ESPRESSO MACHINE SUPPORT
M:	Lennert Buytenhek <kernel@wantstofly.org>
L:	linux-arm-kernel@lists.infradead.org (moderated for non-subscribers)
S:	Maintained

ARM/TEXAS INSTRUMENT KEYSTONE ARCHITECTURE
M:	Santosh Shilimkar <ssantosh@kernel.org>
L:	linux-arm-kernel@lists.infradead.org (moderated for non-subscribers)
S:	Maintained
F:	arch/arm/mach-keystone/
T:	git git://git.kernel.org/pub/scm/linux/kernel/git/ssantosh/linux-keystone.git

ARM/TEXAS INSTRUMENT KEYSTONE CLOCK FRAMEWORK
M:	Santosh Shilimkar <ssantosh@kernel.org>
L:	linux-kernel@vger.kernel.org
S:	Maintained
F:	drivers/clk/keystone/

ARM/TEXAS INSTRUMENT KEYSTONE ClOCKSOURCE
M:	Santosh Shilimkar <ssantosh@kernel.org>
L:	linux-arm-kernel@lists.infradead.org (moderated for non-subscribers)
L:	linux-kernel@vger.kernel.org
S:	Maintained
F:	drivers/clocksource/timer-keystone.c

ARM/TEXAS INSTRUMENT KEYSTONE RESET DRIVER
M:	Santosh Shilimkar <ssantosh@kernel.org>
L:	linux-kernel@vger.kernel.org
S:	Maintained
F:	drivers/power/reset/keystone-reset.c

ARM/TEXAS INSTRUMENT AEMIF/EMIF DRIVERS
M:	Santosh Shilimkar <ssantosh@kernel.org>
L:	linux-kernel@vger.kernel.org
S:	Maintained
F:	drivers/memory/*emif*

ARM/LOGICPD PXA270 MACHINE SUPPORT
M:	Lennert Buytenhek <kernel@wantstofly.org>
L:	linux-arm-kernel@lists.infradead.org (moderated for non-subscribers)
S:	Maintained

ARM/LPC18XX ARCHITECTURE
M:	Joachim Eastwood <manabian@gmail.com>
L:	linux-arm-kernel@lists.infradead.org (moderated for non-subscribers)
S:	Maintained
F:	arch/arm/boot/dts/lpc43*
F:	drivers/clk/nxp/clk-lpc18xx*
F:	drivers/clocksource/time-lpc32xx.c
F:	drivers/i2c/busses/i2c-lpc2k.c
F:	drivers/memory/pl172.c
F:	drivers/mtd/spi-nor/nxp-spifi.c
F:	drivers/rtc/rtc-lpc24xx.c
N:	lpc18xx

ARM/MAGICIAN MACHINE SUPPORT
M:	Philipp Zabel <philipp.zabel@gmail.com>
S:	Maintained

ARM/Marvell Kirkwood and Armada 370, 375, 38x, XP SOC support
M:	Jason Cooper <jason@lakedaemon.net>
M:	Andrew Lunn <andrew@lunn.ch>
M:	Gregory Clement <gregory.clement@free-electrons.com>
M:	Sebastian Hesselbarth <sebastian.hesselbarth@gmail.com>
L:	linux-arm-kernel@lists.infradead.org (moderated for non-subscribers)
S:	Maintained
F:	arch/arm/mach-mvebu/
F:	drivers/rtc/rtc-armada38x.c
F:	arch/arm/boot/dts/armada*
F:	arch/arm/boot/dts/kirkwood*


ARM/Marvell Berlin SoC support
M:	Sebastian Hesselbarth <sebastian.hesselbarth@gmail.com>
L:	linux-arm-kernel@lists.infradead.org (moderated for non-subscribers)
S:	Maintained
F:	arch/arm/mach-berlin/
F:	arch/arm/boot/dts/berlin*


ARM/Marvell Dove/MV78xx0/Orion SOC support
M:	Jason Cooper <jason@lakedaemon.net>
M:	Andrew Lunn <andrew@lunn.ch>
M:	Sebastian Hesselbarth <sebastian.hesselbarth@gmail.com>
M:	Gregory Clement <gregory.clement@free-electrons.com>
L:	linux-arm-kernel@lists.infradead.org (moderated for non-subscribers)
S:	Maintained
F:	arch/arm/mach-dove/
F:	arch/arm/mach-mv78xx0/
F:	arch/arm/mach-orion5x/
F:	arch/arm/plat-orion/
F:	arch/arm/boot/dts/dove*
F:	arch/arm/boot/dts/orion5x*


ARM/Orion SoC/Technologic Systems TS-78xx platform support
M:	Alexander Clouter <alex@digriz.org.uk>
L:	linux-arm-kernel@lists.infradead.org (moderated for non-subscribers)
W:	http://www.digriz.org.uk/ts78xx/kernel
S:	Maintained
F:	arch/arm/mach-orion5x/ts78xx-*

ARM/Mediatek RTC DRIVER
M:	Eddie Huang <eddie.huang@mediatek.com>
L:	linux-arm-kernel@lists.infradead.org (moderated for non-subscribers)
L:	linux-mediatek@lists.infradead.org (moderated for non-subscribers)
S:	Maintained
F:	drivers/rtc/rtc-mt6397.c

ARM/Mediatek SoC support
M:	Matthias Brugger <matthias.bgg@gmail.com>
L:	linux-arm-kernel@lists.infradead.org (moderated for non-subscribers)
L:	linux-mediatek@lists.infradead.org (moderated for non-subscribers)
S:	Maintained
F:	arch/arm/boot/dts/mt6*
F:	arch/arm/boot/dts/mt8*
F:	arch/arm/mach-mediatek/
N:	mtk
K:	mediatek

ARM/Mediatek USB3 PHY DRIVER
M:	Chunfeng Yun <chunfeng.yun@mediatek.com>
L:	linux-arm-kernel@lists.infradead.org (moderated for non-subscribers)
L:	linux-mediatek@lists.infradead.org (moderated for non-subscribers)
S:	Maintained
F:	drivers/phy/phy-mt65xx-usb3.c

ARM/MICREL KS8695 ARCHITECTURE
M:	Greg Ungerer <gerg@uclinux.org>
L:	linux-arm-kernel@lists.infradead.org (moderated for non-subscribers)
F:	arch/arm/mach-ks8695/
S:	Odd Fixes

ARM/MIOA701 MACHINE SUPPORT
M:	Robert Jarzmik <robert.jarzmik@free.fr>
L:	linux-arm-kernel@lists.infradead.org (moderated for non-subscribers)
F:	arch/arm/mach-pxa/mioa701.c
S:	Maintained

ARM/NEC MOBILEPRO 900/c MACHINE SUPPORT
M:	Michael Petchkovsky <mkpetch@internode.on.net>
S:	Maintained

ARM/NOMADIK ARCHITECTURE
M:	Alessandro Rubini <rubini@unipv.it>
M:	Linus Walleij <linus.walleij@linaro.org>
L:	linux-arm-kernel@lists.infradead.org (moderated for non-subscribers)
S:	Maintained
F:	arch/arm/mach-nomadik/
F:	drivers/pinctrl/nomadik/
F:	drivers/i2c/busses/i2c-nomadik.c
T:	git git://git.kernel.org/pub/scm/linux/kernel/git/linusw/linux-nomadik.git

ARM/OPENMOKO NEO FREERUNNER (GTA02) MACHINE SUPPORT
M:	Nelson Castillo <arhuaco@freaks-unidos.net>
L:	openmoko-kernel@lists.openmoko.org (subscribers-only)
W:	http://wiki.openmoko.org/wiki/Neo_FreeRunner
S:	Supported

ARM/TOSA MACHINE SUPPORT
M:	Dmitry Eremin-Solenikov <dbaryshkov@gmail.com>
M:	Dirk Opfer <dirk@opfer-online.de>
S:	Maintained

ARM/PALMTX,PALMT5,PALMLD,PALMTE2,PALMTC SUPPORT
M:	Marek Vasut <marek.vasut@gmail.com>
L:	linux-arm-kernel@lists.infradead.org
W:	http://hackndev.com
S:	Maintained
F:	arch/arm/mach-pxa/include/mach/palmtx.h
F:	arch/arm/mach-pxa/palmtx.c
F:	arch/arm/mach-pxa/include/mach/palmt5.h
F:	arch/arm/mach-pxa/palmt5.c
F:	arch/arm/mach-pxa/include/mach/palmld.h
F:	arch/arm/mach-pxa/palmld.c
F:	arch/arm/mach-pxa/include/mach/palmte2.h
F:	arch/arm/mach-pxa/palmte2.c
F:	arch/arm/mach-pxa/include/mach/palmtc.h
F:	arch/arm/mach-pxa/palmtc.c

ARM/PALM TREO SUPPORT
M:	Tomas Cech <sleep_walker@suse.com>
L:	linux-arm-kernel@lists.infradead.org
W:	http://hackndev.com
S:	Maintained
F:	arch/arm/mach-pxa/include/mach/palmtreo.h
F:	arch/arm/mach-pxa/palmtreo.c

ARM/PALMZ72 SUPPORT
M:	Sergey Lapin <slapin@ossfans.org>
L:	linux-arm-kernel@lists.infradead.org
W:	http://hackndev.com
S:	Maintained
F:	arch/arm/mach-pxa/include/mach/palmz72.h
F:	arch/arm/mach-pxa/palmz72.c

ARM/PLEB SUPPORT
M:	Peter Chubb <pleb@gelato.unsw.edu.au>
W:	http://www.disy.cse.unsw.edu.au/Hardware/PLEB
S:	Maintained

ARM/PT DIGITAL BOARD PORT
M:	Stefan Eletzhofer <stefan.eletzhofer@eletztrick.de>
L:	linux-arm-kernel@lists.infradead.org (moderated for non-subscribers)
W:	http://www.arm.linux.org.uk/
S:	Maintained

ARM/QUALCOMM SUPPORT
M:	Kumar Gala <galak@codeaurora.org>
M:	Andy Gross <agross@codeaurora.org>
M:	David Brown <davidb@codeaurora.org>
L:	linux-arm-msm@vger.kernel.org
L:	linux-soc@vger.kernel.org
S:	Maintained
F:	arch/arm/mach-qcom/
F:	drivers/soc/qcom/
F:	drivers/tty/serial/msm_serial.h
F:	drivers/tty/serial/msm_serial.c
F:	drivers/*/pm8???-*
F:	drivers/mfd/ssbi.c
F:	drivers/firmware/qcom_scm.c
T:	git git://git.kernel.org/pub/scm/linux/kernel/git/galak/linux-qcom.git

ARM/RADISYS ENP2611 MACHINE SUPPORT
M:	Lennert Buytenhek <kernel@wantstofly.org>
L:	linux-arm-kernel@lists.infradead.org (moderated for non-subscribers)
S:	Maintained

ARM/RISCPC ARCHITECTURE
M:	Russell King <linux@arm.linux.org.uk>
L:	linux-arm-kernel@lists.infradead.org (moderated for non-subscribers)
W:	http://www.arm.linux.org.uk/
S:	Maintained
F:	arch/arm/include/asm/hardware/entry-macro-iomd.S
F:	arch/arm/include/asm/hardware/ioc.h
F:	arch/arm/include/asm/hardware/iomd.h
F:	arch/arm/include/asm/hardware/memc.h
F:	arch/arm/mach-rpc/
F:	drivers/net/ethernet/8390/etherh.c
F:	drivers/net/ethernet/i825xx/ether1*
F:	drivers/net/ethernet/seeq/ether3*
F:	drivers/scsi/arm/

ARM/Rockchip SoC support
M:	Heiko Stuebner <heiko@sntech.de>
L:	linux-arm-kernel@lists.infradead.org (moderated for non-subscribers)
L:	linux-rockchip@lists.infradead.org
S:	Maintained
F:	arch/arm/boot/dts/rk3*
F:	arch/arm/mach-rockchip/
F:	drivers/clk/rockchip/
F:	drivers/i2c/busses/i2c-rk3x.c
F:	drivers/*/*rockchip*
F:	drivers/*/*/*rockchip*
F:	sound/soc/rockchip/
N:	rockchip

ARM/SAMSUNG EXYNOS ARM ARCHITECTURES
M:	Kukjin Kim <kgene@kernel.org>
M:	Krzysztof Kozlowski <k.kozlowski@samsung.com>
L:	linux-arm-kernel@lists.infradead.org (moderated for non-subscribers)
L:	linux-samsung-soc@vger.kernel.org (moderated for non-subscribers)
S:	Maintained
F:	arch/arm/boot/dts/s3c*
F:	arch/arm/boot/dts/exynos*
F:	arch/arm64/boot/dts/exynos/
F:	arch/arm/plat-samsung/
F:	arch/arm/mach-s3c24*/
F:	arch/arm/mach-s3c64xx/
F:	arch/arm/mach-s5p*/
F:	arch/arm/mach-exynos*/
F:	drivers/*/*s3c2410*
F:	drivers/*/*/*s3c2410*
F:	drivers/spi/spi-s3c*
F:	sound/soc/samsung/*
F:	Documentation/arm/Samsung/
F:	Documentation/devicetree/bindings/arm/samsung/
F:	Documentation/devicetree/bindings/sram/samsung-sram.txt
F:	Documentation/devicetree/bindings/power/pd-samsung.txt
N:	exynos

ARM/SAMSUNG MOBILE MACHINE SUPPORT
M:	Kyungmin Park <kyungmin.park@samsung.com>
L:	linux-arm-kernel@lists.infradead.org (moderated for non-subscribers)
S:	Maintained
F:	arch/arm/mach-s5pv210/

ARM/SAMSUNG S5P SERIES 2D GRAPHICS ACCELERATION (G2D) SUPPORT
M:	Kyungmin Park <kyungmin.park@samsung.com>
M:	Kamil Debski <k.debski@samsung.com>
L:	linux-arm-kernel@lists.infradead.org
L:	linux-media@vger.kernel.org
S:	Maintained
F:	drivers/media/platform/s5p-g2d/

ARM/SAMSUNG S5P SERIES Multi Format Codec (MFC) SUPPORT
M:	Kyungmin Park <kyungmin.park@samsung.com>
M:	Kamil Debski <k.debski@samsung.com>
M:	Jeongtae Park <jtp.park@samsung.com>
L:	linux-arm-kernel@lists.infradead.org
L:	linux-media@vger.kernel.org
S:	Maintained
F:	arch/arm/plat-samsung/s5p-dev-mfc.c
F:	drivers/media/platform/s5p-mfc/

ARM/SAMSUNG S5P SERIES TV SUBSYSTEM SUPPORT
M:	Kyungmin Park <kyungmin.park@samsung.com>
M:	Tomasz Stanislawski <t.stanislaws@samsung.com>
L:	linux-arm-kernel@lists.infradead.org
L:	linux-media@vger.kernel.org
S:	Maintained
F:	drivers/media/platform/s5p-tv/

ARM/SAMSUNG S5P SERIES JPEG CODEC SUPPORT
M:	Andrzej Pietrasiewicz <andrzej.p@samsung.com>
M:	Jacek Anaszewski <j.anaszewski@samsung.com>
L:	linux-arm-kernel@lists.infradead.org
L:	linux-media@vger.kernel.org
S:	Maintained
F:	drivers/media/platform/s5p-jpeg/

ARM/SHMOBILE ARM ARCHITECTURE
M:	Simon Horman <horms@verge.net.au>
M:	Magnus Damm <magnus.damm@gmail.com>
L:	linux-sh@vger.kernel.org
W:	http://oss.renesas.com
Q:	http://patchwork.kernel.org/project/linux-sh/list/
T:	git git://git.kernel.org/pub/scm/linux/kernel/git/horms/renesas.git next
S:	Supported
F:	arch/arm/boot/dts/emev2*
F:	arch/arm/boot/dts/r7s*
F:	arch/arm/boot/dts/r8a*
F:	arch/arm/boot/dts/sh*
F:	arch/arm/configs/shmobile_defconfig
F:	arch/arm/include/debug/renesas-scif.S
F:	arch/arm/mach-shmobile/
F:	drivers/sh/

ARM/SOCFPGA ARCHITECTURE
M:	Dinh Nguyen <dinguyen@opensource.altera.com>
S:	Maintained
F:	arch/arm/mach-socfpga/
F:	arch/arm/boot/dts/socfpga*
F:	arch/arm/configs/socfpga_defconfig
W:	http://www.rocketboards.org
T:	git git://git.kernel.org/pub/scm/linux/kernel/git/dinguyen/linux.git

ARM/SOCFPGA CLOCK FRAMEWORK SUPPORT
M:	Dinh Nguyen <dinguyen@opensource.altera.com>
S:	Maintained
F:	drivers/clk/socfpga/

ARM/SOCFPGA EDAC SUPPORT
M:	Thor Thayer <tthayer@opensource.altera.com>
S:	Maintained
F:	drivers/edac/altera_edac.

ARM/STI ARCHITECTURE
M:	Srinivas Kandagatla <srinivas.kandagatla@gmail.com>
M:	Maxime Coquelin <maxime.coquelin@st.com>
M:	Patrice Chotard <patrice.chotard@st.com>
L:	linux-arm-kernel@lists.infradead.org (moderated for non-subscribers)
L:	kernel@stlinux.com
W:	http://www.stlinux.com
S:	Maintained
F:	arch/arm/mach-sti/
F:	arch/arm/boot/dts/sti*
F:	drivers/char/hw_random/st-rng.c
F:	drivers/clocksource/arm_global_timer.c
F:	drivers/clocksource/clksrc_st_lpc.c
F:	drivers/i2c/busses/i2c-st.c
F:	drivers/media/rc/st_rc.c
F:	drivers/media/platform/sti/c8sectpfe/
F:	drivers/mmc/host/sdhci-st.c
F:	drivers/phy/phy-miphy28lp.c
F:	drivers/phy/phy-miphy365x.c
F:	drivers/phy/phy-stih407-usb.c
F:	drivers/phy/phy-stih41x-usb.c
F:	drivers/pinctrl/pinctrl-st.c
F:	drivers/reset/sti/
F:	drivers/rtc/rtc-st-lpc.c
F:	drivers/tty/serial/st-asc.c
F:	drivers/usb/dwc3/dwc3-st.c
F:	drivers/usb/host/ehci-st.c
F:	drivers/usb/host/ohci-st.c
F:	drivers/watchdog/st_lpc_wdt.c
F:	drivers/ata/ahci_st.c

ARM/STM32 ARCHITECTURE
M:	Maxime Coquelin <mcoquelin.stm32@gmail.com>
L:	linux-arm-kernel@lists.infradead.org (moderated for non-subscribers)
S:	Maintained
T:	git git://git.kernel.org/pub/scm/linux/kernel/git/mcoquelin/stm32.git
N:	stm32
F:	drivers/clocksource/armv7m_systick.c

ARM/TECHNOLOGIC SYSTEMS TS7250 MACHINE SUPPORT
M:	Lennert Buytenhek <kernel@wantstofly.org>
L:	linux-arm-kernel@lists.infradead.org (moderated for non-subscribers)
S:	Maintained

ARM/TETON BGA MACHINE SUPPORT
M:	"Mark F. Brown" <mark.brown314@gmail.com>
L:	linux-arm-kernel@lists.infradead.org (moderated for non-subscribers)
S:	Maintained

ARM/THECUS N2100 MACHINE SUPPORT
M:	Lennert Buytenhek <kernel@wantstofly.org>
L:	linux-arm-kernel@lists.infradead.org (moderated for non-subscribers)
S:	Maintained

ARM/NUVOTON W90X900 ARM ARCHITECTURE
M:	Wan ZongShun <mcuos.com@gmail.com>
L:	linux-arm-kernel@lists.infradead.org (moderated for non-subscribers)
W:	http://www.mcuos.com
S:	Maintained
F:	arch/arm/mach-w90x900/
F:	drivers/input/keyboard/w90p910_keypad.c
F:	drivers/input/touchscreen/w90p910_ts.c
F:	drivers/watchdog/nuc900_wdt.c
F:	drivers/net/ethernet/nuvoton/w90p910_ether.c
F:	drivers/mtd/nand/nuc900_nand.c
F:	drivers/rtc/rtc-nuc900.c
F:	drivers/spi/spi-nuc900.c
F:	drivers/usb/host/ehci-w90x900.c
F:	drivers/video/fbdev/nuc900fb.c

ARM/U300 MACHINE SUPPORT
M:	Linus Walleij <linus.walleij@linaro.org>
L:	linux-arm-kernel@lists.infradead.org (moderated for non-subscribers)
S:	Supported
F:	arch/arm/mach-u300/
F:	drivers/clocksource/timer-u300.c
F:	drivers/i2c/busses/i2c-stu300.c
F:	drivers/rtc/rtc-coh901331.c
F:	drivers/watchdog/coh901327_wdt.c
F:	drivers/dma/coh901318*
F:	drivers/mfd/ab3100*
F:	drivers/rtc/rtc-ab3100.c
F:	drivers/rtc/rtc-coh901331.c
T:	git git://git.kernel.org/pub/scm/linux/kernel/git/linusw/linux-stericsson.git

ARM/UNIPHIER ARCHITECTURE
M:	Masahiro Yamada <yamada.masahiro@socionext.com>
L:	linux-arm-kernel@lists.infradead.org (moderated for non-subscribers)
S:	Maintained
F:	arch/arm/boot/dts/uniphier*
F:	arch/arm/include/asm/hardware/cache-uniphier.h
F:	arch/arm/mach-uniphier/
F:	arch/arm/mm/cache-uniphier.c
F:	drivers/i2c/busses/i2c-uniphier*
F:	drivers/pinctrl/uniphier/
F:	drivers/tty/serial/8250/8250_uniphier.c
N:	uniphier

ARM/Ux500 ARM ARCHITECTURE
M:	Linus Walleij <linus.walleij@linaro.org>
L:	linux-arm-kernel@lists.infradead.org (moderated for non-subscribers)
S:	Maintained
F:	arch/arm/mach-ux500/
F:	drivers/clocksource/clksrc-dbx500-prcmu.c
F:	drivers/dma/ste_dma40*
F:	drivers/hwspinlock/u8500_hsem.c
F:	drivers/mfd/abx500*
F:	drivers/mfd/ab8500*
F:	drivers/mfd/dbx500*
F:	drivers/mfd/db8500*
F:	drivers/pinctrl/nomadik/pinctrl-ab*
F:	drivers/pinctrl/nomadik/pinctrl-nomadik*
F:	drivers/rtc/rtc-ab8500.c
F:	drivers/rtc/rtc-pl031.c
T:	git git://git.kernel.org/pub/scm/linux/kernel/git/linusw/linux-stericsson.git

ARM/Ux500 CLOCK FRAMEWORK SUPPORT
M:	Ulf Hansson <ulf.hansson@linaro.org>
L:	linux-arm-kernel@lists.infradead.org (moderated for non-subscribers)
T:	git git://git.linaro.org/people/ulfh/clk.git
S:	Maintained
F:	drivers/clk/ux500/
F:	include/linux/platform_data/clk-ux500.h

ARM/VERSATILE EXPRESS PLATFORM
M:	Liviu Dudau <liviu.dudau@arm.com>
M:	Sudeep Holla <sudeep.holla@arm.com>
M:	Lorenzo Pieralisi <lorenzo.pieralisi@arm.com>
L:	linux-arm-kernel@lists.infradead.org (moderated for non-subscribers)
S:	Maintained
F:	arch/arm/boot/dts/vexpress*
F:	arch/arm64/boot/dts/arm/vexpress*
F:	arch/arm/mach-vexpress/
F:	*/*/vexpress*
F:	*/*/*/vexpress*
F:	drivers/clk/versatile/clk-vexpress-osc.c
F:	drivers/clocksource/versatile.c

ARM/VFP SUPPORT
M:	Russell King <linux@arm.linux.org.uk>
L:	linux-arm-kernel@lists.infradead.org (moderated for non-subscribers)
W:	http://www.arm.linux.org.uk/
S:	Maintained
F:	arch/arm/vfp/

ARM/VOIPAC PXA270 SUPPORT
M:	Marek Vasut <marek.vasut@gmail.com>
L:	linux-arm-kernel@lists.infradead.org (moderated for non-subscribers)
S:	Maintained
F:	arch/arm/mach-pxa/vpac270.c
F:	arch/arm/mach-pxa/include/mach/vpac270.h

ARM/VT8500 ARM ARCHITECTURE
M:	Tony Prisk <linux@prisktech.co.nz>
L:	linux-arm-kernel@lists.infradead.org (moderated for non-subscribers)
S:	Maintained
F:	arch/arm/mach-vt8500/
F:	drivers/clocksource/vt8500_timer.c
F:	drivers/i2c/busses/i2c-wmt.c
F:	drivers/mmc/host/wmt-sdmmc.c
F:	drivers/pwm/pwm-vt8500.c
F:	drivers/rtc/rtc-vt8500.c
F:	drivers/tty/serial/vt8500_serial.c
F:	drivers/usb/host/ehci-platform.c
F:	drivers/usb/host/uhci-platform.c
F:	drivers/video/fbdev/vt8500lcdfb.*
F:	drivers/video/fbdev/wm8505fb*
F:	drivers/video/fbdev/wmt_ge_rops.*

ARM/ZIPIT Z2 SUPPORT
M:	Marek Vasut <marek.vasut@gmail.com>
L:	linux-arm-kernel@lists.infradead.org (moderated for non-subscribers)
S:	Maintained
F:	arch/arm/mach-pxa/z2.c
F:	arch/arm/mach-pxa/include/mach/z2.h

ARM/ZTE ARCHITECTURE
M:	Jun Nie <jun.nie@linaro.org>
L:	linux-arm-kernel@lists.infradead.org (moderated for non-subscribers)
S:	Maintained
F:	arch/arm/mach-zx/
F:	drivers/clk/zte/
F:	Documentation/devicetree/bindings/arm/zte.txt
F:	Documentation/devicetree/bindings/clock/zx296702-clk.txt

ARM/ZYNQ ARCHITECTURE
M:	Michal Simek <michal.simek@xilinx.com>
R:	Sören Brinkmann <soren.brinkmann@xilinx.com>
L:	linux-arm-kernel@lists.infradead.org (moderated for non-subscribers)
W:	http://wiki.xilinx.com
T:	git https://github.com/Xilinx/linux-xlnx.git
S:	Supported
F:	arch/arm/mach-zynq/
F:	drivers/cpuidle/cpuidle-zynq.c
F:	drivers/block/xsysace.c
N:	zynq
N:	xilinx
F:	drivers/clocksource/cadence_ttc_timer.c
F:	drivers/i2c/busses/i2c-cadence.c
F:	drivers/mmc/host/sdhci-of-arasan.c
F:	drivers/edac/synopsys_edac.c

ARM SMMU DRIVERS
M:	Will Deacon <will.deacon@arm.com>
L:	linux-arm-kernel@lists.infradead.org (moderated for non-subscribers)
S:	Maintained
F:	drivers/iommu/arm-smmu.c
F:	drivers/iommu/arm-smmu-v3.c
F:	drivers/iommu/io-pgtable-arm.c

ARM64 PORT (AARCH64 ARCHITECTURE)
M:	Catalin Marinas <catalin.marinas@arm.com>
M:	Will Deacon <will.deacon@arm.com>
L:	linux-arm-kernel@lists.infradead.org (moderated for non-subscribers)
S:	Maintained
F:	arch/arm64/
F:	Documentation/arm64/

AS3645A LED FLASH CONTROLLER DRIVER
M:	Laurent Pinchart <laurent.pinchart@ideasonboard.com>
L:	linux-media@vger.kernel.org
T:	git git://linuxtv.org/media_tree.git
S:	Maintained
F:	drivers/media/i2c/as3645a.c
F:	include/media/as3645a.h

ASC7621 HARDWARE MONITOR DRIVER
M:	George Joseph <george.joseph@fairview5.com>
L:	lm-sensors@lm-sensors.org
S:	Maintained
F:	Documentation/hwmon/asc7621
F:	drivers/hwmon/asc7621.c

ASUS NOTEBOOKS AND EEEPC ACPI/WMI EXTRAS DRIVERS
M:	Corentin Chary <corentin.chary@gmail.com>
L:	acpi4asus-user@lists.sourceforge.net
L:	platform-driver-x86@vger.kernel.org
W:	http://acpi4asus.sf.net
S:	Maintained
F:	drivers/platform/x86/asus*.c
F:	drivers/platform/x86/eeepc*.c

ASYNCHRONOUS TRANSFERS/TRANSFORMS (IOAT) API
R:	Dan Williams <dan.j.williams@intel.com>
W:	http://sourceforge.net/projects/xscaleiop
S:	Odd fixes
F:	Documentation/crypto/async-tx-api.txt
F:	crypto/async_tx/
F:	drivers/dma/
F:	include/linux/dmaengine.h
F:	include/linux/async_tx.h

AT24 EEPROM DRIVER
M:	Wolfram Sang <wsa@the-dreams.de>
L:	linux-i2c@vger.kernel.org
S:	Maintained
F:	drivers/misc/eeprom/at24.c
F:	include/linux/platform_data/at24.h

ATA OVER ETHERNET (AOE) DRIVER
M:	"Ed L. Cashin" <ed.cashin@acm.org>
W:	http://www.openaoe.org/
S:	Supported
F:	Documentation/aoe/
F:	drivers/block/aoe/

ATHEROS 71XX/9XXX GPIO DRIVER
M:	Alban Bedel <albeu@free.fr>
W:	https://github.com/AlbanBedel/linux
T:	git git://github.com/AlbanBedel/linux
S:	Maintained
F:	drivers/gpio/gpio-ath79.c
F:	Documentation/devicetree/bindings/gpio/gpio-ath79.txt

ATHEROS ATH GENERIC UTILITIES
M:	"Luis R. Rodriguez" <mcgrof@do-not-panic.com>
L:	linux-wireless@vger.kernel.org
S:	Supported
F:	drivers/net/wireless/ath/*

ATHEROS ATH5K WIRELESS DRIVER
M:	Jiri Slaby <jirislaby@gmail.com>
M:	Nick Kossifidis <mickflemm@gmail.com>
M:	"Luis R. Rodriguez" <mcgrof@do-not-panic.com>
L:	linux-wireless@vger.kernel.org
W:	http://wireless.kernel.org/en/users/Drivers/ath5k
S:	Maintained
F:	drivers/net/wireless/ath/ath5k/

ATHEROS ATH6KL WIRELESS DRIVER
M:	Kalle Valo <kvalo@qca.qualcomm.com>
L:	linux-wireless@vger.kernel.org
W:	http://wireless.kernel.org/en/users/Drivers/ath6kl
T:	git git://github.com/kvalo/ath.git
S:	Supported
F:	drivers/net/wireless/ath/ath6kl/

WILOCITY WIL6210 WIRELESS DRIVER
M:	Vladimir Kondratiev <qca_vkondrat@qca.qualcomm.com>
L:	linux-wireless@vger.kernel.org
L:	wil6210@qca.qualcomm.com
S:	Supported
W:	http://wireless.kernel.org/en/users/Drivers/wil6210
F:	drivers/net/wireless/ath/wil6210/
F:	include/uapi/linux/wil6210_uapi.h

CARL9170 LINUX COMMUNITY WIRELESS DRIVER
M:	Christian Lamparter <chunkeey@googlemail.com>
L:	linux-wireless@vger.kernel.org
W:	http://wireless.kernel.org/en/users/Drivers/carl9170
S:	Maintained
F:	drivers/net/wireless/ath/carl9170/

ATK0110 HWMON DRIVER
M:	Luca Tettamanti <kronos.it@gmail.com>
L:	lm-sensors@lm-sensors.org
S:	Maintained
F:	drivers/hwmon/asus_atk0110.c

ATI_REMOTE2 DRIVER
M:	Ville Syrjala <syrjala@sci.fi>
S:	Maintained
F:	drivers/input/misc/ati_remote2.c

ATLX ETHERNET DRIVERS
M:	Jay Cliburn <jcliburn@gmail.com>
M:	Chris Snook <chris.snook@gmail.com>
L:	netdev@vger.kernel.org
W:	http://sourceforge.net/projects/atl1
W:	http://atl1.sourceforge.net
S:	Maintained
F:	drivers/net/ethernet/atheros/

ATM
M:	Chas Williams <3chas3@gmail.com>
L:	linux-atm-general@lists.sourceforge.net (moderated for non-subscribers)
L:	netdev@vger.kernel.org
W:	http://linux-atm.sourceforge.net
S:	Maintained
F:	drivers/atm/
F:	include/linux/atm*
F:	include/uapi/linux/atm*

ATMEL AT91 / AT32 MCI DRIVER
M:	Ludovic Desroches <ludovic.desroches@atmel.com>
S:	Maintained
F:	drivers/mmc/host/atmel-mci.c
F:	drivers/mmc/host/atmel-mci-regs.h

ATMEL AT91 / AT32 SERIAL DRIVER
M:	Nicolas Ferre <nicolas.ferre@atmel.com>
S:	Supported
F:	drivers/tty/serial/atmel_serial.c

ATMEL Audio ALSA driver
M:	Nicolas Ferre <nicolas.ferre@atmel.com>
L:	alsa-devel@alsa-project.org (moderated for non-subscribers)
S:	Supported
F:	sound/soc/atmel

ATMEL DMA DRIVER
M:	Nicolas Ferre <nicolas.ferre@atmel.com>
L:	linux-arm-kernel@lists.infradead.org (moderated for non-subscribers)
S:	Supported
F:	drivers/dma/at_hdmac.c
F:	drivers/dma/at_hdmac_regs.h
F:	include/linux/platform_data/dma-atmel.h

ATMEL XDMA DRIVER
M:	Ludovic Desroches <ludovic.desroches@atmel.com>
L:	linux-arm-kernel@lists.infradead.org
L:	dmaengine@vger.kernel.org
S:	Supported
F:	drivers/dma/at_xdmac.c

ATMEL I2C DRIVER
M:	Ludovic Desroches <ludovic.desroches@atmel.com>
L:	linux-i2c@vger.kernel.org
S:	Supported
F:	drivers/i2c/busses/i2c-at91.c

ATMEL ISI DRIVER
M:	Josh Wu <josh.wu@atmel.com>
L:	linux-media@vger.kernel.org
S:	Supported
F:	drivers/media/platform/soc_camera/atmel-isi.c
F:	include/media/atmel-isi.h

ATMEL LCDFB DRIVER
M:	Nicolas Ferre <nicolas.ferre@atmel.com>
L:	linux-fbdev@vger.kernel.org
S:	Maintained
F:	drivers/video/fbdev/atmel_lcdfb.c
F:	include/video/atmel_lcdc.h

ATMEL MACB ETHERNET DRIVER
M:	Nicolas Ferre <nicolas.ferre@atmel.com>
S:	Supported
F:	drivers/net/ethernet/cadence/

ATMEL NAND DRIVER
M:	Josh Wu <josh.wu@atmel.com>
L:	linux-mtd@lists.infradead.org
S:	Supported
F:	drivers/mtd/nand/atmel_nand*

ATMEL SDMMC DRIVER
M:	Ludovic Desroches <ludovic.desroches@atmel.com>
L:	linux-mmc@vger.kernel.org
S:	Supported
F:	drivers/mmc/host/sdhci-of-at91.c

ATMEL SPI DRIVER
M:	Nicolas Ferre <nicolas.ferre@atmel.com>
S:	Supported
F:	drivers/spi/spi-atmel.*

ATMEL SSC DRIVER
M:	Nicolas Ferre <nicolas.ferre@atmel.com>
L:	linux-arm-kernel@lists.infradead.org (moderated for non-subscribers)
S:	Supported
F:	drivers/misc/atmel-ssc.c
F:	include/linux/atmel-ssc.h

ATMEL Timer Counter (TC) AND CLOCKSOURCE DRIVERS
M:	Nicolas Ferre <nicolas.ferre@atmel.com>
L:	linux-arm-kernel@lists.infradead.org (moderated for non-subscribers)
S:	Supported
F:	drivers/misc/atmel_tclib.c
F:	drivers/clocksource/tcb_clksrc.c

ATMEL USBA UDC DRIVER
M:	Nicolas Ferre <nicolas.ferre@atmel.com>
L:	linux-arm-kernel@lists.infradead.org (moderated for non-subscribers)
S:	Supported
F:	drivers/usb/gadget/udc/atmel_usba_udc.*

ATMEL WIRELESS DRIVER
M:	Simon Kelley <simon@thekelleys.org.uk>
L:	linux-wireless@vger.kernel.org
W:	http://www.thekelleys.org.uk/atmel
W:	http://atmelwlandriver.sourceforge.net/
S:	Maintained
F:	drivers/net/wireless/atmel*

ATMEL MAXTOUCH DRIVER
M:	Nick Dyer <nick.dyer@itdev.co.uk>
T:	git git://github.com/atmel-maxtouch/linux.git
S:	Supported
F:	Documentation/devicetree/bindings/input/atmel,maxtouch.txt
F:	drivers/input/touchscreen/atmel_mxt_ts.c
F:	include/linux/platform_data/atmel_mxt_ts.h

ATTO EXPRESSSAS SAS/SATA RAID SCSI DRIVER
M:	Bradley Grove <linuxdrivers@attotech.com>
L:	linux-scsi@vger.kernel.org
W:	http://www.attotech.com
S:	Supported
F:	drivers/scsi/esas2r

ATUSB IEEE 802.15.4 RADIO DRIVER
M:	Stefan Schmidt <stefan@osg.samsung.com>
L:	linux-wpan@vger.kernel.org
S:	Maintained
F:	drivers/net/ieee802154/atusb.c
F:	drivers/net/ieee802154/atusb.h
F:	drivers/net/ieee802154/at86rf230.h

AUDIT SUBSYSTEM
M:	Paul Moore <paul@paul-moore.com>
M:	Eric Paris <eparis@redhat.com>
L:	linux-audit@redhat.com (moderated for non-subscribers)
W:	http://people.redhat.com/sgrubb/audit/
T:	git git://git.infradead.org/users/pcmoore/audit
S:	Maintained
F:	include/linux/audit.h
F:	include/uapi/linux/audit.h
F:	kernel/audit*

AUXILIARY DISPLAY DRIVERS
M:	Miguel Ojeda Sandonis <miguel.ojeda.sandonis@gmail.com>
W:	http://miguelojeda.es/auxdisplay.htm
W:	http://jair.lab.fi.uva.es/~migojed/auxdisplay.htm
S:	Maintained
F:	drivers/auxdisplay/
F:	include/linux/cfag12864b.h

AVR32 ARCHITECTURE
M:	Haavard Skinnemoen <hskinnemoen@gmail.com>
M:	Hans-Christian Egtvedt <egtvedt@samfundet.no>
W:	http://www.atmel.com/products/AVR32/
W:	http://mirror.egtvedt.no/avr32linux.org/
W:	http://avrfreaks.net/
S:	Maintained
F:	arch/avr32/

AVR32/AT32AP MACHINE SUPPORT
M:	Haavard Skinnemoen <hskinnemoen@gmail.com>
M:	Hans-Christian Egtvedt <egtvedt@samfundet.no>
S:	Maintained
F:	arch/avr32/mach-at32ap/

AX.25 NETWORK LAYER
M:	Ralf Baechle <ralf@linux-mips.org>
L:	linux-hams@vger.kernel.org
W:	http://www.linux-ax25.org/
S:	Maintained
F:	include/uapi/linux/ax25.h
F:	include/net/ax25.h
F:	net/ax25/

AZ6007 DVB DRIVER
M:	Mauro Carvalho Chehab <mchehab@osg.samsung.com>
L:	linux-media@vger.kernel.org
W:	http://linuxtv.org
T:	git git://linuxtv.org/media_tree.git
S:	Maintained
F:	drivers/media/usb/dvb-usb-v2/az6007.c

AZTECH FM RADIO RECEIVER DRIVER
M:	Hans Verkuil <hverkuil@xs4all.nl>
L:	linux-media@vger.kernel.org
T:	git git://linuxtv.org/media_tree.git
W:	http://linuxtv.org
S:	Maintained
F:	drivers/media/radio/radio-aztech*

B43 WIRELESS DRIVER
L:	linux-wireless@vger.kernel.org
L:	b43-dev@lists.infradead.org
W:	http://wireless.kernel.org/en/users/Drivers/b43
S:	Odd Fixes
F:	drivers/net/wireless/b43/

B43LEGACY WIRELESS DRIVER
M:	Larry Finger <Larry.Finger@lwfinger.net>
L:	linux-wireless@vger.kernel.org
L:	b43-dev@lists.infradead.org
W:	http://wireless.kernel.org/en/users/Drivers/b43
S:	Maintained
F:	drivers/net/wireless/b43legacy/

BACKLIGHT CLASS/SUBSYSTEM
M:	Jingoo Han <jingoohan1@gmail.com>
M:	Lee Jones <lee.jones@linaro.org>
S:	Maintained
F:	drivers/video/backlight/
F:	include/linux/backlight.h

BATMAN ADVANCED
M:	Marek Lindner <mareklindner@neomailbox.ch>
M:	Simon Wunderlich <sw@simonwunderlich.de>
M:	Antonio Quartulli <antonio@meshcoding.com>
L:	b.a.t.m.a.n@lists.open-mesh.org
W:	http://www.open-mesh.org/
S:	Maintained
F:	net/batman-adv/

BAYCOM/HDLCDRV DRIVERS FOR AX.25
M:	Thomas Sailer <t.sailer@alumni.ethz.ch>
L:	linux-hams@vger.kernel.org
W:	http://www.baycom.org/~tom/ham/ham.html
S:	Maintained
F:	drivers/net/hamradio/baycom*

BCACHE (BLOCK LAYER CACHE)
M:	Kent Overstreet <kent.overstreet@gmail.com>
L:	linux-bcache@vger.kernel.org
W:	http://bcache.evilpiepirate.org
S:	Maintained
F:	drivers/md/bcache/

BDISP ST MEDIA DRIVER
M:	Fabien Dessenne <fabien.dessenne@st.com>
L:	linux-media@vger.kernel.org
T:	git git://linuxtv.org/media_tree.git
W:	http://linuxtv.org
S:	Supported
F:	drivers/media/platform/sti/bdisp

BEFS FILE SYSTEM
S:	Orphan
F:	Documentation/filesystems/befs.txt
F:	fs/befs/

BECKHOFF CX5020 ETHERCAT MASTER DRIVER
M:	Dariusz Marcinkiewicz <reksio@newterm.pl>
L:	netdev@vger.kernel.org
S:	Maintained
F:	drivers/net/ethernet/ec_bhf.c

BFS FILE SYSTEM
M:	"Tigran A. Aivazian" <tigran@aivazian.fsnet.co.uk>
S:	Maintained
F:	Documentation/filesystems/bfs.txt
F:	fs/bfs/
F:	include/uapi/linux/bfs_fs.h

BLACKFIN ARCHITECTURE
M:	Steven Miao <realmz6@gmail.com>
L:	adi-buildroot-devel@lists.sourceforge.net (moderated for non-subscribers)
T:	git git://git.code.sf.net/p/adi-linux/code
W:	http://blackfin.uclinux.org
S:	Supported
F:	arch/blackfin/

BLACKFIN EMAC DRIVER
L:	adi-buildroot-devel@lists.sourceforge.net (moderated for non-subscribers)
W:	http://blackfin.uclinux.org
S:	Supported
F:	drivers/net/ethernet/adi/

BLACKFIN RTC DRIVER
L:	adi-buildroot-devel@lists.sourceforge.net (moderated for non-subscribers)
W:	http://blackfin.uclinux.org
S:	Supported
F:	drivers/rtc/rtc-bfin.c

BLACKFIN SDH DRIVER
M:	Sonic Zhang <sonic.zhang@analog.com>
L:	adi-buildroot-devel@lists.sourceforge.net (moderated for non-subscribers)
W:	http://blackfin.uclinux.org
S:	Supported
F:	drivers/mmc/host/bfin_sdh.c

BLACKFIN SERIAL DRIVER
M:	Sonic Zhang <sonic.zhang@analog.com>
L:	adi-buildroot-devel@lists.sourceforge.net (moderated for non-subscribers)
W:	http://blackfin.uclinux.org
S:	Supported
F:	drivers/tty/serial/bfin_uart.c

BLACKFIN WATCHDOG DRIVER
L:	adi-buildroot-devel@lists.sourceforge.net (moderated for non-subscribers)
W:	http://blackfin.uclinux.org
S:	Supported
F:	drivers/watchdog/bfin_wdt.c

BLACKFIN I2C TWI DRIVER
M:	Sonic Zhang <sonic.zhang@analog.com>
L:	adi-buildroot-devel@lists.sourceforge.net (moderated for non-subscribers)
W:	http://blackfin.uclinux.org/
S:	Supported
F:	drivers/i2c/busses/i2c-bfin-twi.c

BLACKFIN MEDIA DRIVER
M:	Scott Jiang <scott.jiang.linux@gmail.com>
L:	adi-buildroot-devel@lists.sourceforge.net (moderated for non-subscribers)
W:	http://blackfin.uclinux.org/
S:	Supported
F:	drivers/media/platform/blackfin/
F:	drivers/media/i2c/adv7183*
F:	drivers/media/i2c/vs6624*

BLINKM RGB LED DRIVER
M:	Jan-Simon Moeller <jansimon.moeller@gmx.de>
S:	Maintained
F:	drivers/leds/leds-blinkm.c

BLOCK LAYER
M:	Jens Axboe <axboe@kernel.dk>
L:	linux-block@vger.kernel.org
T:	git git://git.kernel.org/pub/scm/linux/kernel/git/axboe/linux-block.git
S:	Maintained
F:	block/
F:	kernel/trace/blktrace.c

BLOCK2MTD DRIVER
M:	Joern Engel <joern@lazybastard.org>
L:	linux-mtd@lists.infradead.org
S:	Maintained
F:	drivers/mtd/devices/block2mtd.c

BLUETOOTH DRIVERS
M:	Marcel Holtmann <marcel@holtmann.org>
M:	Gustavo Padovan <gustavo@padovan.org>
M:	Johan Hedberg <johan.hedberg@gmail.com>
L:	linux-bluetooth@vger.kernel.org
W:	http://www.bluez.org/
T:	git git://git.kernel.org/pub/scm/linux/kernel/git/bluetooth/bluetooth.git
T:	git git://git.kernel.org/pub/scm/linux/kernel/git/bluetooth/bluetooth-next.git
S:	Maintained
F:	drivers/bluetooth/

BLUETOOTH SUBSYSTEM
M:	Marcel Holtmann <marcel@holtmann.org>
M:	Gustavo Padovan <gustavo@padovan.org>
M:	Johan Hedberg <johan.hedberg@gmail.com>
L:	linux-bluetooth@vger.kernel.org
W:	http://www.bluez.org/
T:	git git://git.kernel.org/pub/scm/linux/kernel/git/bluetooth/bluetooth.git
T:	git git://git.kernel.org/pub/scm/linux/kernel/git/bluetooth/bluetooth-next.git
S:	Maintained
F:	net/bluetooth/
F:	include/net/bluetooth/

BONDING DRIVER
M:	Jay Vosburgh <j.vosburgh@gmail.com>
M:	Veaceslav Falico <vfalico@gmail.com>
M:	Andy Gospodarek <gospo@cumulusnetworks.com>
L:	netdev@vger.kernel.org
W:	http://sourceforge.net/projects/bonding/
S:	Supported
F:	drivers/net/bonding/
F:	include/uapi/linux/if_bonding.h

BPF (Safe dynamic programs and tools)
M:	Alexei Starovoitov <ast@kernel.org>
L:	netdev@vger.kernel.org
L:	linux-kernel@vger.kernel.org
S:	Supported
F:	kernel/bpf/

BROADCOM B44 10/100 ETHERNET DRIVER
M:	Gary Zambrano <zambrano@broadcom.com>
L:	netdev@vger.kernel.org
S:	Supported
F:	drivers/net/ethernet/broadcom/b44.*

BROADCOM GENET ETHERNET DRIVER
M:	Florian Fainelli <f.fainelli@gmail.com>
L:	netdev@vger.kernel.org
S:	Supported
F:	drivers/net/ethernet/broadcom/genet/

BROADCOM BNX2 GIGABIT ETHERNET DRIVER
M:	Sony Chacko <sony.chacko@qlogic.com>
M:	Dept-HSGLinuxNICDev@qlogic.com
L:	netdev@vger.kernel.org
S:	Supported
F:	drivers/net/ethernet/broadcom/bnx2.*
F:	drivers/net/ethernet/broadcom/bnx2_*

BROADCOM BNX2X 10 GIGABIT ETHERNET DRIVER
M:	Ariel Elior <ariel.elior@qlogic.com>
L:	netdev@vger.kernel.org
S:	Supported
F:	drivers/net/ethernet/broadcom/bnx2x/

BROADCOM BCM281XX/BCM11XXX/BCM216XX ARM ARCHITECTURE
M:	Florian Fainelli <f.fainelli@gmail.com>
M:	Ray Jui <rjui@broadcom.com>
M:	Scott Branden <sbranden@broadcom.com>
L:	bcm-kernel-feedback-list@broadcom.com
T:	git git://github.com/broadcom/mach-bcm
S:	Maintained
F:	arch/arm/mach-bcm/
F:	arch/arm/boot/dts/bcm113*
F:	arch/arm/boot/dts/bcm216*
F:	arch/arm/boot/dts/bcm281*
F:	arch/arm/configs/bcm_defconfig
F:	drivers/mmc/host/sdhci-bcm-kona.c
F:	drivers/clocksource/bcm_kona_timer.c

BROADCOM BCM2835 ARM ARCHITECTURE
M:	Stephen Warren <swarren@wwwdotorg.org>
M:	Lee Jones <lee@kernel.org>
M:	Eric Anholt <eric@anholt.net>
L:	linux-rpi-kernel@lists.infradead.org (moderated for non-subscribers)
L:	linux-arm-kernel@lists.infradead.org (moderated for non-subscribers)
T:	git git://git.kernel.org/pub/scm/linux/kernel/git/rpi/linux-rpi.git
S:	Maintained
N:	bcm2835

BROADCOM BCM33XX MIPS ARCHITECTURE
M:	Kevin Cernekee <cernekee@gmail.com>
L:	linux-mips@linux-mips.org
S:	Maintained
F:	arch/mips/bcm3384/*
F:	arch/mips/include/asm/mach-bcm3384/*
F:	arch/mips/kernel/*bmips*

BROADCOM BCM47XX MIPS ARCHITECTURE
M:	Hauke Mehrtens <hauke@hauke-m.de>
M:	Rafał Miłecki <zajec5@gmail.com>
L:	linux-mips@linux-mips.org
S:	Maintained
F:	arch/mips/bcm47xx/*
F:	arch/mips/include/asm/mach-bcm47xx/*

BROADCOM BCM5301X ARM ARCHITECTURE
M:	Hauke Mehrtens <hauke@hauke-m.de>
L:	linux-arm-kernel@lists.infradead.org
S:	Maintained
F:	arch/arm/mach-bcm/bcm_5301x.c
F:	arch/arm/boot/dts/bcm5301x.dtsi
F:	arch/arm/boot/dts/bcm470*

BROADCOM BCM63XX ARM ARCHITECTURE
M:	Florian Fainelli <f.fainelli@gmail.com>
L:	linux-arm-kernel@lists.infradead.org
T:	git git://github.com/broadcom/arm-bcm63xx.git
S:	Maintained
F:	arch/arm/mach-bcm/bcm63xx.c
F:	arch/arm/include/debug/bcm63xx.S

BROADCOM BCM63XX/BCM33XX UDC DRIVER
M:	Kevin Cernekee <cernekee@gmail.com>
L:	linux-usb@vger.kernel.org
S:	Maintained
F:	drivers/usb/gadget/udc/bcm63xx_udc.*

BROADCOM BCM7XXX ARM ARCHITECTURE
M:	Brian Norris <computersforpeace@gmail.com>
M:	Gregory Fong <gregory.0xf0@gmail.com>
M:	Florian Fainelli <f.fainelli@gmail.com>
L:	linux-arm-kernel@lists.infradead.org (moderated for non-subscribers)
T:	git git://github.com/broadcom/stblinux.git
S:	Maintained
F:	arch/arm/mach-bcm/*brcmstb*
F:	arch/arm/boot/dts/bcm7*.dts*
F:	drivers/bus/brcmstb_gisb.c
N:	brcmstb

BROADCOM BMIPS MIPS ARCHITECTURE
M:	Kevin Cernekee <cernekee@gmail.com>
M:	Florian Fainelli <f.fainelli@gmail.com>
L:	linux-mips@linux-mips.org
T:	git git://github.com/broadcom/stblinux.git
S:	Maintained
F:	arch/mips/bmips/*
F:	arch/mips/include/asm/mach-bmips/*
F:	arch/mips/kernel/*bmips*
F:	arch/mips/boot/dts/brcm/bcm*.dts*
F:	drivers/irqchip/irq-bcm7*
F:	drivers/irqchip/irq-brcmstb*

BROADCOM TG3 GIGABIT ETHERNET DRIVER
M:	Prashant Sreedharan <prashant@broadcom.com>
M:	Michael Chan <mchan@broadcom.com>
L:	netdev@vger.kernel.org
S:	Supported
F:	drivers/net/ethernet/broadcom/tg3.*

BROADCOM BRCM80211 IEEE802.11n WIRELESS DRIVER
M:	Brett Rudley <brudley@broadcom.com>
M:	Arend van Spriel <arend@broadcom.com>
M:	Franky (Zhenhui) Lin <frankyl@broadcom.com>
M:	Hante Meuleman <meuleman@broadcom.com>
L:	linux-wireless@vger.kernel.org
L:	brcm80211-dev-list@broadcom.com
S:	Supported
F:	drivers/net/wireless/brcm80211/

BROADCOM BNX2FC 10 GIGABIT FCOE DRIVER
M:	QLogic-Storage-Upstream@qlogic.com
L:	linux-scsi@vger.kernel.org
S:	Supported
F:	drivers/scsi/bnx2fc/

BROADCOM BNX2I 1/10 GIGABIT iSCSI DRIVER
M:	QLogic-Storage-Upstream@qlogic.com
L:	linux-scsi@vger.kernel.org
S:	Supported
F:	drivers/scsi/bnx2i/

BROADCOM IPROC ARM ARCHITECTURE
M:	Ray Jui <rjui@broadcom.com>
M:	Scott Branden <sbranden@broadcom.com>
M:	Jon Mason <jonmason@broadcom.com>
L:	linux-arm-kernel@lists.infradead.org (moderated for non-subscribers)
L:	bcm-kernel-feedback-list@broadcom.com
T:	git git://github.com/broadcom/cygnus-linux.git
S:	Maintained
N:	iproc
N:	cygnus
N:	nsp
N:	bcm9113*
N:	bcm9583*
N:	bcm9585*
N:	bcm9586*
N:	bcm988312
N:	bcm113*
N:	bcm583*
N:	bcm585*
N:	bcm586*
N:	bcm88312

BROADCOM BRCMSTB GPIO DRIVER
M:	Gregory Fong <gregory.0xf0@gmail.com>
L:	bcm-kernel-feedback-list@broadcom.com>
S:	Supported
F:	drivers/gpio/gpio-brcmstb.c
F:	Documentation/devicetree/bindings/gpio/brcm,brcmstb-gpio.txt

BROADCOM KONA GPIO DRIVER
M:	Ray Jui <rjui@broadcom.com>
L:	bcm-kernel-feedback-list@broadcom.com
S:	Supported
F:	drivers/gpio/gpio-bcm-kona.c
F:	Documentation/devicetree/bindings/gpio/brcm,kona-gpio.txt

BROADCOM NVRAM DRIVER
M:	Rafał Miłecki <zajec5@gmail.com>
L:	linux-mips@linux-mips.org
S:	Maintained
F:	drivers/firmware/broadcom/*

BROADCOM STB NAND FLASH DRIVER
M:	Brian Norris <computersforpeace@gmail.com>
M:	Kamal Dasu <kdasu.kdev@gmail.com>
L:	linux-mtd@lists.infradead.org
L:	bcm-kernel-feedback-list@broadcom.com
S:	Maintained
F:	drivers/mtd/nand/brcmnand/

BROADCOM SPECIFIC AMBA DRIVER (BCMA)
M:	Rafał Miłecki <zajec5@gmail.com>
L:	linux-wireless@vger.kernel.org
S:	Maintained
F:	drivers/bcma/
F:	include/linux/bcma/

BROADCOM SYSTEMPORT ETHERNET DRIVER
M:	Florian Fainelli <f.fainelli@gmail.com>
L:	netdev@vger.kernel.org
S:	Supported
F:	drivers/net/ethernet/broadcom/bcmsysport.*

BROCADE BFA FC SCSI DRIVER
M:	Anil Gurumurthy <anil.gurumurthy@qlogic.com>
M:	Sudarsana Kalluru <sudarsana.kalluru@qlogic.com>
L:	linux-scsi@vger.kernel.org
S:	Supported
F:	drivers/scsi/bfa/

BROCADE BNA 10 GIGABIT ETHERNET DRIVER
M:	Rasesh Mody <rasesh.mody@qlogic.com>
L:	netdev@vger.kernel.org
S:	Supported
F:	drivers/net/ethernet/brocade/bna/

BSG (block layer generic sg v4 driver)
M:	FUJITA Tomonori <fujita.tomonori@lab.ntt.co.jp>
L:	linux-scsi@vger.kernel.org
S:	Supported
F:	block/bsg.c
F:	include/linux/bsg.h
F:	include/uapi/linux/bsg.h

BT87X AUDIO DRIVER
M:	Clemens Ladisch <clemens@ladisch.de>
L:	alsa-devel@alsa-project.org (moderated for non-subscribers)
T:	git git://git.alsa-project.org/alsa-kernel.git
S:	Maintained
F:	Documentation/sound/alsa/Bt87x.txt
F:	sound/pci/bt87x.c

BT8XXGPIO DRIVER
M:	Michael Buesch <m@bues.ch>
W:	http://bu3sch.de/btgpio.php
S:	Maintained
F:	drivers/gpio/gpio-bt8xx.c

BTRFS FILE SYSTEM
M:	Chris Mason <clm@fb.com>
M:	Josef Bacik <jbacik@fb.com>
M:	David Sterba <dsterba@suse.com>
L:	linux-btrfs@vger.kernel.org
W:	http://btrfs.wiki.kernel.org/
Q:	http://patchwork.kernel.org/project/linux-btrfs/list/
T:	git git://git.kernel.org/pub/scm/linux/kernel/git/mason/linux-btrfs.git
S:	Maintained
F:	Documentation/filesystems/btrfs.txt
F:	fs/btrfs/

BTTV VIDEO4LINUX DRIVER
M:	Mauro Carvalho Chehab <mchehab@osg.samsung.com>
L:	linux-media@vger.kernel.org
W:	http://linuxtv.org
T:	git git://linuxtv.org/media_tree.git
S:	Odd fixes
F:	Documentation/video4linux/bttv/
F:	drivers/media/pci/bt8xx/bttv*

BUSLOGIC SCSI DRIVER
M:	Khalid Aziz <khalid@gonehiking.org>
L:	linux-scsi@vger.kernel.org
S:	Maintained
F:	drivers/scsi/BusLogic.*
F:	drivers/scsi/FlashPoint.*

C-MEDIA CMI8788 DRIVER
M:	Clemens Ladisch <clemens@ladisch.de>
L:	alsa-devel@alsa-project.org (moderated for non-subscribers)
T:	git git://git.alsa-project.org/alsa-kernel.git
S:	Maintained
F:	sound/pci/oxygen/

C6X ARCHITECTURE
M:	Mark Salter <msalter@redhat.com>
M:	Aurelien Jacquiot <a-jacquiot@ti.com>
L:	linux-c6x-dev@linux-c6x.org
W:	http://www.linux-c6x.org/wiki/index.php/Main_Page
S:	Maintained
F:	arch/c6x/

CACHEFILES: FS-CACHE BACKEND FOR CACHING ON MOUNTED FILESYSTEMS
M:	David Howells <dhowells@redhat.com>
L:	linux-cachefs@redhat.com (moderated for non-subscribers)
S:	Supported
F:	Documentation/filesystems/caching/cachefiles.txt
F:	fs/cachefiles/

CADET FM/AM RADIO RECEIVER DRIVER
M:	Hans Verkuil <hverkuil@xs4all.nl>
L:	linux-media@vger.kernel.org
T:	git git://linuxtv.org/media_tree.git
W:	http://linuxtv.org
S:	Maintained
F:	drivers/media/radio/radio-cadet*

CAFE CMOS INTEGRATED CAMERA CONTROLLER DRIVER
M:	Jonathan Corbet <corbet@lwn.net>
L:	linux-media@vger.kernel.org
T:	git git://linuxtv.org/media_tree.git
S:	Maintained
F:	Documentation/video4linux/cafe_ccic
F:	drivers/media/platform/marvell-ccic/

CAIF NETWORK LAYER
M:	Dmitry Tarnyagin <dmitry.tarnyagin@lockless.no>
L:	netdev@vger.kernel.org
S:	Supported
F:	Documentation/networking/caif/
F:	drivers/net/caif/
F:	include/uapi/linux/caif/
F:	include/net/caif/
F:	net/caif/

CALGARY x86-64 IOMMU
M:	Muli Ben-Yehuda <muli@il.ibm.com>
M:	"Jon D. Mason" <jdmason@kudzu.us>
L:	discuss@x86-64.org
S:	Maintained
F:	arch/x86/kernel/pci-calgary_64.c
F:	arch/x86/kernel/tce_64.c
F:	arch/x86/include/asm/calgary.h
F:	arch/x86/include/asm/tce.h

CAN NETWORK LAYER
M:	Oliver Hartkopp <socketcan@hartkopp.net>
M:	Marc Kleine-Budde <mkl@pengutronix.de>
L:	linux-can@vger.kernel.org
W:	https://github.com/linux-can
T:	git git://git.kernel.org/pub/scm/linux/kernel/git/mkl/linux-can.git
T:	git git://git.kernel.org/pub/scm/linux/kernel/git/mkl/linux-can-next.git
S:	Maintained
F:	Documentation/networking/can.txt
F:	net/can/
F:	include/linux/can/core.h
F:	include/uapi/linux/can.h
F:	include/uapi/linux/can/bcm.h
F:	include/uapi/linux/can/raw.h
F:	include/uapi/linux/can/gw.h

CAN NETWORK DRIVERS
M:	Wolfgang Grandegger <wg@grandegger.com>
M:	Marc Kleine-Budde <mkl@pengutronix.de>
L:	linux-can@vger.kernel.org
W:	https://github.com/linux-can
T:	git git://git.kernel.org/pub/scm/linux/kernel/git/mkl/linux-can.git
T:	git git://git.kernel.org/pub/scm/linux/kernel/git/mkl/linux-can-next.git
S:	Maintained
F:	drivers/net/can/
F:	include/linux/can/dev.h
F:	include/linux/can/platform/
F:	include/uapi/linux/can/error.h
F:	include/uapi/linux/can/netlink.h

CAPABILITIES
M:	Serge Hallyn <serge.hallyn@canonical.com>
L:	linux-security-module@vger.kernel.org
S:	Supported
F:	include/linux/capability.h
F:	include/uapi/linux/capability.h
F:	security/commoncap.c
F:	kernel/capability.c

CAPELLA MICROSYSTEMS LIGHT SENSOR DRIVER
M:	Kevin Tsai <ktsai@capellamicro.com>
S:	Maintained
F:	drivers/iio/light/cm*
F:	Documentation/devicetree/bindings/i2c/trivial-devices.txt

CAVIUM LIQUIDIO NETWORK DRIVER
M:     Derek Chickles <derek.chickles@caviumnetworks.com>
M:     Satanand Burla <satananda.burla@caviumnetworks.com>
M:     Felix Manlunas <felix.manlunas@caviumnetworks.com>
M:     Raghu Vatsavayi <raghu.vatsavayi@caviumnetworks.com>
L:     netdev@vger.kernel.org
W:     http://www.cavium.com
S:     Supported
F:     drivers/net/ethernet/cavium/liquidio/

CC2520 IEEE-802.15.4 RADIO DRIVER
M:	Varka Bhadram <varkabhadram@gmail.com>
L:	linux-wpan@vger.kernel.org
S:	Maintained
F:	drivers/net/ieee802154/cc2520.c
F:	include/linux/spi/cc2520.h
F:	Documentation/devicetree/bindings/net/ieee802154/cc2520.txt

CELL BROADBAND ENGINE ARCHITECTURE
M:	Arnd Bergmann <arnd@arndb.de>
L:	linuxppc-dev@lists.ozlabs.org
W:	http://www.ibm.com/developerworks/power/cell/
S:	Supported
F:	arch/powerpc/include/asm/cell*.h
F:	arch/powerpc/include/asm/spu*.h
F:	arch/powerpc/include/uapi/asm/spu*.h
F:	arch/powerpc/oprofile/*cell*
F:	arch/powerpc/platforms/cell/

CEPH COMMON CODE (LIBCEPH)
M:	Ilya Dryomov <idryomov@gmail.com>
M:	"Yan, Zheng" <zyan@redhat.com>
M:	Sage Weil <sage@redhat.com>
L:	ceph-devel@vger.kernel.org
W:	http://ceph.com/
T:	git git://git.kernel.org/pub/scm/linux/kernel/git/sage/ceph-client.git
T:	git git://github.com/ceph/ceph-client.git
S:	Supported
F:	net/ceph/
F:	include/linux/ceph/
F:	include/linux/crush/

CEPH DISTRIBUTED FILE SYSTEM CLIENT (CEPH)
M:	"Yan, Zheng" <zyan@redhat.com>
M:	Sage Weil <sage@redhat.com>
M:	Ilya Dryomov <idryomov@gmail.com>
L:	ceph-devel@vger.kernel.org
W:	http://ceph.com/
T:	git git://git.kernel.org/pub/scm/linux/kernel/git/sage/ceph-client.git
T:	git git://github.com/ceph/ceph-client.git
S:	Supported
F:	Documentation/filesystems/ceph.txt
F:	fs/ceph/

CERTIFICATE HANDLING:
M:	David Howells <dhowells@redhat.com>
M:	David Woodhouse <dwmw2@infradead.org>
L:	keyrings@linux-nfs.org
S:	Maintained
F:	Documentation/module-signing.txt
F:	certs/
F:	scripts/extract-cert.c

CERTIFIED WIRELESS USB (WUSB) SUBSYSTEM:
L:	linux-usb@vger.kernel.org
S:	Orphan
F:	Documentation/usb/WUSB-Design-overview.txt
F:	Documentation/usb/wusb-cbaf
F:	drivers/usb/host/hwa-hc.c
F:	drivers/usb/host/whci/
F:	drivers/usb/wusbcore/
F:	include/linux/usb/wusb*

CFAG12864B LCD DRIVER
M:	Miguel Ojeda Sandonis <miguel.ojeda.sandonis@gmail.com>
W:	http://miguelojeda.es/auxdisplay.htm
W:	http://jair.lab.fi.uva.es/~migojed/auxdisplay.htm
S:	Maintained
F:	drivers/auxdisplay/cfag12864b.c
F:	include/linux/cfag12864b.h

CFAG12864BFB LCD FRAMEBUFFER DRIVER
M:	Miguel Ojeda Sandonis <miguel.ojeda.sandonis@gmail.com>
W:	http://miguelojeda.es/auxdisplay.htm
W:	http://jair.lab.fi.uva.es/~migojed/auxdisplay.htm
S:	Maintained
F:	drivers/auxdisplay/cfag12864bfb.c
F:	include/linux/cfag12864b.h

CFG80211 and NL80211
M:	Johannes Berg <johannes@sipsolutions.net>
L:	linux-wireless@vger.kernel.org
W:	http://wireless.kernel.org/
T:	git git://git.kernel.org/pub/scm/linux/kernel/git/jberg/mac80211.git
T:	git git://git.kernel.org/pub/scm/linux/kernel/git/jberg/mac80211-next.git
S:	Maintained
F:	include/uapi/linux/nl80211.h
F:	include/net/cfg80211.h
F:	net/wireless/*
X:	net/wireless/wext*

CHAR and MISC DRIVERS
M:	Arnd Bergmann <arnd@arndb.de>
M:	Greg Kroah-Hartman <gregkh@linuxfoundation.org>
T:	git git://git.kernel.org/pub/scm/linux/kernel/git/gregkh/char-misc.git
S:	Supported
F:	drivers/char/*
F:	drivers/misc/*
F:	include/linux/miscdevice.h

CHECKPATCH
M:	Andy Whitcroft <apw@canonical.com>
M:	Joe Perches <joe@perches.com>
S:	Maintained
F:	scripts/checkpatch.pl

CHINESE DOCUMENTATION
M:	Harry Wei <harryxiyou@gmail.com>
L:	xiyoulinuxkernelgroup@googlegroups.com (subscribers-only)
L:	linux-kernel@zh-kernel.org (moderated for non-subscribers)
S:	Maintained
F:	Documentation/zh_CN/

CHIPIDEA USB HIGH SPEED DUAL ROLE CONTROLLER
M:	Peter Chen <Peter.Chen@freescale.com>
T:	git git://git.kernel.org/pub/scm/linux/kernel/git/peter.chen/usb.git
L:	linux-usb@vger.kernel.org
S:	Maintained
F:	drivers/usb/chipidea/

CHIPONE ICN8318 I2C TOUCHSCREEN DRIVER
M:	Hans de Goede <hdegoede@redhat.com>
L:	linux-input@vger.kernel.org
S:	Maintained
F:	Documentation/devicetree/bindings/input/touchscreen/chipone_icn8318.txt
F:	drivers/input/touchscreen/chipone_icn8318.c

CHROME HARDWARE PLATFORM SUPPORT
M:	Olof Johansson <olof@lixom.net>
S:	Maintained
F:	drivers/platform/chrome/

CISCO VIC ETHERNET NIC DRIVER
M:	Christian Benvenuti <benve@cisco.com>
M:	Sujith Sankar <ssujith@cisco.com>
M:	Govindarajulu Varadarajan <_govind@gmx.com>
M:	Neel Patel <neepatel@cisco.com>
S:	Supported
F:	drivers/net/ethernet/cisco/enic/

CISCO VIC LOW LATENCY NIC DRIVER
M:	Christian Benvenuti <benve@cisco.com>
M:	Dave Goodell <dgoodell@cisco.com>
S:	Supported
F:	drivers/infiniband/hw/usnic/

CIRRUS LOGIC EP93XX ETHERNET DRIVER
M:	Hartley Sweeten <hsweeten@visionengravers.com>
L:	netdev@vger.kernel.org
S:	Maintained
F:	drivers/net/ethernet/cirrus/ep93xx_eth.c

CIRRUS LOGIC AUDIO CODEC DRIVERS
M:	Brian Austin <brian.austin@cirrus.com>
M:	Paul Handrigan <Paul.Handrigan@cirrus.com>
L:	alsa-devel@alsa-project.org (moderated for non-subscribers)
S:	Maintained
F:	sound/soc/codecs/cs*

CLEANCACHE API
M:	Konrad Rzeszutek Wilk <konrad.wilk@oracle.com>
L:	linux-kernel@vger.kernel.org
S:	Maintained
F:	mm/cleancache.c
F:	include/linux/cleancache.h

CLK API
M:	Russell King <linux@arm.linux.org.uk>
L:	linux-clk@vger.kernel.org
S:	Maintained
F:	include/linux/clk.h

CLOCKSOURCE, CLOCKEVENT DRIVERS
M:	Daniel Lezcano <daniel.lezcano@linaro.org>
M:	Thomas Gleixner <tglx@linutronix.de>
L:	linux-kernel@vger.kernel.org
T:	git git://git.kernel.org/pub/scm/linux/kernel/git/tip/tip.git timers/core
S:	Supported
F:	drivers/clocksource

CISCO FCOE HBA DRIVER
M:	Hiral Patel <hiralpat@cisco.com>
M:	Suma Ramars <sramars@cisco.com>
M:	Brian Uchino <buchino@cisco.com>
L:	linux-scsi@vger.kernel.org
S:	Supported
F:	drivers/scsi/fnic/

CISCO SCSI HBA DRIVER
M:	Narsimhulu Musini <nmusini@cisco.com>
M:	Sesidhar Baddela <sebaddel@cisco.com>
L:	linux-scsi@vger.kernel.org
S:	Supported
F:	drivers/scsi/snic/

CMPC ACPI DRIVER
M:	Thadeu Lima de Souza Cascardo <cascardo@holoscopio.com>
M:	Daniel Oliveira Nascimento <don@syst.com.br>
L:	platform-driver-x86@vger.kernel.org
S:	Supported
F:	drivers/platform/x86/classmate-laptop.c

COBALT MEDIA DRIVER
M:	Hans Verkuil <hans.verkuil@cisco.com>
L:	linux-media@vger.kernel.org
T:	git git://linuxtv.org/media_tree.git
W:	http://linuxtv.org
S:	Supported
F:	drivers/media/pci/cobalt/

COCCINELLE/Semantic Patches (SmPL)
M:	Julia Lawall <Julia.Lawall@lip6.fr>
M:	Gilles Muller <Gilles.Muller@lip6.fr>
M:	Nicolas Palix <nicolas.palix@imag.fr>
M:	Michal Marek <mmarek@suse.com>
L:	cocci@systeme.lip6.fr (moderated for non-subscribers)
T:	git git://git.kernel.org/pub/scm/linux/kernel/git/mmarek/kbuild.git misc
W:	http://coccinelle.lip6.fr/
S:	Supported
F:	Documentation/coccinelle.txt
F:	scripts/coccinelle/
F:	scripts/coccicheck

CODA FILE SYSTEM
M:	Jan Harkes <jaharkes@cs.cmu.edu>
M:	coda@cs.cmu.edu
L:	codalist@coda.cs.cmu.edu
W:	http://www.coda.cs.cmu.edu/
S:	Maintained
F:	Documentation/filesystems/coda.txt
F:	fs/coda/
F:	include/linux/coda*.h
F:	include/uapi/linux/coda*.h

CODA V4L2 MEM2MEM DRIVER
M:	Philipp Zabel <p.zabel@pengutronix.de>
L:	linux-media@vger.kernel.org
S:	Maintained
F:	Documentation/devicetree/bindings/media/coda.txt
F:	drivers/media/platform/coda/

COMMON CLK FRAMEWORK
M:	Michael Turquette <mturquette@baylibre.com>
M:	Stephen Boyd <sboyd@codeaurora.org>
L:	linux-clk@vger.kernel.org
T:	git git://git.kernel.org/pub/scm/linux/kernel/git/clk/linux.git
S:	Maintained
F:	drivers/clk/
X:	drivers/clk/clkdev.c
F:	include/linux/clk-pr*
F:	include/linux/clk/

COMMON INTERNET FILE SYSTEM (CIFS)
M:	Steve French <sfrench@samba.org>
L:	linux-cifs@vger.kernel.org
L:	samba-technical@lists.samba.org (moderated for non-subscribers)
W:	http://linux-cifs.samba.org/
T:	git git://git.samba.org/sfrench/cifs-2.6.git
S:	Supported
F:	Documentation/filesystems/cifs/
F:	fs/cifs/

COMPACTPCI HOTPLUG CORE
M:	Scott Murray <scott@spiteful.org>
L:	linux-pci@vger.kernel.org
S:	Maintained
F:	drivers/pci/hotplug/cpci_hotplug*

COMPACTPCI HOTPLUG ZIATECH ZT5550 DRIVER
M:	Scott Murray <scott@spiteful.org>
L:	linux-pci@vger.kernel.org
S:	Maintained
F:	drivers/pci/hotplug/cpcihp_zt5550.*

COMPACTPCI HOTPLUG GENERIC DRIVER
M:	Scott Murray <scott@spiteful.org>
L:	linux-pci@vger.kernel.org
S:	Maintained
F:	drivers/pci/hotplug/cpcihp_generic.c

COMPAL LAPTOP SUPPORT
M:	Cezary Jackiewicz <cezary.jackiewicz@gmail.com>
L:	platform-driver-x86@vger.kernel.org
S:	Maintained
F:	drivers/platform/x86/compal-laptop.c

CONEXANT ACCESSRUNNER USB DRIVER
L:	accessrunner-general@lists.sourceforge.net
W:	http://accessrunner.sourceforge.net/
S:	Orphan
F:	drivers/usb/atm/cxacru.c

CONFIGFS
M:	Joel Becker <jlbec@evilplan.org>
T:	git git://git.kernel.org/pub/scm/linux/kernel/git/jlbec/configfs.git
S:	Supported
F:	fs/configfs/
F:	include/linux/configfs.h

CONNECTOR
M:	Evgeniy Polyakov <zbr@ioremap.net>
L:	netdev@vger.kernel.org
S:	Maintained
F:	drivers/connector/

CONTROL GROUP (CGROUP)
M:	Tejun Heo <tj@kernel.org>
M:	Li Zefan <lizefan@huawei.com>
M:	Johannes Weiner <hannes@cmpxchg.org>
L:	cgroups@vger.kernel.org
T:	git git://git.kernel.org/pub/scm/linux/kernel/git/tj/cgroup.git
S:	Maintained
F:	Documentation/cgroups/
F:	include/linux/cgroup*
F:	kernel/cgroup*

CONTROL GROUP - CPUSET
M:	Li Zefan <lizefan@huawei.com>
L:	cgroups@vger.kernel.org
W:	http://www.bullopensource.org/cpuset/
W:	http://oss.sgi.com/projects/cpusets/
T:	git git://git.kernel.org/pub/scm/linux/kernel/git/tj/cgroup.git
S:	Maintained
F:	Documentation/cgroups/cpusets.txt
F:	include/linux/cpuset.h
F:	kernel/cpuset.c

CONTROL GROUP - MEMORY RESOURCE CONTROLLER (MEMCG)
M:	Johannes Weiner <hannes@cmpxchg.org>
M:	Michal Hocko <mhocko@kernel.org>
L:	cgroups@vger.kernel.org
L:	linux-mm@kvack.org
S:	Maintained
F:	mm/memcontrol.c
F:	mm/swap_cgroup.c

CORETEMP HARDWARE MONITORING DRIVER
M:	Fenghua Yu <fenghua.yu@intel.com>
L:	lm-sensors@lm-sensors.org
S:	Maintained
F:	Documentation/hwmon/coretemp
F:	drivers/hwmon/coretemp.c

COSA/SRP SYNC SERIAL DRIVER
M:	Jan "Yenya" Kasprzak <kas@fi.muni.cz>
W:	http://www.fi.muni.cz/~kas/cosa/
S:	Maintained
F:	drivers/net/wan/cosa*

CPMAC ETHERNET DRIVER
M:	Florian Fainelli <florian@openwrt.org>
L:	netdev@vger.kernel.org
S:	Maintained
F:	drivers/net/ethernet/ti/cpmac.c

CPU FREQUENCY DRIVERS
M:	"Rafael J. Wysocki" <rjw@rjwysocki.net>
M:	Viresh Kumar <viresh.kumar@linaro.org>
L:	linux-pm@vger.kernel.org
S:	Maintained
T:	git git://git.kernel.org/pub/scm/linux/kernel/git/rafael/linux-pm.git
T:	git git://git.linaro.org/people/vireshk/linux.git (For ARM Updates)
F:	drivers/cpufreq/
F:	include/linux/cpufreq.h

CPU FREQUENCY DRIVERS - ARM BIG LITTLE
M:	Viresh Kumar <viresh.kumar@linaro.org>
M:	Sudeep Holla <sudeep.holla@arm.com>
L:	linux-pm@vger.kernel.org
W:	http://www.arm.com/products/processors/technologies/biglittleprocessing.php
S:	Maintained
F:	drivers/cpufreq/arm_big_little.h
F:	drivers/cpufreq/arm_big_little.c
F:	drivers/cpufreq/arm_big_little_dt.c

CPUIDLE DRIVER - ARM BIG LITTLE
M:	Lorenzo Pieralisi <lorenzo.pieralisi@arm.com>
M:	Daniel Lezcano <daniel.lezcano@linaro.org>
L:	linux-pm@vger.kernel.org
L:	linux-arm-kernel@lists.infradead.org
T:	git git://git.kernel.org/pub/scm/linux/kernel/git/rafael/linux-pm.git
S:	Maintained
F:	drivers/cpuidle/cpuidle-big_little.c

CPUIDLE DRIVER - ARM EXYNOS
M:	Bartlomiej Zolnierkiewicz <b.zolnierkie@samsung.com>
M:	Daniel Lezcano <daniel.lezcano@linaro.org>
M:	Kukjin Kim <kgene@kernel.org>
L:	linux-pm@vger.kernel.org
L:	linux-samsung-soc@vger.kernel.org
S:	Supported
F:	drivers/cpuidle/cpuidle-exynos.c
F:	arch/arm/mach-exynos/pm.c

CPUIDLE DRIVERS
M:	"Rafael J. Wysocki" <rjw@rjwysocki.net>
M:	Daniel Lezcano <daniel.lezcano@linaro.org>
L:	linux-pm@vger.kernel.org
S:	Maintained
T:	git git://git.kernel.org/pub/scm/linux/kernel/git/rafael/linux-pm.git
F:	drivers/cpuidle/*
F:	include/linux/cpuidle.h

CPUID/MSR DRIVER
M:	"H. Peter Anvin" <hpa@zytor.com>
S:	Maintained
F:	arch/x86/kernel/cpuid.c
F:	arch/x86/kernel/msr.c

CPU POWER MONITORING SUBSYSTEM
M:	Thomas Renninger <trenn@suse.com>
L:	linux-pm@vger.kernel.org
S:	Maintained
F:	tools/power/cpupower/

CRAMFS FILESYSTEM
W:	http://sourceforge.net/projects/cramfs/
S:	Orphan / Obsolete
F:	Documentation/filesystems/cramfs.txt
F:	fs/cramfs/

CRIS PORT
M:	Mikael Starvik <starvik@axis.com>
M:	Jesper Nilsson <jesper.nilsson@axis.com>
L:	linux-cris-kernel@axis.com
W:	http://developer.axis.com
S:	Maintained
F:	arch/cris/
F:	drivers/tty/serial/crisv10.*

CRYPTO API
M:	Herbert Xu <herbert@gondor.apana.org.au>
M:	"David S. Miller" <davem@davemloft.net>
L:	linux-crypto@vger.kernel.org
T:	git git://git.kernel.org/pub/scm/linux/kernel/git/herbert/crypto-2.6.git
S:	Maintained
F:	Documentation/crypto/
F:	Documentation/DocBook/crypto-API.tmpl
F:	arch/*/crypto/
F:	crypto/
F:	drivers/crypto/
F:	include/crypto/

CRYPTOGRAPHIC RANDOM NUMBER GENERATOR
M:	Neil Horman <nhorman@tuxdriver.com>
L:	linux-crypto@vger.kernel.org
S:	Maintained
F:	crypto/ansi_cprng.c
F:	crypto/rng.c

CS5535 Audio ALSA driver
M:	Jaya Kumar <jayakumar.alsa@gmail.com>
S:	Maintained
F:	sound/pci/cs5535audio/

CW1200 WLAN driver
M:	Solomon Peachy <pizza@shaftnet.org>
S:	Maintained
F:	drivers/net/wireless/cw1200/

CX18 VIDEO4LINUX DRIVER
M:	Andy Walls <awalls@md.metrocast.net>
L:	ivtv-devel@ivtvdriver.org (subscribers-only)
L:	linux-media@vger.kernel.org
T:	git git://linuxtv.org/media_tree.git
W:	http://linuxtv.org
W:	http://www.ivtvdriver.org/index.php/Cx18
S:	Maintained
F:	Documentation/video4linux/cx18.txt
F:	drivers/media/pci/cx18/
F:	include/uapi/linux/ivtv*

CX2341X MPEG ENCODER HELPER MODULE
M:	Hans Verkuil <hverkuil@xs4all.nl>
L:	linux-media@vger.kernel.org
T:	git git://linuxtv.org/media_tree.git
W:	http://linuxtv.org
S:	Maintained
F:	drivers/media/common/cx2341x*
F:	include/media/cx2341x*

CX24120 MEDIA DRIVER
M:	Jemma Denson <jdenson@gmail.com>
M:	Patrick Boettcher <patrick.boettcher@posteo.de>
L:	linux-media@vger.kernel.org
W:	http://linuxtv.org/
Q:	http://patchwork.linuxtv.org/project/linux-media/list/
S:	Maintained
F:	drivers/media/dvb-frontends/cx24120*

CX88 VIDEO4LINUX DRIVER
M:	Mauro Carvalho Chehab <mchehab@osg.samsung.com>
L:	linux-media@vger.kernel.org
W:	http://linuxtv.org
T:	git git://linuxtv.org/media_tree.git
S:	Odd fixes
F:	Documentation/video4linux/cx88/
F:	drivers/media/pci/cx88/

CXD2820R MEDIA DRIVER
M:	Antti Palosaari <crope@iki.fi>
L:	linux-media@vger.kernel.org
W:	http://linuxtv.org/
W:	http://palosaari.fi/linux/
Q:	http://patchwork.linuxtv.org/project/linux-media/list/
T:	git git://linuxtv.org/anttip/media_tree.git
S:	Maintained
F:	drivers/media/dvb-frontends/cxd2820r*

CXGB3 ETHERNET DRIVER (CXGB3)
M:	Santosh Raspatur <santosh@chelsio.com>
L:	netdev@vger.kernel.org
W:	http://www.chelsio.com
S:	Supported
F:	drivers/net/ethernet/chelsio/cxgb3/

CXGB3 ISCSI DRIVER (CXGB3I)
M:	Karen Xie <kxie@chelsio.com>
L:	linux-scsi@vger.kernel.org
W:	http://www.chelsio.com
S:	Supported
F:	drivers/scsi/cxgbi/cxgb3i

CXGB3 IWARP RNIC DRIVER (IW_CXGB3)
M:	Steve Wise <swise@chelsio.com>
L:	linux-rdma@vger.kernel.org
W:	http://www.openfabrics.org
S:	Supported
F:	drivers/infiniband/hw/cxgb3/

CXGB4 ETHERNET DRIVER (CXGB4)
M:	Hariprasad S <hariprasad@chelsio.com>
L:	netdev@vger.kernel.org
W:	http://www.chelsio.com
S:	Supported
F:	drivers/net/ethernet/chelsio/cxgb4/

CXGB4 ISCSI DRIVER (CXGB4I)
M:	Karen Xie <kxie@chelsio.com>
L:	linux-scsi@vger.kernel.org
W:	http://www.chelsio.com
S:	Supported
F:	drivers/scsi/cxgbi/cxgb4i

CXGB4 IWARP RNIC DRIVER (IW_CXGB4)
M:	Steve Wise <swise@chelsio.com>
L:	linux-rdma@vger.kernel.org
W:	http://www.openfabrics.org
S:	Supported
F:	drivers/infiniband/hw/cxgb4/

CXGB4VF ETHERNET DRIVER (CXGB4VF)
M:	Casey Leedom <leedom@chelsio.com>
L:	netdev@vger.kernel.org
W:	http://www.chelsio.com
S:	Supported
F:	drivers/net/ethernet/chelsio/cxgb4vf/

CXL (IBM Coherent Accelerator Processor Interface CAPI) DRIVER
M:	Ian Munsie <imunsie@au1.ibm.com>
M:	Michael Neuling <mikey@neuling.org>
L:	linuxppc-dev@lists.ozlabs.org
S:	Supported
F:	drivers/misc/cxl/
F:	include/misc/cxl*
F:	include/uapi/misc/cxl.h
F:	Documentation/powerpc/cxl.txt
F:	Documentation/powerpc/cxl.txt
F:	Documentation/ABI/testing/sysfs-class-cxl

CXLFLASH (IBM Coherent Accelerator Processor Interface CAPI Flash) SCSI DRIVER
M:	Manoj N. Kumar <manoj@linux.vnet.ibm.com>
M:	Matthew R. Ochs <mrochs@linux.vnet.ibm.com>
L:	linux-scsi@vger.kernel.org
S:	Supported
F:	drivers/scsi/cxlflash/
F:	include/uapi/scsi/cxlflash_ioctls.h
F:	Documentation/powerpc/cxlflash.txt

STMMAC ETHERNET DRIVER
M:	Giuseppe Cavallaro <peppe.cavallaro@st.com>
L:	netdev@vger.kernel.org
W:	http://www.stlinux.com
S:	Supported
F:	drivers/net/ethernet/stmicro/stmmac/

CYBERPRO FB DRIVER
M:	Russell King <linux@arm.linux.org.uk>
L:	linux-arm-kernel@lists.infradead.org (moderated for non-subscribers)
W:	http://www.arm.linux.org.uk/
S:	Maintained
F:	drivers/video/fbdev/cyber2000fb.*

CYCLADES ASYNC MUX DRIVER
W:	http://www.cyclades.com/
S:	Orphan
F:	drivers/tty/cyclades.c
F:	include/linux/cyclades.h
F:	include/uapi/linux/cyclades.h

CYCLADES PC300 DRIVER
W:	http://www.cyclades.com/
S:	Orphan
F:	drivers/net/wan/pc300*

CYPRESS_FIRMWARE MEDIA DRIVER
M:	Antti Palosaari <crope@iki.fi>
L:	linux-media@vger.kernel.org
W:	http://linuxtv.org/
W:	http://palosaari.fi/linux/
Q:	http://patchwork.linuxtv.org/project/linux-media/list/
T:	git git://linuxtv.org/anttip/media_tree.git
S:	Maintained
F:	drivers/media/common/cypress_firmware*

CYTTSP TOUCHSCREEN DRIVER
M:	Ferruh Yigit <fery@cypress.com>
L:	linux-input@vger.kernel.org
S:	Supported
F:	drivers/input/touchscreen/cyttsp*
F:	include/linux/input/cyttsp.h

DALLAS/MAXIM DS1685-FAMILY REAL TIME CLOCK
M:	Joshua Kinard <kumba@gentoo.org>
S:	Maintained
F:	drivers/rtc/rtc-ds1685.c
F:	include/linux/rtc/ds1685.h

DAMA SLAVE for AX.25
M:	Joerg Reuter <jreuter@yaina.de>
W:	http://yaina.de/jreuter/
W:	http://www.qsl.net/dl1bke/
L:	linux-hams@vger.kernel.org
S:	Maintained
F:	net/ax25/af_ax25.c
F:	net/ax25/ax25_dev.c
F:	net/ax25/ax25_ds_*
F:	net/ax25/ax25_in.c
F:	net/ax25/ax25_out.c
F:	net/ax25/ax25_timer.c
F:	net/ax25/sysctl_net_ax25.c

DAVICOM FAST ETHERNET (DMFE) NETWORK DRIVER
L:	netdev@vger.kernel.org
S:	Orphan
F:	Documentation/networking/dmfe.txt
F:	drivers/net/ethernet/dec/tulip/dmfe.c

DC390/AM53C974 SCSI driver
M:	Hannes Reinecke <hare@suse.com>
L:	linux-scsi@vger.kernel.org
S:	Maintained
F:	drivers/scsi/am53c974.c

DC395x SCSI driver
M:	Oliver Neukum <oliver@neukum.org>
M:	Ali Akcaagac <aliakc@web.de>
M:	Jamie Lenehan <lenehan@twibble.org>
L:	dc395x@twibble.org
W:	http://twibble.org/dist/dc395x/
W:	http://lists.twibble.org/mailman/listinfo/dc395x/
S:	Maintained
F:	Documentation/scsi/dc395x.txt
F:	drivers/scsi/dc395x.*

DCCP PROTOCOL
M:	Gerrit Renker <gerrit@erg.abdn.ac.uk>
L:	dccp@vger.kernel.org
W:	http://www.linuxfoundation.org/collaborate/workgroups/networking/dccp
S:	Maintained
F:	include/linux/dccp.h
F:	include/uapi/linux/dccp.h
F:	include/linux/tfrc.h
F:	net/dccp/

DECnet NETWORK LAYER
W:	http://linux-decnet.sourceforge.net
L:	linux-decnet-user@lists.sourceforge.net
S:	Orphan
F:	Documentation/networking/decnet.txt
F:	net/decnet/

DECSTATION PLATFORM SUPPORT
M:	"Maciej W. Rozycki" <macro@linux-mips.org>
L:	linux-mips@linux-mips.org
W:	http://www.linux-mips.org/wiki/DECstation
S:	Maintained
F:	arch/mips/dec/
F:	arch/mips/include/asm/dec/
F:	arch/mips/include/asm/mach-dec/

DEFXX FDDI NETWORK DRIVER
M:	"Maciej W. Rozycki" <macro@linux-mips.org>
S:	Maintained
F:	drivers/net/fddi/defxx.*

DELL LAPTOP DRIVER
M:	Matthew Garrett <mjg59@srcf.ucam.org>
M:	Pali Rohár <pali.rohar@gmail.com>
L:	platform-driver-x86@vger.kernel.org
S:	Maintained
F:	drivers/platform/x86/dell-laptop.c

DELL LAPTOP RBTN DRIVER
M:	Pali Rohár <pali.rohar@gmail.com>
S:	Maintained
F:	drivers/platform/x86/dell-rbtn.*

DELL LAPTOP FREEFALL DRIVER
M:	Pali Rohár <pali.rohar@gmail.com>
S:	Maintained
F:	drivers/platform/x86/dell-smo8800.c

DELL LAPTOP SMM DRIVER
M:	Pali Rohár <pali.rohar@gmail.com>
S:	Maintained
F:	drivers/hwmon/dell-smm-hwmon.c
F:	include/uapi/linux/i8k.h

DELL SYSTEMS MANAGEMENT BASE DRIVER (dcdbas)
M:	Doug Warzecha <Douglas_Warzecha@dell.com>
S:	Maintained
F:	Documentation/dcdbas.txt
F:	drivers/firmware/dcdbas.*

DELL WMI EXTRAS DRIVER
M:	Matthew Garrett <mjg59@srcf.ucam.org>
M:	Pali Rohár <pali.rohar@gmail.com>
S:	Maintained
F:	drivers/platform/x86/dell-wmi.c

DESIGNWARE USB2 DRD IP DRIVER
M:	John Youn <johnyoun@synopsys.com>
L:	linux-usb@vger.kernel.org
T:	git git://git.kernel.org/pub/scm/linux/kernel/git/balbi/usb.git
S:	Maintained
F:	drivers/usb/dwc2/

DESIGNWARE USB3 DRD IP DRIVER
M:	Felipe Balbi <balbi@ti.com>
L:	linux-usb@vger.kernel.org
L:	linux-omap@vger.kernel.org
T:	git git://git.kernel.org/pub/scm/linux/kernel/git/balbi/usb.git
S:	Maintained
F:	drivers/usb/dwc3/

DEVICE COREDUMP (DEV_COREDUMP)
M:	Johannes Berg <johannes@sipsolutions.net>
L:	linux-kernel@vger.kernel.org
S:	Maintained
F:	drivers/base/devcoredump.c
F:	include/linux/devcoredump.h

DEVICE FREQUENCY (DEVFREQ)
M:	MyungJoo Ham <myungjoo.ham@samsung.com>
M:	Kyungmin Park <kyungmin.park@samsung.com>
L:	linux-pm@vger.kernel.org
S:	Maintained
F:	drivers/devfreq/

DEVICE NUMBER REGISTRY
M:	Torben Mathiasen <device@lanana.org>
W:	http://lanana.org/docs/device-list/index.html
S:	Maintained

DEVICE-MAPPER  (LVM)
M:	Alasdair Kergon <agk@redhat.com>
M:	Mike Snitzer <snitzer@redhat.com>
M:	dm-devel@redhat.com
L:	dm-devel@redhat.com
W:	http://sources.redhat.com/dm
Q:	http://patchwork.kernel.org/project/dm-devel/list/
T:	git git://git.kernel.org/pub/scm/linux/kernel/git/device-mapper/linux-dm.git
T:	quilt http://people.redhat.com/agk/patches/linux/editing/
S:	Maintained
F:	Documentation/device-mapper/
F:	drivers/md/dm*
F:	drivers/md/persistent-data/
F:	include/linux/device-mapper.h
F:	include/linux/dm-*.h
F:	include/uapi/linux/dm-*.h

DIALOG SEMICONDUCTOR DRIVERS
M:	Support Opensource <support.opensource@diasemi.com>
W:	http://www.dialog-semiconductor.com/products
S:	Supported
F:	Documentation/hwmon/da90??
F:	Documentation/devicetree/bindings/sound/da[79]*.txt
F:	drivers/gpio/gpio-da90??.c
F:	drivers/hwmon/da90??-hwmon.c
F:	drivers/iio/adc/da91??-*.c
F:	drivers/input/misc/da90??_onkey.c
F:	drivers/input/touchscreen/da9052_tsi.c
F:	drivers/leds/leds-da90??.c
F:	drivers/mfd/da903x.c
F:	drivers/mfd/da90??-*.c
F:	drivers/mfd/da91??-*.c
F:	drivers/power/da9052-battery.c
F:	drivers/power/da91??-*.c
F:	drivers/regulator/da903x.c
F:	drivers/regulator/da9???-regulator.[ch]
F:	drivers/rtc/rtc-da90??.c
F:	drivers/video/backlight/da90??_bl.c
F:	drivers/watchdog/da90??_wdt.c
F:	include/linux/mfd/da903x.h
F:	include/linux/mfd/da9052/
F:	include/linux/mfd/da9055/
F:	include/linux/mfd/da9063/
F:	include/linux/mfd/da9150/
F:	include/sound/da[79]*.h
F:	sound/soc/codecs/da[79]*.[ch]

DIGI NEO AND CLASSIC PCI PRODUCTS
M:	Lidza Louina <lidza.louina@gmail.com>
M:	Mark Hounschell <markh@compro.net>
L:	driverdev-devel@linuxdriverproject.org
S:	Maintained
F:	drivers/staging/dgnc/

DIGI EPCA PCI PRODUCTS
M:	Lidza Louina <lidza.louina@gmail.com>
M:	Daeseok Youn <daeseok.youn@gmail.com>
L:	driverdev-devel@linuxdriverproject.org
S:	Maintained
F:	drivers/staging/dgap/

DIOLAN U2C-12 I2C DRIVER
M:	Guenter Roeck <linux@roeck-us.net>
L:	linux-i2c@vger.kernel.org
S:	Maintained
F:	drivers/i2c/busses/i2c-diolan-u2c.c

DIRECT ACCESS (DAX)
M:	Matthew Wilcox <willy@linux.intel.com>
L:	linux-fsdevel@vger.kernel.org
S:	Supported
F:	fs/dax.c

DIRECTORY NOTIFICATION (DNOTIFY)
M:	Eric Paris <eparis@parisplace.org>
S:	Maintained
F:	Documentation/filesystems/dnotify.txt
F:	fs/notify/dnotify/
F:	include/linux/dnotify.h

DISK GEOMETRY AND PARTITION HANDLING
M:	Andries Brouwer <aeb@cwi.nl>
W:	http://www.win.tue.nl/~aeb/linux/Large-Disk.html
W:	http://www.win.tue.nl/~aeb/linux/zip/zip-1.html
W:	http://www.win.tue.nl/~aeb/partitions/partition_types-1.html
S:	Maintained

DISKQUOTA
M:	Jan Kara <jack@suse.com>
S:	Maintained
F:	Documentation/filesystems/quota.txt
F:	fs/quota/
F:	include/linux/quota*.h
F:	include/uapi/linux/quota*.h

DISPLAYLINK USB 2.0 FRAMEBUFFER DRIVER (UDLFB)
M:	Bernie Thompson <bernie@plugable.com>
L:	linux-fbdev@vger.kernel.org
S:	Maintained
W:	http://plugable.com/category/projects/udlfb/
F:	drivers/video/fbdev/udlfb.c
F:	include/video/udlfb.h
F:	Documentation/fb/udlfb.txt

DISTRIBUTED LOCK MANAGER (DLM)
M:	Christine Caulfield <ccaulfie@redhat.com>
M:	David Teigland <teigland@redhat.com>
L:	cluster-devel@redhat.com
W:	http://sources.redhat.com/cluster/
T:	git git://git.kernel.org/pub/scm/linux/kernel/git/teigland/dlm.git
S:	Supported
F:	fs/dlm/

DMA BUFFER SHARING FRAMEWORK
M:	Sumit Semwal <sumit.semwal@linaro.org>
S:	Maintained
L:	linux-media@vger.kernel.org
L:	dri-devel@lists.freedesktop.org
L:	linaro-mm-sig@lists.linaro.org (moderated for non-subscribers)
F:	drivers/dma-buf/
F:	include/linux/dma-buf*
F:	include/linux/reservation.h
F:	include/linux/*fence.h
F:	Documentation/dma-buf-sharing.txt
T:	git git://git.linaro.org/people/sumitsemwal/linux-dma-buf.git

DMA GENERIC OFFLOAD ENGINE SUBSYSTEM
M:	Vinod Koul <vinod.koul@intel.com>
L:	dmaengine@vger.kernel.org
Q:	https://patchwork.kernel.org/project/linux-dmaengine/list/
S:	Maintained
F:	drivers/dma/
F:	include/linux/dmaengine.h
F:	Documentation/dmaengine/
T:	git git://git.infradead.org/users/vkoul/slave-dma.git

DME1737 HARDWARE MONITOR DRIVER
M:	Juerg Haefliger <juergh@gmail.com>
L:	lm-sensors@lm-sensors.org
S:	Maintained
F:	Documentation/hwmon/dme1737
F:	drivers/hwmon/dme1737.c

DMI/SMBIOS SUPPORT
M:	Jean Delvare <jdelvare@suse.com>
S:	Maintained
T:	quilt http://jdelvare.nerim.net/devel/linux/jdelvare-dmi/
F:	Documentation/ABI/testing/sysfs-firmware-dmi-tables
F:	drivers/firmware/dmi-id.c
F:	drivers/firmware/dmi_scan.c
F:	include/linux/dmi.h

DOCUMENTATION
M:	Jonathan Corbet <corbet@lwn.net>
L:	linux-doc@vger.kernel.org
S:	Maintained
F:	Documentation/
F:	scripts/docproc.c
F:	scripts/kernel-doc*
X:	Documentation/ABI/
X:	Documentation/devicetree/
X:	Documentation/acpi
X:	Documentation/power
X:	Documentation/spi
X:	Documentation/DocBook/media
T:	git git://git.lwn.net/linux.git docs-next

DOUBLETALK DRIVER
M:	"James R. Van Zandt" <jrv@vanzandt.mv.com>
L:	blinux-list@redhat.com
S:	Maintained
F:	drivers/char/dtlk.c
F:	include/linux/dtlk.h

DPT_I2O SCSI RAID DRIVER
M:	Adaptec OEM Raid Solutions <aacraid@adaptec.com>
L:	linux-scsi@vger.kernel.org
W:	http://www.adaptec.com/
S:	Maintained
F:	drivers/scsi/dpt*
F:	drivers/scsi/dpt/

DRBD DRIVER
P:	Philipp Reisner
P:	Lars Ellenberg
M:	drbd-dev@lists.linbit.com
L:	drbd-user@lists.linbit.com
W:	http://www.drbd.org
T:	git git://git.drbd.org/linux-2.6-drbd.git drbd
T:	git git://git.drbd.org/drbd-8.3.git
S:	Supported
F:	drivers/block/drbd/
F:	lib/lru_cache.c
F:	Documentation/blockdev/drbd/

DRIVER CORE, KOBJECTS, DEBUGFS, KERNFS AND SYSFS
M:	Greg Kroah-Hartman <gregkh@linuxfoundation.org>
T:	git git://git.kernel.org/pub/scm/linux/kernel/git/gregkh/driver-core.git
S:	Supported
F:	Documentation/kobject.txt
F:	drivers/base/
F:	fs/debugfs/
F:	fs/kernfs/
F:	fs/sysfs/
F:	include/linux/debugfs.h
F:	include/linux/kobj*
F:	lib/kobj*

DRM DRIVERS
M:	David Airlie <airlied@linux.ie>
L:	dri-devel@lists.freedesktop.org
T:	git git://people.freedesktop.org/~airlied/linux
S:	Maintained
F:	drivers/gpu/drm/
F:	drivers/gpu/vga/
F:	include/drm/
F:	include/uapi/drm/

RADEON DRM DRIVERS
M:	Alex Deucher <alexander.deucher@amd.com>
M:	Christian König <christian.koenig@amd.com>
L:	dri-devel@lists.freedesktop.org
T:	git git://people.freedesktop.org/~agd5f/linux
S:	Supported
F:	drivers/gpu/drm/radeon/
F:	include/uapi/drm/radeon*

DRM PANEL DRIVERS
M:	Thierry Reding <thierry.reding@gmail.com>
L:	dri-devel@lists.freedesktop.org
T:	git git://anongit.freedesktop.org/tegra/linux.git
S:	Maintained
F:	drivers/gpu/drm/drm_panel.c
F:	drivers/gpu/drm/panel/
F:	include/drm/drm_panel.h
F:	Documentation/devicetree/bindings/display/panel/

INTEL DRM DRIVERS (excluding Poulsbo, Moorestown and derivative chipsets)
M:	Daniel Vetter <daniel.vetter@intel.com>
M:	Jani Nikula <jani.nikula@linux.intel.com>
L:	intel-gfx@lists.freedesktop.org
L:	dri-devel@lists.freedesktop.org
W:	https://01.org/linuxgraphics/
Q:	http://patchwork.freedesktop.org/project/intel-gfx/
T:	git git://anongit.freedesktop.org/drm-intel
S:	Supported
F:	drivers/gpu/drm/i915/
F:	include/drm/i915*
F:	include/uapi/drm/i915*

DRM DRIVERS FOR ATMEL HLCDC
M:	Boris Brezillon <boris.brezillon@free-electrons.com>
L:	dri-devel@lists.freedesktop.org
S:	Supported
F:	drivers/gpu/drm/atmel-hlcdc/
F:	Documentation/devicetree/bindings/drm/atmel/

DRM DRIVERS FOR EXYNOS
M:	Inki Dae <inki.dae@samsung.com>
M:	Joonyoung Shim <jy0922.shim@samsung.com>
M:	Seung-Woo Kim <sw0312.kim@samsung.com>
M:	Kyungmin Park <kyungmin.park@samsung.com>
L:	dri-devel@lists.freedesktop.org
T:	git git://git.kernel.org/pub/scm/linux/kernel/git/daeinki/drm-exynos.git
S:	Supported
F:	drivers/gpu/drm/exynos/
F:	include/drm/exynos*
F:	include/uapi/drm/exynos*

DRM DRIVERS FOR FREESCALE DCU
M:	Jianwei Wang <jianwei.wang.chn@gmail.com>
M:	Alison Wang <alison.wang@freescale.com>
L:	dri-devel@lists.freedesktop.org
S:	Supported
F:	drivers/gpu/drm/fsl-dcu/
F:	Documentation/devicetree/bindings/display/fsl,dcu.txt
F:	Documentation/devicetree/bindings/display/panel/nec,nl4827hc19_05b.txt

DRM DRIVERS FOR FREESCALE IMX
M:	Philipp Zabel <p.zabel@pengutronix.de>
L:	dri-devel@lists.freedesktop.org
S:	Maintained
F:	drivers/gpu/drm/imx/
F:	drivers/gpu/ipu-v3/
F:	Documentation/devicetree/bindings/display/imx/

DRM DRIVERS FOR GMA500 (Poulsbo, Moorestown and derivative chipsets)
M:	Patrik Jakobsson <patrik.r.jakobsson@gmail.com>
L:	dri-devel@lists.freedesktop.org
T:	git git://github.com/patjak/drm-gma500
S:	Maintained
F:	drivers/gpu/drm/gma500
F:	include/drm/gma500*

DRM DRIVERS FOR NVIDIA TEGRA
M:	Thierry Reding <thierry.reding@gmail.com>
M:	Terje Bergström <tbergstrom@nvidia.com>
L:	dri-devel@lists.freedesktop.org
L:	linux-tegra@vger.kernel.org
T:	git git://anongit.freedesktop.org/tegra/linux.git
S:	Supported
F:	drivers/gpu/drm/tegra/
F:	drivers/gpu/host1x/
F:	include/linux/host1x.h
F:	include/uapi/drm/tegra_drm.h
F:	Documentation/devicetree/bindings/display/tegra/nvidia,tegra20-host1x.txt

DRM DRIVERS FOR RENESAS
M:	Laurent Pinchart <laurent.pinchart@ideasonboard.com>
L:	dri-devel@lists.freedesktop.org
L:	linux-sh@vger.kernel.org
T:	git git://people.freedesktop.org/~airlied/linux
S:	Supported
F:	drivers/gpu/drm/rcar-du/
F:	drivers/gpu/drm/shmobile/
F:	include/linux/platform_data/shmob_drm.h

DRM DRIVERS FOR ROCKCHIP
M:	Mark Yao <mark.yao@rock-chips.com>
L:	dri-devel@lists.freedesktop.org
S:	Maintained
F:	drivers/gpu/drm/rockchip/
F:	Documentation/devicetree/bindings/display/rockchip*

DRM DRIVERS FOR STI
M:	Benjamin Gaignard <benjamin.gaignard@linaro.org>
M:	Vincent Abriou <vincent.abriou@st.com>
L:	dri-devel@lists.freedesktop.org
T:	git http://git.linaro.org/people/benjamin.gaignard/kernel.git
S:	Maintained
F:	drivers/gpu/drm/sti
F:	Documentation/devicetree/bindings/display/st,stih4xx.txt

DSBR100 USB FM RADIO DRIVER
M:	Alexey Klimov <klimov.linux@gmail.com>
L:	linux-media@vger.kernel.org
T:	git git://linuxtv.org/media_tree.git
S:	Maintained
F:	drivers/media/radio/dsbr100.c

DSCC4 DRIVER
M:	Francois Romieu <romieu@fr.zoreil.com>
L:	netdev@vger.kernel.org
S:	Maintained
F:	drivers/net/wan/dscc4.c

DT3155 MEDIA DRIVER
M:	Hans Verkuil <hverkuil@xs4all.nl>
L:	linux-media@vger.kernel.org
T:	git git://linuxtv.org/media_tree.git
W:	http://linuxtv.org
S:	Odd Fixes
F:	drivers/media/pci/dt3155/

DVB_USB_AF9015 MEDIA DRIVER
M:	Antti Palosaari <crope@iki.fi>
L:	linux-media@vger.kernel.org
W:	http://linuxtv.org/
W:	http://palosaari.fi/linux/
Q:	http://patchwork.linuxtv.org/project/linux-media/list/
T:	git git://linuxtv.org/anttip/media_tree.git
S:	Maintained
F:	drivers/media/usb/dvb-usb-v2/af9015*

DVB_USB_AF9035 MEDIA DRIVER
M:	Antti Palosaari <crope@iki.fi>
L:	linux-media@vger.kernel.org
W:	http://linuxtv.org/
W:	http://palosaari.fi/linux/
Q:	http://patchwork.linuxtv.org/project/linux-media/list/
T:	git git://linuxtv.org/anttip/media_tree.git
S:	Maintained
F:	drivers/media/usb/dvb-usb-v2/af9035*

DVB_USB_ANYSEE MEDIA DRIVER
M:	Antti Palosaari <crope@iki.fi>
L:	linux-media@vger.kernel.org
W:	http://linuxtv.org/
W:	http://palosaari.fi/linux/
Q:	http://patchwork.linuxtv.org/project/linux-media/list/
T:	git git://linuxtv.org/anttip/media_tree.git
S:	Maintained
F:	drivers/media/usb/dvb-usb-v2/anysee*

DVB_USB_AU6610 MEDIA DRIVER
M:	Antti Palosaari <crope@iki.fi>
L:	linux-media@vger.kernel.org
W:	http://linuxtv.org/
W:	http://palosaari.fi/linux/
Q:	http://patchwork.linuxtv.org/project/linux-media/list/
T:	git git://linuxtv.org/anttip/media_tree.git
S:	Maintained
F:	drivers/media/usb/dvb-usb-v2/au6610*

DVB_USB_CE6230 MEDIA DRIVER
M:	Antti Palosaari <crope@iki.fi>
L:	linux-media@vger.kernel.org
W:	http://linuxtv.org/
W:	http://palosaari.fi/linux/
Q:	http://patchwork.linuxtv.org/project/linux-media/list/
T:	git git://linuxtv.org/anttip/media_tree.git
S:	Maintained
F:	drivers/media/usb/dvb-usb-v2/ce6230*

DVB_USB_CXUSB MEDIA DRIVER
M:	Michael Krufky <mkrufky@linuxtv.org>
L:	linux-media@vger.kernel.org
W:	http://linuxtv.org/
W:	http://github.com/mkrufky
Q:	http://patchwork.linuxtv.org/project/linux-media/list/
T:	git git://linuxtv.org/media_tree.git
S:	Maintained
F:	drivers/media/usb/dvb-usb/cxusb*

DVB_USB_EC168 MEDIA DRIVER
M:	Antti Palosaari <crope@iki.fi>
L:	linux-media@vger.kernel.org
W:	http://linuxtv.org/
W:	http://palosaari.fi/linux/
Q:	http://patchwork.linuxtv.org/project/linux-media/list/
T:	git git://linuxtv.org/anttip/media_tree.git
S:	Maintained
F:	drivers/media/usb/dvb-usb-v2/ec168*

DVB_USB_GL861 MEDIA DRIVER
M:	Antti Palosaari <crope@iki.fi>
L:	linux-media@vger.kernel.org
W:	http://linuxtv.org/
Q:	http://patchwork.linuxtv.org/project/linux-media/list/
T:	git git://linuxtv.org/anttip/media_tree.git
S:	Maintained
F:	drivers/media/usb/dvb-usb-v2/gl861*

DVB_USB_MXL111SF MEDIA DRIVER
M:	Michael Krufky <mkrufky@linuxtv.org>
L:	linux-media@vger.kernel.org
W:	http://linuxtv.org/
W:	http://github.com/mkrufky
Q:	http://patchwork.linuxtv.org/project/linux-media/list/
T:	git git://linuxtv.org/mkrufky/mxl111sf.git
S:	Maintained
F:	drivers/media/usb/dvb-usb-v2/mxl111sf*

DVB_USB_RTL28XXU MEDIA DRIVER
M:	Antti Palosaari <crope@iki.fi>
L:	linux-media@vger.kernel.org
W:	http://linuxtv.org/
W:	http://palosaari.fi/linux/
Q:	http://patchwork.linuxtv.org/project/linux-media/list/
T:	git git://linuxtv.org/anttip/media_tree.git
S:	Maintained
F:	drivers/media/usb/dvb-usb-v2/rtl28xxu*

DVB_USB_V2 MEDIA DRIVER
M:	Antti Palosaari <crope@iki.fi>
L:	linux-media@vger.kernel.org
W:	http://linuxtv.org/
W:	http://palosaari.fi/linux/
Q:	http://patchwork.linuxtv.org/project/linux-media/list/
T:	git git://linuxtv.org/anttip/media_tree.git
S:	Maintained
F:	drivers/media/usb/dvb-usb-v2/dvb_usb*
F:	drivers/media/usb/dvb-usb-v2/usb_urb.c

DYNAMIC DEBUG
M:	Jason Baron <jbaron@akamai.com>
S:	Maintained
F:	lib/dynamic_debug.c
F:	include/linux/dynamic_debug.h

DZ DECSTATION DZ11 SERIAL DRIVER
M:	"Maciej W. Rozycki" <macro@linux-mips.org>
S:	Maintained
F:	drivers/tty/serial/dz.*

E3X0 POWER BUTTON DRIVER
M:	Moritz Fischer <moritz.fischer@ettus.com>
L:	usrp-users@lists.ettus.com
W:	http://www.ettus.com
S:	Supported
F:	drivers/input/misc/e3x0-button.c
F:	Documentation/devicetree/bindings/input/e3x0-button.txt

E4000 MEDIA DRIVER
M:	Antti Palosaari <crope@iki.fi>
L:	linux-media@vger.kernel.org
W:	http://linuxtv.org/
W:	http://palosaari.fi/linux/
Q:	http://patchwork.linuxtv.org/project/linux-media/list/
T:	git git://linuxtv.org/anttip/media_tree.git
S:	Maintained
F:	drivers/media/tuners/e4000*

EATA ISA/EISA/PCI SCSI DRIVER
M:	Dario Ballabio <ballabio_dario@emc.com>
L:	linux-scsi@vger.kernel.org
S:	Maintained
F:	drivers/scsi/eata.c

EC100 MEDIA DRIVER
M:	Antti Palosaari <crope@iki.fi>
L:	linux-media@vger.kernel.org
W:	http://linuxtv.org/
W:	http://palosaari.fi/linux/
Q:	http://patchwork.linuxtv.org/project/linux-media/list/
T:	git git://linuxtv.org/anttip/media_tree.git
S:	Maintained
F:	drivers/media/dvb-frontends/ec100*

ECRYPT FILE SYSTEM
M:	Tyler Hicks <tyhicks@canonical.com>
L:	ecryptfs@vger.kernel.org
W:	http://ecryptfs.org
W:	https://launchpad.net/ecryptfs
S:	Supported
F:	Documentation/filesystems/ecryptfs.txt
F:	fs/ecryptfs/

EDAC-CORE
M:	Doug Thompson <dougthompson@xmission.com>
M:	Borislav Petkov <bp@alien8.de>
M:	Mauro Carvalho Chehab <mchehab@osg.samsung.com>
L:	linux-edac@vger.kernel.org
W:	bluesmoke.sourceforge.net
T:	git://git.kernel.org/pub/scm/linux/kernel/git/bp/bp.git#for-next
T:	git://git.kernel.org/pub/linux/kernel/git/mchehab/linux-edac.git#linux_next
S:	Supported
F:	Documentation/edac.txt
F:	drivers/edac/
F:	include/linux/edac.h

EDAC-AMD64
M:	Doug Thompson <dougthompson@xmission.com>
M:	Borislav Petkov <bp@alien8.de>
L:	linux-edac@vger.kernel.org
W:	bluesmoke.sourceforge.net
S:	Maintained
F:	drivers/edac/amd64_edac*

EDAC-CALXEDA
M:	Doug Thompson <dougthompson@xmission.com>
M:	Robert Richter <rric@kernel.org>
L:	linux-edac@vger.kernel.org
W:	bluesmoke.sourceforge.net
S:	Maintained
F:	drivers/edac/highbank*

EDAC-CAVIUM
M:	Ralf Baechle <ralf@linux-mips.org>
M:	David Daney <david.daney@cavium.com>
L:	linux-edac@vger.kernel.org
L:	linux-mips@linux-mips.org
W:	bluesmoke.sourceforge.net
S:	Supported
F:	drivers/edac/octeon_edac*

EDAC-E752X
M:	Mark Gross <mark.gross@intel.com>
M:	Doug Thompson <dougthompson@xmission.com>
L:	linux-edac@vger.kernel.org
W:	bluesmoke.sourceforge.net
S:	Maintained
F:	drivers/edac/e752x_edac.c

EDAC-E7XXX
M:	Doug Thompson <dougthompson@xmission.com>
L:	linux-edac@vger.kernel.org
W:	bluesmoke.sourceforge.net
S:	Maintained
F:	drivers/edac/e7xxx_edac.c

EDAC-GHES
M:	Mauro Carvalho Chehab <mchehab@osg.samsung.com>
L:	linux-edac@vger.kernel.org
W:	bluesmoke.sourceforge.net
S:	Maintained
F:	drivers/edac/ghes_edac.c

EDAC-I82443BXGX
M:	Tim Small <tim@buttersideup.com>
L:	linux-edac@vger.kernel.org
W:	bluesmoke.sourceforge.net
S:	Maintained
F:	drivers/edac/i82443bxgx_edac.c

EDAC-I3000
M:	Jason Uhlenkott <juhlenko@akamai.com>
L:	linux-edac@vger.kernel.org
W:	bluesmoke.sourceforge.net
S:	Maintained
F:	drivers/edac/i3000_edac.c

EDAC-I5000
M:	Doug Thompson <dougthompson@xmission.com>
L:	linux-edac@vger.kernel.org
W:	bluesmoke.sourceforge.net
S:	Maintained
F:	drivers/edac/i5000_edac.c

EDAC-I5400
M:	Mauro Carvalho Chehab <mchehab@osg.samsung.com>
L:	linux-edac@vger.kernel.org
W:	bluesmoke.sourceforge.net
S:	Maintained
F:	drivers/edac/i5400_edac.c

EDAC-I7300
M:	Mauro Carvalho Chehab <mchehab@osg.samsung.com>
L:	linux-edac@vger.kernel.org
W:	bluesmoke.sourceforge.net
S:	Maintained
F:	drivers/edac/i7300_edac.c

EDAC-I7CORE
M:	Mauro Carvalho Chehab <mchehab@osg.samsung.com>
L:	linux-edac@vger.kernel.org
W:	bluesmoke.sourceforge.net
S:	Maintained
F:	drivers/edac/i7core_edac.c

EDAC-I82975X
M:	Ranganathan Desikan <ravi@jetztechnologies.com>
M:	"Arvind R." <arvino55@gmail.com>
L:	linux-edac@vger.kernel.org
W:	bluesmoke.sourceforge.net
S:	Maintained
F:	drivers/edac/i82975x_edac.c

EDAC-IE31200
M:	Jason Baron <jbaron@akamai.com>
L:	linux-edac@vger.kernel.org
W:	bluesmoke.sourceforge.net
S:	Maintained
F:	drivers/edac/ie31200_edac.c

EDAC-MPC85XX
M:	Johannes Thumshirn <morbidrsa@gmail.com>
L:	linux-edac@vger.kernel.org
W:	bluesmoke.sourceforge.net
S:	Maintained
F:	drivers/edac/mpc85xx_edac.[ch]

EDAC-PASEMI
M:	Egor Martovetsky <egor@pasemi.com>
L:	linux-edac@vger.kernel.org
W:	bluesmoke.sourceforge.net
S:	Maintained
F:	drivers/edac/pasemi_edac.c

EDAC-R82600
M:	Tim Small <tim@buttersideup.com>
L:	linux-edac@vger.kernel.org
W:	bluesmoke.sourceforge.net
S:	Maintained
F:	drivers/edac/r82600_edac.c

EDAC-SBRIDGE
M:	Mauro Carvalho Chehab <mchehab@osg.samsung.com>
L:	linux-edac@vger.kernel.org
W:	bluesmoke.sourceforge.net
S:	Maintained
F:	drivers/edac/sb_edac.c

EDAC-XGENE
APPLIED MICRO (APM) X-GENE SOC EDAC
M:     Loc Ho <lho@apm.com>
S:     Supported
F:     drivers/edac/xgene_edac.c
F:     Documentation/devicetree/bindings/edac/apm-xgene-edac.txt

EDIROL UA-101/UA-1000 DRIVER
M:	Clemens Ladisch <clemens@ladisch.de>
L:	alsa-devel@alsa-project.org (moderated for non-subscribers)
T:	git git://git.alsa-project.org/alsa-kernel.git
S:	Maintained
F:	sound/usb/misc/ua101.c

EXTENSIBLE FIRMWARE INTERFACE (EFI)
M:	Matt Fleming <matt@codeblueprint.co.uk>
L:	linux-efi@vger.kernel.org
T:	git git://git.kernel.org/pub/scm/linux/kernel/git/mfleming/efi.git
S:	Maintained
F:	Documentation/efi-stub.txt
F:	arch/ia64/kernel/efi.c
F:	arch/x86/boot/compressed/eboot.[ch]
F:	arch/x86/include/asm/efi.h
F:	arch/x86/platform/efi/*
F:	drivers/firmware/efi/*
F:	include/linux/efi*.h

EFI VARIABLE FILESYSTEM
M:	Matthew Garrett <matthew.garrett@nebula.com>
M:	Jeremy Kerr <jk@ozlabs.org>
M:	Matt Fleming <matt@codeblueprint.co.uk>
T:	git git://git.kernel.org/pub/scm/linux/kernel/git/mfleming/efi.git
L:	linux-efi@vger.kernel.org
S:	Maintained
F:	fs/efivarfs/

EFIFB FRAMEBUFFER DRIVER
L:	linux-fbdev@vger.kernel.org
M:	Peter Jones <pjones@redhat.com>
S:	Maintained
F:	drivers/video/fbdev/efifb.c

EFS FILESYSTEM
W:	http://aeschi.ch.eu.org/efs/
S:	Orphan
F:	fs/efs/

EHCA (IBM GX bus InfiniBand adapter) DRIVER
M:	Hoang-Nam Nguyen <hnguyen@de.ibm.com>
M:	Christoph Raisch <raisch@de.ibm.com>
L:	linux-rdma@vger.kernel.org
S:	Supported
F:	drivers/infiniband/hw/ehca/

EHEA (IBM pSeries eHEA 10Gb ethernet adapter) DRIVER
M:	Thadeu Lima de Souza Cascardo <cascardo@linux.vnet.ibm.com>
L:	netdev@vger.kernel.org
S:	Maintained
F:	drivers/net/ethernet/ibm/ehea/

EM28XX VIDEO4LINUX DRIVER
M:	Mauro Carvalho Chehab <mchehab@osg.samsung.com>
L:	linux-media@vger.kernel.org
W:	http://linuxtv.org
T:	git git://linuxtv.org/media_tree.git
S:	Maintained
F:	drivers/media/usb/em28xx/

EMBEDDED LINUX
M:	Paul Gortmaker <paul.gortmaker@windriver.com>
M:	Matt Mackall <mpm@selenic.com>
M:	David Woodhouse <dwmw2@infradead.org>
L:	linux-embedded@vger.kernel.org
S:	Maintained

EMULEX/AVAGO LPFC FC/FCOE SCSI DRIVER
M:	James Smart <james.smart@avagotech.com>
M:	Dick Kennedy <dick.kennedy@avagotech.com>
L:	linux-scsi@vger.kernel.org
W:	http://www.avagotech.com
S:	Supported
F:	drivers/scsi/lpfc/

ENE CB710 FLASH CARD READER DRIVER
M:	Michał Mirosław <mirq-linux@rere.qmqm.pl>
S:	Maintained
F:	drivers/misc/cb710/
F:	drivers/mmc/host/cb710-mmc.*
F:	include/linux/cb710.h

ENE KB2426 (ENE0100/ENE020XX) INFRARED RECEIVER
M:	Maxim Levitsky <maximlevitsky@gmail.com>
S:	Maintained
F:	drivers/media/rc/ene_ir.*

ENHANCED ERROR HANDLING (EEH)
M:	Gavin Shan <shangw@linux.vnet.ibm.com>
L:	linuxppc-dev@lists.ozlabs.org
S:	Supported
F:	Documentation/powerpc/eeh-pci-error-recovery.txt
F:	arch/powerpc/kernel/eeh*.c

EPSON S1D13XXX FRAMEBUFFER DRIVER
M:	Kristoffer Ericson <kristoffer.ericson@gmail.com>
S:	Maintained
T:	git git://git.kernel.org/pub/scm/linux/kernel/git/kristoffer/linux-hpc.git
F:	drivers/video/fbdev/s1d13xxxfb.c
F:	include/video/s1d13xxxfb.h

ET131X NETWORK DRIVER
M:	Mark Einon <mark.einon@gmail.com>
S:	Odd Fixes
F:	drivers/net/ethernet/agere/

ETHERNET BRIDGE
M:	Stephen Hemminger <stephen@networkplumber.org>
L:	bridge@lists.linux-foundation.org
L:	netdev@vger.kernel.org
W:	http://www.linuxfoundation.org/en/Net:Bridge
S:	Maintained
F:	include/linux/netfilter_bridge/
F:	net/bridge/

ETHERNET PHY LIBRARY
M:	Florian Fainelli <f.fainelli@gmail.com>
L:	netdev@vger.kernel.org
S:	Maintained
F:	include/linux/phy.h
F:	include/linux/phy_fixed.h
F:	drivers/net/phy/
F:	Documentation/networking/phy.txt
F:	drivers/of/of_mdio.c
F:	drivers/of/of_net.c

EXT2 FILE SYSTEM
M:	Jan Kara <jack@suse.com>
L:	linux-ext4@vger.kernel.org
S:	Maintained
F:	Documentation/filesystems/ext2.txt
F:	fs/ext2/
F:	include/linux/ext2*

EXT4 FILE SYSTEM
M:	"Theodore Ts'o" <tytso@mit.edu>
M:	Andreas Dilger <adilger.kernel@dilger.ca>
L:	linux-ext4@vger.kernel.org
W:	http://ext4.wiki.kernel.org
Q:	http://patchwork.ozlabs.org/project/linux-ext4/list/
S:	Maintained
F:	Documentation/filesystems/ext4.txt
F:	fs/ext4/

Extended Verification Module (EVM)
M:	Mimi Zohar <zohar@linux.vnet.ibm.com>
L:	linux-ima-devel@lists.sourceforge.net
L:	linux-security-module@vger.kernel.org
S:	Supported
F:	security/integrity/evm/

EXTERNAL CONNECTOR SUBSYSTEM (EXTCON)
M:	MyungJoo Ham <myungjoo.ham@samsung.com>
M:	Chanwoo Choi <cw00.choi@samsung.com>
L:	linux-kernel@vger.kernel.org
T:	git git://git.kernel.org/pub/scm/linux/kernel/git/chanwoo/extcon.git
S:	Maintained
F:	drivers/extcon/
F:	include/linux/extcon/
F:	include/linux/extcon.h
F:	Documentation/extcon/
F:	Documentation/devicetree/bindings/extcon/

EXYNOS DP DRIVER
M:	Jingoo Han <jingoohan1@gmail.com>
L:	dri-devel@lists.freedesktop.org
S:	Maintained
F:	drivers/gpu/drm/exynos/exynos_dp*

EXYNOS MIPI DISPLAY DRIVERS
M:	Inki Dae <inki.dae@samsung.com>
M:	Donghwa Lee <dh09.lee@samsung.com>
M:	Kyungmin Park <kyungmin.park@samsung.com>
L:	linux-fbdev@vger.kernel.org
S:	Maintained
F:	drivers/video/fbdev/exynos/exynos_mipi*
F:	include/video/exynos_mipi*

F71805F HARDWARE MONITORING DRIVER
M:	Jean Delvare <jdelvare@suse.com>
L:	lm-sensors@lm-sensors.org
S:	Maintained
F:	Documentation/hwmon/f71805f
F:	drivers/hwmon/f71805f.c

FC0011 TUNER DRIVER
M:	Michael Buesch <m@bues.ch>
L:	linux-media@vger.kernel.org
S:	Maintained
F:	drivers/media/tuners/fc0011.h
F:	drivers/media/tuners/fc0011.c

FC2580 MEDIA DRIVER
M:	Antti Palosaari <crope@iki.fi>
L:	linux-media@vger.kernel.org
W:	http://linuxtv.org/
W:	http://palosaari.fi/linux/
Q:	http://patchwork.linuxtv.org/project/linux-media/list/
T:	git git://linuxtv.org/anttip/media_tree.git
S:	Maintained
F:	drivers/media/tuners/fc2580*

FANOTIFY
M:	Eric Paris <eparis@redhat.com>
S:	Maintained
F:	fs/notify/fanotify/
F:	include/linux/fanotify.h
F:	include/uapi/linux/fanotify.h

FARSYNC SYNCHRONOUS DRIVER
M:	Kevin Curtis <kevin.curtis@farsite.co.uk>
W:	http://www.farsite.co.uk/
S:	Supported
F:	drivers/net/wan/farsync.*

FAULT INJECTION SUPPORT
M:	Akinobu Mita <akinobu.mita@gmail.com>
S:	Supported
F:	Documentation/fault-injection/
F:	lib/fault-inject.c

FBTFT Framebuffer drivers
M:	Thomas Petazzoni <thomas.petazzoni@free-electrons.com>
M:	Noralf Trønnes <noralf@tronnes.org>
S:	Maintained
F:	drivers/staging/fbtft/

FCOE SUBSYSTEM (libfc, libfcoe, fcoe)
M:	Vasu Dev <vasu.dev@intel.com>
L:	fcoe-devel@open-fcoe.org
W:	www.Open-FCoE.org
S:	Supported
F:	drivers/scsi/libfc/
F:	drivers/scsi/fcoe/
F:	include/scsi/fc/
F:	include/scsi/libfc.h
F:	include/scsi/libfcoe.h
F:	include/uapi/scsi/fc/

FILE LOCKING (flock() and fcntl()/lockf())
M:	Jeff Layton <jlayton@poochiereds.net>
M:	"J. Bruce Fields" <bfields@fieldses.org>
L:	linux-fsdevel@vger.kernel.org
S:	Maintained
F:	include/linux/fcntl.h
F:	include/linux/fs.h
F:	include/uapi/linux/fcntl.h
F:	include/uapi/linux/fs.h
F:	fs/fcntl.c
F:	fs/locks.c

FILESYSTEMS (VFS and infrastructure)
M:	Alexander Viro <viro@zeniv.linux.org.uk>
L:	linux-fsdevel@vger.kernel.org
S:	Maintained
F:	fs/*

FINTEK F75375S HARDWARE MONITOR AND FAN CONTROLLER DRIVER
M:	Riku Voipio <riku.voipio@iki.fi>
L:	lm-sensors@lm-sensors.org
S:	Maintained
F:	drivers/hwmon/f75375s.c
F:	include/linux/f75375s.h

FIREWIRE AUDIO DRIVERS
M:	Clemens Ladisch <clemens@ladisch.de>
L:	alsa-devel@alsa-project.org (moderated for non-subscribers)
T:	git git://git.alsa-project.org/alsa-kernel.git
S:	Maintained
F:	sound/firewire/

FIREWIRE MEDIA DRIVERS (firedtv)
M:	Stefan Richter <stefanr@s5r6.in-berlin.de>
L:	linux-media@vger.kernel.org
L:	linux1394-devel@lists.sourceforge.net
T:	git git://git.kernel.org/pub/scm/linux/kernel/git/mchehab/linux-media.git
S:	Maintained
F:	drivers/media/firewire/

FIREWIRE SBP-2 TARGET
M:	Chris Boot <bootc@bootc.net>
L:	linux-scsi@vger.kernel.org
L:	target-devel@vger.kernel.org
L:	linux1394-devel@lists.sourceforge.net
T:	git git://git.kernel.org/pub/scm/linux/kernel/git/nab/lio-core-2.6.git master
S:	Maintained
F:	drivers/target/sbp/

FIREWIRE SUBSYSTEM
M:	Stefan Richter <stefanr@s5r6.in-berlin.de>
L:	linux1394-devel@lists.sourceforge.net
W:	http://ieee1394.wiki.kernel.org/
T:	git git://git.kernel.org/pub/scm/linux/kernel/git/ieee1394/linux1394.git
S:	Maintained
F:	drivers/firewire/
F:	include/linux/firewire.h
F:	include/uapi/linux/firewire*.h
F:	tools/firewire/

FIRMWARE LOADER (request_firmware)
M:	Ming Lei <ming.lei@canonical.com>
L:	linux-kernel@vger.kernel.org
S:	Maintained
F:	Documentation/firmware_class/
F:	drivers/base/firmware*.c
F:	include/linux/firmware.h

FLASH ADAPTER DRIVER (IBM Flash Adapter 900GB Full Height PCI Flash Card)
M:	Joshua Morris <josh.h.morris@us.ibm.com>
M:	Philip Kelleher <pjk1939@linux.vnet.ibm.com>
S:	Maintained
F:	drivers/block/rsxx/

FLOPPY DRIVER
M:	Jiri Kosina <jikos@kernel.org>
T:	git git://git.kernel.org/pub/scm/linux/kernel/git/jikos/floppy.git
S:	Odd fixes
F:	drivers/block/floppy.c

FMC SUBSYSTEM
M:	Alessandro Rubini <rubini@gnudd.com>
W:	http://www.ohwr.org/projects/fmc-bus
S:	Supported
F:	drivers/fmc/
F:	include/linux/fmc*.h
F:	include/linux/ipmi-fru.h
K:	fmc_d.*register

FPGA MANAGER FRAMEWORK
M:	Alan Tull <atull@opensource.altera.com>
<<<<<<< HEAD
=======
R:	Moritz Fischer <moritz.fischer@ettus.com>
>>>>>>> 06a691e6
S:	Maintained
F:	drivers/fpga/
F:	include/linux/fpga/fpga-mgr.h
W:	http://www.rocketboards.org

FPU EMULATOR
M:	Bill Metzenthen <billm@melbpc.org.au>
W:	http://floatingpoint.sourceforge.net/emulator/index.html
S:	Maintained
F:	arch/x86/math-emu/

FRAME RELAY DLCI/FRAD (Sangoma drivers too)
L:	netdev@vger.kernel.org
S:	Orphan
F:	drivers/net/wan/dlci.c
F:	drivers/net/wan/sdla.c

FRAMEBUFFER LAYER
M:	Jean-Christophe Plagniol-Villard <plagnioj@jcrosoft.com>
M:	Tomi Valkeinen <tomi.valkeinen@ti.com>
L:	linux-fbdev@vger.kernel.org
W:	http://linux-fbdev.sourceforge.net/
Q:	http://patchwork.kernel.org/project/linux-fbdev/list/
T:	git git://git.kernel.org/pub/scm/linux/kernel/git/plagnioj/linux-fbdev.git
S:	Maintained
F:	Documentation/fb/
F:	drivers/video/
F:	include/video/
F:	include/linux/fb.h
F:	include/uapi/video/
F:	include/uapi/linux/fb.h

FREESCALE DIU FRAMEBUFFER DRIVER
M:	Timur Tabi <timur@tabi.org>
L:	linux-fbdev@vger.kernel.org
S:	Maintained
F:	drivers/video/fbdev/fsl-diu-fb.*

FREESCALE DMA DRIVER
M:	Li Yang <leoli@freescale.com>
M:	Zhang Wei <zw@zh-kernel.org>
L:	linuxppc-dev@lists.ozlabs.org
S:	Maintained
F:	drivers/dma/fsldma.*

FREESCALE I2C CPM DRIVER
M:	Jochen Friedrich <jochen@scram.de>
L:	linuxppc-dev@lists.ozlabs.org
L:	linux-i2c@vger.kernel.org
S:	Maintained
F:	drivers/i2c/busses/i2c-cpm.c

FREESCALE IMX / MXC FRAMEBUFFER DRIVER
M:	Sascha Hauer <kernel@pengutronix.de>
L:	linux-fbdev@vger.kernel.org
L:	linux-arm-kernel@lists.infradead.org (moderated for non-subscribers)
S:	Maintained
F:	include/linux/platform_data/video-imxfb.h
F:	drivers/video/fbdev/imxfb.c

FREESCALE QUAD SPI DRIVER
M:	Han Xu <han.xu@freescale.com>
L:	linux-mtd@lists.infradead.org
S:	Maintained
F:	drivers/mtd/spi-nor/fsl-quadspi.c

FREESCALE SOC FS_ENET DRIVER
M:	Pantelis Antoniou <pantelis.antoniou@gmail.com>
M:	Vitaly Bordug <vbordug@ru.mvista.com>
L:	linuxppc-dev@lists.ozlabs.org
L:	netdev@vger.kernel.org
S:	Maintained
F:	drivers/net/ethernet/freescale/fs_enet/
F:	include/linux/fs_enet_pd.h

FREESCALE QUICC ENGINE LIBRARY
L:	linuxppc-dev@lists.ozlabs.org
S:	Orphan
F:	arch/powerpc/sysdev/qe_lib/
F:	arch/powerpc/include/asm/*qe.h

FREESCALE USB PERIPHERAL DRIVERS
M:	Li Yang <leoli@freescale.com>
L:	linux-usb@vger.kernel.org
L:	linuxppc-dev@lists.ozlabs.org
S:	Maintained
F:	drivers/usb/gadget/udc/fsl*

FREESCALE QUICC ENGINE UCC ETHERNET DRIVER
M:	Li Yang <leoli@freescale.com>
L:	netdev@vger.kernel.org
L:	linuxppc-dev@lists.ozlabs.org
S:	Maintained
F:	drivers/net/ethernet/freescale/ucc_geth*

FREESCALE eTSEC ETHERNET DRIVER (GIANFAR)
M:	Claudiu Manoil <claudiu.manoil@freescale.com>
L:	netdev@vger.kernel.org
S:	Maintained
F:	drivers/net/ethernet/freescale/gianfar*
X:	drivers/net/ethernet/freescale/gianfar_ptp.c
F:	Documentation/devicetree/bindings/net/fsl-tsec-phy.txt

FREESCALE QUICC ENGINE UCC UART DRIVER
M:	Timur Tabi <timur@tabi.org>
L:	linuxppc-dev@lists.ozlabs.org
S:	Maintained
F:	drivers/tty/serial/ucc_uart.c

FREESCALE SOC SOUND DRIVERS
M:	Timur Tabi <timur@tabi.org>
M:	Nicolin Chen <nicoleotsuka@gmail.com>
M:	Xiubo Li <Xiubo.Lee@gmail.com>
L:	alsa-devel@alsa-project.org (moderated for non-subscribers)
L:	linuxppc-dev@lists.ozlabs.org
S:	Maintained
F:	sound/soc/fsl/fsl*
F:	sound/soc/fsl/imx*
F:	sound/soc/fsl/mpc8610_hpcd.c

FREESCALE QORIQ MANAGEMENT COMPLEX DRIVER
M:	"J. German Rivera" <German.Rivera@freescale.com>
L:	linux-kernel@vger.kernel.org
S:	Maintained
F:	drivers/staging/fsl-mc/

FREEVXFS FILESYSTEM
M:	Christoph Hellwig <hch@infradead.org>
W:	ftp://ftp.openlinux.org/pub/people/hch/vxfs
S:	Maintained
F:	fs/freevxfs/

FREEZER
M:	"Rafael J. Wysocki" <rjw@rjwysocki.net>
M:	Pavel Machek <pavel@ucw.cz>
L:	linux-pm@vger.kernel.org
S:	Supported
F:	Documentation/power/freezing-of-tasks.txt
F:	include/linux/freezer.h
F:	kernel/freezer.c

FRONTSWAP API
M:	Konrad Rzeszutek Wilk <konrad.wilk@oracle.com>
L:	linux-kernel@vger.kernel.org
S:	Maintained
F:	mm/frontswap.c
F:	include/linux/frontswap.h

FS-CACHE: LOCAL CACHING FOR NETWORK FILESYSTEMS
M:	David Howells <dhowells@redhat.com>
L:	linux-cachefs@redhat.com (moderated for non-subscribers)
S:	Supported
F:	Documentation/filesystems/caching/
F:	fs/fscache/
F:	include/linux/fscache*.h

F2FS FILE SYSTEM
M:	Jaegeuk Kim <jaegeuk@kernel.org>
M:	Changman Lee <cm224.lee@samsung.com>
R:	Chao Yu <chao2.yu@samsung.com>
L:	linux-f2fs-devel@lists.sourceforge.net
W:	http://en.wikipedia.org/wiki/F2FS
T:	git git://git.kernel.org/pub/scm/linux/kernel/git/jaegeuk/f2fs.git
S:	Maintained
F:	Documentation/filesystems/f2fs.txt
F:	Documentation/ABI/testing/sysfs-fs-f2fs
F:	fs/f2fs/
F:	include/linux/f2fs_fs.h
F:	include/trace/events/f2fs.h

FUJITSU FR-V (FRV) PORT
M:	David Howells <dhowells@redhat.com>
S:	Maintained
F:	arch/frv/

FUJITSU LAPTOP EXTRAS
M:	Jonathan Woithe <jwoithe@just42.net>
L:	platform-driver-x86@vger.kernel.org
S:	Maintained
F:	drivers/platform/x86/fujitsu-laptop.c

FUJITSU M-5MO LS CAMERA ISP DRIVER
M:	Kyungmin Park <kyungmin.park@samsung.com>
M:	Heungjun Kim <riverful.kim@samsung.com>
L:	linux-media@vger.kernel.org
S:	Maintained
F:	drivers/media/i2c/m5mols/
F:	include/media/m5mols.h

FUJITSU TABLET EXTRAS
M:	Robert Gerlach <khnz@gmx.de>
L:	platform-driver-x86@vger.kernel.org
S:	Maintained
F:	drivers/platform/x86/fujitsu-tablet.c

FUSE: FILESYSTEM IN USERSPACE
M:	Miklos Szeredi <miklos@szeredi.hu>
L:	fuse-devel@lists.sourceforge.net
W:	http://fuse.sourceforge.net/
T:	git git://git.kernel.org/pub/scm/linux/kernel/git/mszeredi/fuse.git
S:	Maintained
F:	fs/fuse/
F:	include/uapi/linux/fuse.h
F:	Documentation/filesystems/fuse.txt

FUTURE DOMAIN TMC-16x0 SCSI DRIVER (16-bit)
M:	Rik Faith <faith@cs.unc.edu>
L:	linux-scsi@vger.kernel.org
S:	Odd Fixes (e.g., new signatures)
F:	drivers/scsi/fdomain.*

GCOV BASED KERNEL PROFILING
M:	Peter Oberparleiter <oberpar@linux.vnet.ibm.com>
S:	Maintained
F:	kernel/gcov/
F:	Documentation/gcov.txt

GDT SCSI DISK ARRAY CONTROLLER DRIVER
M:	Achim Leubner <achim_leubner@adaptec.com>
L:	linux-scsi@vger.kernel.org
W:	http://www.icp-vortex.com/
S:	Supported
F:	drivers/scsi/gdt*

GDB KERNEL DEBUGGING HELPER SCRIPTS
M:	Jan Kiszka <jan.kiszka@siemens.com>
S:	Supported
F:	scripts/gdb/

GEMTEK FM RADIO RECEIVER DRIVER
M:	Hans Verkuil <hverkuil@xs4all.nl>
L:	linux-media@vger.kernel.org
T:	git git://linuxtv.org/media_tree.git
W:	http://linuxtv.org
S:	Maintained
F:	drivers/media/radio/radio-gemtek*

GENERIC GPIO I2C DRIVER
M:	Haavard Skinnemoen <hskinnemoen@gmail.com>
S:	Supported
F:	drivers/i2c/busses/i2c-gpio.c
F:	include/linux/i2c-gpio.h

GENERIC GPIO I2C MULTIPLEXER DRIVER
M:	Peter Korsgaard <peter.korsgaard@barco.com>
L:	linux-i2c@vger.kernel.org
S:	Supported
F:	drivers/i2c/muxes/i2c-mux-gpio.c
F:	include/linux/i2c-mux-gpio.h
F:	Documentation/i2c/muxes/i2c-mux-gpio

GENERIC HDLC (WAN) DRIVERS
M:	Krzysztof Halasa <khc@pm.waw.pl>
W:	http://www.kernel.org/pub/linux/utils/net/hdlc/
S:	Maintained
F:	drivers/net/wan/c101.c
F:	drivers/net/wan/hd6457*
F:	drivers/net/wan/hdlc*
F:	drivers/net/wan/n2.c
F:	drivers/net/wan/pc300too.c
F:	drivers/net/wan/pci200syn.c
F:	drivers/net/wan/wanxl*

GENERIC INCLUDE/ASM HEADER FILES
M:	Arnd Bergmann <arnd@arndb.de>
L:	linux-arch@vger.kernel.org
T:	git git://git.kernel.org/pub/scm/linux/kernel/git/arnd/asm-generic.git
S:	Maintained
F:	include/asm-generic/
F:	include/uapi/asm-generic/

GENERIC PHY FRAMEWORK
M:	Kishon Vijay Abraham I <kishon@ti.com>
L:	linux-kernel@vger.kernel.org
T:	git git://git.kernel.org/pub/scm/linux/kernel/git/kishon/linux-phy.git
S:	Supported
F:	drivers/phy/
F:	include/linux/phy/

GENERIC PM DOMAINS
M:	"Rafael J. Wysocki" <rjw@rjwysocki.net>
M:	Kevin Hilman <khilman@kernel.org>
M:	Ulf Hansson <ulf.hansson@linaro.org>
L:	linux-pm@vger.kernel.org
S:	Supported
F:	drivers/base/power/domain*.c
F:	include/linux/pm_domain.h

GENERIC UIO DRIVER FOR PCI DEVICES
M:	"Michael S. Tsirkin" <mst@redhat.com>
L:	kvm@vger.kernel.org
S:	Supported
F:	drivers/uio/uio_pci_generic.c

GET_MAINTAINER SCRIPT
M:	Joe Perches <joe@perches.com>
S:	Maintained
F:	scripts/get_maintainer.pl

GFS2 FILE SYSTEM
M:	Steven Whitehouse <swhiteho@redhat.com>
M:	Bob Peterson <rpeterso@redhat.com>
L:	cluster-devel@redhat.com
W:	http://sources.redhat.com/cluster/
T:	git git://git.kernel.org/pub/scm/linux/kernel/git/gfs2/linux-gfs2.git
S:	Supported
F:	Documentation/filesystems/gfs2*.txt
F:	fs/gfs2/
F:	include/uapi/linux/gfs2_ondisk.h

GIGASET ISDN DRIVERS
M:	Paul Bolle <pebolle@tiscali.nl>
L:	gigaset307x-common@lists.sourceforge.net
W:	http://gigaset307x.sourceforge.net/
S:	Odd Fixes
F:	Documentation/isdn/README.gigaset
F:	drivers/isdn/gigaset/
F:	include/uapi/linux/gigaset_dev.h

GO7007 MPEG CODEC
M:	Hans Verkuil <hans.verkuil@cisco.com>
L:	linux-media@vger.kernel.org
S:	Maintained
F:	drivers/media/usb/go7007/

GOODIX TOUCHSCREEN
M:	Bastien Nocera <hadess@hadess.net>
L:	linux-input@vger.kernel.org
S:	Maintained
F:	drivers/input/touchscreen/goodix.c

GPIO SUBSYSTEM
M:	Linus Walleij <linus.walleij@linaro.org>
M:	Alexandre Courbot <gnurou@gmail.com>
L:	linux-gpio@vger.kernel.org
T:	git git://git.kernel.org/pub/scm/linux/kernel/git/linusw/linux-gpio.git
S:	Maintained
F:	Documentation/gpio/
F:	drivers/gpio/
F:	include/linux/gpio/
F:	include/linux/gpio.h
F:	include/asm-generic/gpio.h

GRE DEMULTIPLEXER DRIVER
M:	Dmitry Kozlov <xeb@mail.ru>
L:	netdev@vger.kernel.org
S:	Maintained
F:	net/ipv4/gre_demux.c
F:	net/ipv4/gre_offload.c
F:	include/net/gre.h

GRETH 10/100/1G Ethernet MAC device driver
M:	Kristoffer Glembo <kristoffer@gaisler.com>
L:	netdev@vger.kernel.org
S:	Maintained
F:	drivers/net/ethernet/aeroflex/

GSPCA FINEPIX SUBDRIVER
M:	Frank Zago <frank@zago.net>
L:	linux-media@vger.kernel.org
T:	git git://linuxtv.org/media_tree.git
S:	Maintained
F:	drivers/media/usb/gspca/finepix.c

GSPCA GL860 SUBDRIVER
M:	Olivier Lorin <o.lorin@laposte.net>
L:	linux-media@vger.kernel.org
T:	git git://linuxtv.org/media_tree.git
S:	Maintained
F:	drivers/media/usb/gspca/gl860/

GSPCA M5602 SUBDRIVER
M:	Erik Andren <erik.andren@gmail.com>
L:	linux-media@vger.kernel.org
T:	git git://linuxtv.org/media_tree.git
S:	Maintained
F:	drivers/media/usb/gspca/m5602/

GSPCA PAC207 SONIXB SUBDRIVER
M:	Hans de Goede <hdegoede@redhat.com>
L:	linux-media@vger.kernel.org
T:	git git://linuxtv.org/media_tree.git
S:	Maintained
F:	drivers/media/usb/gspca/pac207.c

GSPCA SN9C20X SUBDRIVER
M:	Brian Johnson <brijohn@gmail.com>
L:	linux-media@vger.kernel.org
T:	git git://linuxtv.org/media_tree.git
S:	Maintained
F:	drivers/media/usb/gspca/sn9c20x.c

GSPCA T613 SUBDRIVER
M:	Leandro Costantino <lcostantino@gmail.com>
L:	linux-media@vger.kernel.org
T:	git git://linuxtv.org/media_tree.git
S:	Maintained
F:	drivers/media/usb/gspca/t613.c

GSPCA USB WEBCAM DRIVER
M:	Hans de Goede <hdegoede@redhat.com>
L:	linux-media@vger.kernel.org
T:	git git://linuxtv.org/media_tree.git
S:	Maintained
F:	drivers/media/usb/gspca/

GUID PARTITION TABLE (GPT)
M:	Davidlohr Bueso <dave@stgolabs.net>
L:	linux-efi@vger.kernel.org
S:	Maintained
F:	block/partitions/efi.*

STK1160 USB VIDEO CAPTURE DRIVER
M:	Ezequiel Garcia <ezequiel@vanguardiasur.com.ar>
L:	linux-media@vger.kernel.org
T:	git git://linuxtv.org/media_tree.git
S:	Maintained
F:	drivers/media/usb/stk1160/

H8/300 ARCHITECTURE
M:	Yoshinori Sato <ysato@users.sourceforge.jp>
L:	uclinux-h8-devel@lists.sourceforge.jp (moderated for non-subscribers)
W:	http://uclinux-h8.sourceforge.jp
T:	git git://git.sourceforge.jp/gitroot/uclinux-h8/linux.git
S:	Maintained
F:	arch/h8300/
F:	drivers/clocksource/h8300_*.c
F:	drivers/clk/h8300/
F:	drivers/irqchip/irq-renesas-h8*.c

HARD DRIVE ACTIVE PROTECTION SYSTEM (HDAPS) DRIVER
M:	Frank Seidel <frank@f-seidel.de>
L:	platform-driver-x86@vger.kernel.org
W:	http://www.kernel.org/pub/linux/kernel/people/fseidel/hdaps/
S:	Maintained
F:	drivers/platform/x86/hdaps.c

HDPVR USB VIDEO ENCODER DRIVER
M:	Hans Verkuil <hverkuil@xs4all.nl>
L:	linux-media@vger.kernel.org
T:	git git://linuxtv.org/media_tree.git
W:	http://linuxtv.org
S:	Odd Fixes
F:	drivers/media/usb/hdpvr/

HWPOISON MEMORY FAILURE HANDLING
M:	Naoya Horiguchi <n-horiguchi@ah.jp.nec.com>
L:	linux-mm@kvack.org
S:	Maintained
F:	mm/memory-failure.c
F:	mm/hwpoison-inject.c

HYPERVISOR VIRTUAL CONSOLE DRIVER
L:	linuxppc-dev@lists.ozlabs.org
S:	Odd Fixes
F:	drivers/tty/hvc/

HACKRF MEDIA DRIVER
M:	Antti Palosaari <crope@iki.fi>
L:	linux-media@vger.kernel.org
W:	http://linuxtv.org/
W:	http://palosaari.fi/linux/
Q:	http://patchwork.linuxtv.org/project/linux-media/list/
T:	git git://linuxtv.org/anttip/media_tree.git
S:	Maintained
F:	drivers/media/usb/hackrf/

HARDWARE MONITORING
M:	Jean Delvare <jdelvare@suse.com>
M:	Guenter Roeck <linux@roeck-us.net>
L:	lm-sensors@lm-sensors.org
W:	http://www.lm-sensors.org/
T:	quilt http://jdelvare.nerim.net/devel/linux/jdelvare-hwmon/
T:	git git://git.kernel.org/pub/scm/linux/kernel/git/groeck/linux-staging.git
S:	Maintained
F:	Documentation/hwmon/
F:	drivers/hwmon/
F:	include/linux/hwmon*.h

HARDWARE RANDOM NUMBER GENERATOR CORE
M:	Matt Mackall <mpm@selenic.com>
M:	Herbert Xu <herbert@gondor.apana.org.au>
L:	linux-crypto@vger.kernel.org
S:	Odd fixes
F:	Documentation/hw_random.txt
F:	drivers/char/hw_random/
F:	include/linux/hw_random.h

HARDWARE SPINLOCK CORE
M:	Ohad Ben-Cohen <ohad@wizery.com>
S:	Maintained
F:	Documentation/hwspinlock.txt
F:	drivers/hwspinlock/hwspinlock_*
F:	include/linux/hwspinlock.h

HARMONY SOUND DRIVER
L:	linux-parisc@vger.kernel.org
S:	Maintained
F:	sound/parisc/harmony.*

HD29L2 MEDIA DRIVER
M:	Antti Palosaari <crope@iki.fi>
L:	linux-media@vger.kernel.org
W:	http://linuxtv.org/
W:	http://palosaari.fi/linux/
Q:	http://patchwork.linuxtv.org/project/linux-media/list/
T:	git git://linuxtv.org/anttip/media_tree.git
S:	Maintained
F:	drivers/media/dvb-frontends/hd29l2*

HEWLETT-PACKARD SMART2 RAID DRIVER
L:	iss_storagedev@hp.com
S:	Orphan
F:	Documentation/blockdev/cpqarray.txt
F:	drivers/block/cpqarray.*

HEWLETT-PACKARD SMART ARRAY RAID DRIVER (hpsa)
M:	Don Brace <don.brace@pmcs.com>
L:	iss_storagedev@hp.com
L:	storagedev@pmcs.com
L:	linux-scsi@vger.kernel.org
S:	Supported
F:	Documentation/scsi/hpsa.txt
F:	drivers/scsi/hpsa*.[ch]
F:	include/linux/cciss*.h
F:	include/uapi/linux/cciss*.h

HEWLETT-PACKARD SMART CISS RAID DRIVER (cciss)
M:	Don Brace <don.brace@pmcs.com>
L:	iss_storagedev@hp.com
L:	storagedev@pmcs.com
L:	linux-scsi@vger.kernel.org
S:	Supported
F:	Documentation/blockdev/cciss.txt
F:	drivers/block/cciss*
F:	include/linux/cciss_ioctl.h
F:	include/uapi/linux/cciss_ioctl.h

HFS FILESYSTEM
L:	linux-fsdevel@vger.kernel.org
S:	Orphan
F:	Documentation/filesystems/hfs.txt
F:	fs/hfs/

HFSPLUS FILESYSTEM
L:	linux-fsdevel@vger.kernel.org
S:	Orphan
F:	Documentation/filesystems/hfsplus.txt
F:	fs/hfsplus/

HGA FRAMEBUFFER DRIVER
M:	Ferenc Bakonyi <fero@drama.obuda.kando.hu>
L:	linux-nvidia@lists.surfsouth.com
W:	http://drama.obuda.kando.hu/~fero/cgi-bin/hgafb.shtml
S:	Maintained
F:	drivers/video/fbdev/hgafb.c

HIBERNATION (aka Software Suspend, aka swsusp)
M:	"Rafael J. Wysocki" <rjw@rjwysocki.net>
M:	Pavel Machek <pavel@ucw.cz>
L:	linux-pm@vger.kernel.org
S:	Supported
F:	arch/x86/power/
F:	drivers/base/power/
F:	kernel/power/
F:	include/linux/suspend.h
F:	include/linux/freezer.h
F:	include/linux/pm.h
F:	arch/*/include/asm/suspend*.h

HID CORE LAYER
M:	Jiri Kosina <jikos@kernel.org>
L:	linux-input@vger.kernel.org
T:	git git://git.kernel.org/pub/scm/linux/kernel/git/jikos/hid.git
S:	Maintained
F:	drivers/hid/
F:	include/linux/hid*
F:	include/uapi/linux/hid*

HID SENSOR HUB DRIVERS
M:	Jiri Kosina <jikos@kernel.org>
M:	Jonathan Cameron <jic23@kernel.org>
M:	Srinivas Pandruvada <srinivas.pandruvada@linux.intel.com>
L:	linux-input@vger.kernel.org
L:	linux-iio@vger.kernel.org
S:	Maintained
F:	Documentation/hid/hid-sensor*
F:	drivers/hid/hid-sensor-*
F:	drivers/iio/*/hid-*
F:	include/linux/hid-sensor-*

HIGH-RESOLUTION TIMERS, CLOCKEVENTS, DYNTICKS
M:	Thomas Gleixner <tglx@linutronix.de>
L:	linux-kernel@vger.kernel.org
T:	git git://git.kernel.org/pub/scm/linux/kernel/git/tip/tip.git timers/core
S:	Maintained
F:	Documentation/timers/
F:	kernel/time/hrtimer.c
F:	kernel/time/clockevents.c
F:	kernel/time/tick*.*
F:	kernel/time/timer_*.c
F:	include/linux/clockchips.h
F:	include/linux/hrtimer.h

HIGH-SPEED SCC DRIVER FOR AX.25
L:	linux-hams@vger.kernel.org
S:	Orphan
F:	drivers/net/hamradio/dmascc.c
F:	drivers/net/hamradio/scc.c

HIGHPOINT ROCKETRAID 3xxx RAID DRIVER
M:	HighPoint Linux Team <linux@highpoint-tech.com>
W:	http://www.highpoint-tech.com
S:	Supported
F:	Documentation/scsi/hptiop.txt
F:	drivers/scsi/hptiop.c

HIPPI
M:	Jes Sorensen <jes@trained-monkey.org>
L:	linux-hippi@sunsite.dk
S:	Maintained
F:	include/linux/hippidevice.h
F:	include/uapi/linux/if_hippi.h
F:	net/802/hippi.c
F:	drivers/net/hippi/

HOST AP DRIVER
M:	Jouni Malinen <j@w1.fi>
L:	hostap@shmoo.com (subscribers-only)
L:	linux-wireless@vger.kernel.org
W:	http://hostap.epitest.fi/
S:	Maintained
F:	drivers/net/wireless/hostap/

HP COMPAQ TC1100 TABLET WMI EXTRAS DRIVER
L:	platform-driver-x86@vger.kernel.org
S:	Orphan
F:	drivers/platform/x86/tc1100-wmi.c

HP100:	Driver for HP 10/100 Mbit/s Voice Grade Network Adapter Series
M:	Jaroslav Kysela <perex@perex.cz>
S:	Maintained
F:	drivers/net/ethernet/hp/hp100.*

HPET:	High Precision Event Timers driver
M:	Clemens Ladisch <clemens@ladisch.de>
S:	Maintained
F:	Documentation/timers/hpet.txt
F:	drivers/char/hpet.c
F:	include/linux/hpet.h
F:	include/uapi/linux/hpet.h

HPET:	x86
S:	Orphan
F:	arch/x86/kernel/hpet.c
F:	arch/x86/include/asm/hpet.h

HPFS FILESYSTEM
M:	Mikulas Patocka <mikulas@artax.karlin.mff.cuni.cz>
W:	http://artax.karlin.mff.cuni.cz/~mikulas/vyplody/hpfs/index-e.cgi
S:	Maintained
F:	fs/hpfs/

HSI SUBSYSTEM
M:	Sebastian Reichel <sre@kernel.org>
T:	git git://git.kernel.org/pub/scm/linux/kernel/git/sre/linux-hsi.git
S:	Maintained
F:	Documentation/ABI/testing/sysfs-bus-hsi
F:	Documentation/hsi.txt
F:	drivers/hsi/
F:	include/linux/hsi/
F:	include/uapi/linux/hsi/

HSO 3G MODEM DRIVER
M:	Jan Dumon <j.dumon@option.com>
W:	http://www.pharscape.org
S:	Maintained
F:	drivers/net/usb/hso.c

HSR NETWORK PROTOCOL
M:	Arvid Brodin <arvid.brodin@alten.se>
L:	netdev@vger.kernel.org
S:	Maintained
F:	net/hsr/

HTCPEN TOUCHSCREEN DRIVER
M:	Pau Oliva Fora <pof@eslack.org>
L:	linux-input@vger.kernel.org
S:	Maintained
F:	drivers/input/touchscreen/htcpen.c

HUGETLB FILESYSTEM
M:	Nadia Yvette Chambers <nyc@holomorphy.com>
S:	Maintained
F:	fs/hugetlbfs/

Hyper-V CORE AND DRIVERS
M:	"K. Y. Srinivasan" <kys@microsoft.com>
M:	Haiyang Zhang <haiyangz@microsoft.com>
L:	devel@linuxdriverproject.org
S:	Maintained
F:	arch/x86/include/asm/mshyperv.h
F:	arch/x86/include/uapi/asm/hyperv.h
F:	arch/x86/kernel/cpu/mshyperv.c
F:	drivers/hid/hid-hyperv.c
F:	drivers/hv/
F:	drivers/input/serio/hyperv-keyboard.c
F:	drivers/net/hyperv/
F:	drivers/scsi/storvsc_drv.c
F:	drivers/video/fbdev/hyperv_fb.c
F:	include/linux/hyperv.h
F:	tools/hv/
F:	Documentation/ABI/stable/sysfs-bus-vmbus

I2C OVER PARALLEL PORT
M:	Jean Delvare <jdelvare@suse.com>
L:	linux-i2c@vger.kernel.org
S:	Maintained
F:	Documentation/i2c/busses/i2c-parport
F:	Documentation/i2c/busses/i2c-parport-light
F:	drivers/i2c/busses/i2c-parport.c
F:	drivers/i2c/busses/i2c-parport-light.c

I2C/SMBUS CONTROLLER DRIVERS FOR PC
M:	Jean Delvare <jdelvare@suse.com>
L:	linux-i2c@vger.kernel.org
S:	Maintained
F:	Documentation/i2c/busses/i2c-ali1535
F:	Documentation/i2c/busses/i2c-ali1563
F:	Documentation/i2c/busses/i2c-ali15x3
F:	Documentation/i2c/busses/i2c-amd756
F:	Documentation/i2c/busses/i2c-amd8111
F:	Documentation/i2c/busses/i2c-i801
F:	Documentation/i2c/busses/i2c-nforce2
F:	Documentation/i2c/busses/i2c-piix4
F:	Documentation/i2c/busses/i2c-sis5595
F:	Documentation/i2c/busses/i2c-sis630
F:	Documentation/i2c/busses/i2c-sis96x
F:	Documentation/i2c/busses/i2c-via
F:	Documentation/i2c/busses/i2c-viapro
F:	drivers/i2c/busses/i2c-ali1535.c
F:	drivers/i2c/busses/i2c-ali1563.c
F:	drivers/i2c/busses/i2c-ali15x3.c
F:	drivers/i2c/busses/i2c-amd756.c
F:	drivers/i2c/busses/i2c-amd756-s4882.c
F:	drivers/i2c/busses/i2c-amd8111.c
F:	drivers/i2c/busses/i2c-i801.c
F:	drivers/i2c/busses/i2c-isch.c
F:	drivers/i2c/busses/i2c-nforce2.c
F:	drivers/i2c/busses/i2c-nforce2-s4985.c
F:	drivers/i2c/busses/i2c-piix4.c
F:	drivers/i2c/busses/i2c-sis5595.c
F:	drivers/i2c/busses/i2c-sis630.c
F:	drivers/i2c/busses/i2c-sis96x.c
F:	drivers/i2c/busses/i2c-via.c
F:	drivers/i2c/busses/i2c-viapro.c

I2C/SMBUS ISMT DRIVER
M:	Seth Heasley <seth.heasley@intel.com>
M:	Neil Horman <nhorman@tuxdriver.com>
L:	linux-i2c@vger.kernel.org
F:	drivers/i2c/busses/i2c-ismt.c
F:	Documentation/i2c/busses/i2c-ismt

I2C/SMBUS STUB DRIVER
M:	Jean Delvare <jdelvare@suse.com>
L:	linux-i2c@vger.kernel.org
S:	Maintained
F:	drivers/i2c/i2c-stub.c

I2C SUBSYSTEM
M:	Wolfram Sang <wsa@the-dreams.de>
L:	linux-i2c@vger.kernel.org
W:	https://i2c.wiki.kernel.org/
Q:	https://patchwork.ozlabs.org/project/linux-i2c/list/
T:	git git://git.kernel.org/pub/scm/linux/kernel/git/wsa/linux.git
S:	Maintained
F:	Documentation/devicetree/bindings/i2c/
F:	Documentation/i2c/
F:	drivers/i2c/
F:	drivers/i2c/*/
F:	include/linux/i2c.h
F:	include/linux/i2c-*.h
F:	include/uapi/linux/i2c.h
F:	include/uapi/linux/i2c-*.h

I2C ACPI SUPPORT
M:	Mika Westerberg <mika.westerberg@linux.intel.com>
L:	linux-i2c@vger.kernel.org
L:	linux-acpi@vger.kernel.org
S:	Maintained

I2C-TAOS-EVM DRIVER
M:	Jean Delvare <jdelvare@suse.com>
L:	linux-i2c@vger.kernel.org
S:	Maintained
F:	Documentation/i2c/busses/i2c-taos-evm
F:	drivers/i2c/busses/i2c-taos-evm.c

I2C-TINY-USB DRIVER
M:	Till Harbaum <till@harbaum.org>
L:	linux-i2c@vger.kernel.org
W:	http://www.harbaum.org/till/i2c_tiny_usb
S:	Maintained
F:	drivers/i2c/busses/i2c-tiny-usb.c

i386 BOOT CODE
M:	"H. Peter Anvin" <hpa@zytor.com>
S:	Maintained
F:	arch/x86/boot/

i386 SETUP CODE / CPU ERRATA WORKAROUNDS
M:	"H. Peter Anvin" <hpa@zytor.com>
T:	git git://git.kernel.org/pub/scm/linux/kernel/git/hpa/linux-2.6-x86setup.git
S:	Maintained

IA64 (Itanium) PLATFORM
M:	Tony Luck <tony.luck@intel.com>
M:	Fenghua Yu <fenghua.yu@intel.com>
L:	linux-ia64@vger.kernel.org
T:	git git://git.kernel.org/pub/scm/linux/kernel/git/aegl/linux.git
S:	Maintained
F:	arch/ia64/

IBM Power VMX Cryptographic instructions
M:	Leonidas S. Barbosa <leosilva@linux.vnet.ibm.com>
M:	Paulo Flabiano Smorigo <pfsmorigo@linux.vnet.ibm.com>
L:	linux-crypto@vger.kernel.org
S:	Supported
F:	drivers/crypto/vmx/Makefile
F:	drivers/crypto/vmx/Kconfig
F:	drivers/crypto/vmx/vmx.c
F:	drivers/crypto/vmx/aes*
F:	drivers/crypto/vmx/ghash*
F:	drivers/crypto/vmx/ppc-xlate.pl

IBM Power in-Nest Crypto Acceleration
M:	Leonidas S. Barbosa <leosilva@linux.vnet.ibm.com>
M:	Paulo Flabiano Smorigo <pfsmorigo@linux.vnet.ibm.com>
L:	linux-crypto@vger.kernel.org
S:	Supported
F:	drivers/crypto/nx/Makefile
F:	drivers/crypto/nx/Kconfig
F:	drivers/crypto/nx/nx-aes*
F:	drivers/crypto/nx/nx-sha*
F:	drivers/crypto/nx/nx.*
F:	drivers/crypto/nx/nx_csbcpb.h
F:	drivers/crypto/nx/nx_debugfs.h

IBM Power 842 compression accelerator
M:	Dan Streetman <ddstreet@ieee.org>
S:	Supported
F:	drivers/crypto/nx/Makefile
F:	drivers/crypto/nx/Kconfig
F:	drivers/crypto/nx/nx-842*
F:	include/linux/sw842.h
F:	crypto/842.c
F:	lib/842/

IBM Power Linux RAID adapter
M:	Brian King <brking@us.ibm.com>
S:	Supported
F:	drivers/scsi/ipr.*

IBM Power Virtual Ethernet Device Driver
M:	Thomas Falcon <tlfalcon@linux.vnet.ibm.com>
L:	netdev@vger.kernel.org
S:	Supported
F:	drivers/net/ethernet/ibm/ibmveth.*

IBM Power Virtual SCSI Device Drivers
M:	Tyrel Datwyler <tyreld@linux.vnet.ibm.com>
L:	linux-scsi@vger.kernel.org
S:	Supported
F:	drivers/scsi/ibmvscsi/ibmvscsi*
F:	drivers/scsi/ibmvscsi/viosrp.h

IBM Power Virtual FC Device Drivers
M:	Tyrel Datwyler <tyreld@linux.vnet.ibm.com>
L:	linux-scsi@vger.kernel.org
S:	Supported
F:	drivers/scsi/ibmvscsi/ibmvfc*

IBM ServeRAID RAID DRIVER
S:	Orphan
F:	drivers/scsi/ips.*

ICH LPC AND GPIO DRIVER
M:	Peter Tyser <ptyser@xes-inc.com>
S:	Maintained
F:	drivers/mfd/lpc_ich.c
F:	drivers/gpio/gpio-ich.c

IDE SUBSYSTEM
M:	"David S. Miller" <davem@davemloft.net>
L:	linux-ide@vger.kernel.org
Q:	http://patchwork.ozlabs.org/project/linux-ide/list/
T:	git git://git.kernel.org/pub/scm/linux/kernel/git/davem/ide.git
S:	Maintained
F:	Documentation/ide/
F:	drivers/ide/
F:	include/linux/ide.h

IDEAPAD LAPTOP EXTRAS DRIVER
M:	Ike Panhc <ike.pan@canonical.com>
L:	platform-driver-x86@vger.kernel.org
W:	http://launchpad.net/ideapad-laptop
S:	Maintained
F:	drivers/platform/x86/ideapad-laptop.c

IDEAPAD LAPTOP SLIDEBAR DRIVER
M:	Andrey Moiseev <o2g.org.ru@gmail.com>
L:	linux-input@vger.kernel.org
W:	https://github.com/o2genum/ideapad-slidebar
S:	Maintained
F:	drivers/input/misc/ideapad_slidebar.c

IDE/ATAPI DRIVERS
M:	Borislav Petkov <bp@alien8.de>
L:	linux-ide@vger.kernel.org
S:	Maintained
F:	Documentation/cdrom/ide-cd
F:	drivers/ide/ide-cd*

IDLE-I7300
M:	Andy Henroid <andrew.d.henroid@intel.com>
L:	linux-pm@vger.kernel.org
S:	Supported
F:	drivers/idle/i7300_idle.c

IEEE 802.15.4 SUBSYSTEM
M:	Alexander Aring <alex.aring@gmail.com>
L:	linux-wpan@vger.kernel.org
W:	https://github.com/linux-wpan
T:	git git://github.com/linux-wpan/linux-wpan-next.git
S:	Maintained
F:	net/ieee802154/
F:	net/mac802154/
F:	drivers/net/ieee802154/
F:	include/linux/nl802154.h
F:	include/linux/ieee802154.h
F:	include/net/nl802154.h
F:	include/net/mac802154.h
F:	include/net/af_ieee802154.h
F:	include/net/cfg802154.h
F:	include/net/ieee802154_netdev.h
F:	Documentation/networking/ieee802154.txt

IGORPLUG-USB IR RECEIVER
M:	Sean Young <sean@mess.org>
L:	linux-media@vger.kernel.org
S:	Maintained
F:	drivers/media/rc/igorplugusb.c

IGUANAWORKS USB IR TRANSCEIVER
M:	Sean Young <sean@mess.org>
L:	linux-media@vger.kernel.org
S:	Maintained
F:	drivers/media/rc/iguanair.c

IIO SUBSYSTEM AND DRIVERS
M:	Jonathan Cameron <jic23@kernel.org>
R:	Hartmut Knaack <knaack.h@gmx.de>
R:	Lars-Peter Clausen <lars@metafoo.de>
R:	Peter Meerwald <pmeerw@pmeerw.net>
L:	linux-iio@vger.kernel.org
S:	Maintained
F:	drivers/iio/
F:	drivers/staging/iio/
F:	include/linux/iio/
F:	tools/iio/

IKANOS/ADI EAGLE ADSL USB DRIVER
M:	Matthieu Castet <castet.matthieu@free.fr>
M:	Stanislaw Gruszka <stf_xl@wp.pl>
S:	Maintained
F:	drivers/usb/atm/ueagle-atm.c

INA209 HARDWARE MONITOR DRIVER
M:	Guenter Roeck <linux@roeck-us.net>
L:	lm-sensors@lm-sensors.org
S:	Maintained
F:	Documentation/hwmon/ina209
F:	Documentation/devicetree/bindings/i2c/ina209.txt
F:	drivers/hwmon/ina209.c

INA2XX HARDWARE MONITOR DRIVER
M:	Guenter Roeck <linux@roeck-us.net>
L:	lm-sensors@lm-sensors.org
S:	Maintained
F:	Documentation/hwmon/ina2xx
F:	drivers/hwmon/ina2xx.c
F:	include/linux/platform_data/ina2xx.h

INDUSTRY PACK SUBSYSTEM (IPACK)
M:	Samuel Iglesias Gonsalvez <siglesias@igalia.com>
M:	Jens Taprogge <jens.taprogge@taprogge.org>
M:	Greg Kroah-Hartman <gregkh@linuxfoundation.org>
L:	industrypack-devel@lists.sourceforge.net
W:	http://industrypack.sourceforge.net
S:	Maintained
F:	drivers/ipack/

INGENIC JZ4780 DMA Driver
M:	Zubair Lutfullah Kakakhel <Zubair.Kakakhel@imgtec.com>
S:	Maintained
F:	drivers/dma/dma-jz4780.c

INTEGRITY MEASUREMENT ARCHITECTURE (IMA)
M:	Mimi Zohar <zohar@linux.vnet.ibm.com>
M:	Dmitry Kasatkin <dmitry.kasatkin@gmail.com>
L:	linux-ima-devel@lists.sourceforge.net
L:	linux-ima-user@lists.sourceforge.net
L:	linux-security-module@vger.kernel.org
S:	Supported
F:	security/integrity/ima/

IMGTEC IR DECODER DRIVER
M:	James Hogan <james.hogan@imgtec.com>
S:	Maintained
F:	drivers/media/rc/img-ir/

IMS TWINTURBO FRAMEBUFFER DRIVER
L:	linux-fbdev@vger.kernel.org
S:	Orphan
F:	drivers/video/fbdev/imsttfb.c

INFINIBAND SUBSYSTEM
M:	Doug Ledford <dledford@redhat.com>
M:	Sean Hefty <sean.hefty@intel.com>
M:	Hal Rosenstock <hal.rosenstock@gmail.com>
L:	linux-rdma@vger.kernel.org
W:	http://www.openfabrics.org/
Q:	http://patchwork.kernel.org/project/linux-rdma/list/
T:	git git://git.kernel.org/pub/scm/linux/kernel/git/dledford/rdma.git
S:	Supported
F:	Documentation/infiniband/
F:	drivers/infiniband/
F:	drivers/staging/rdma/
F:	include/uapi/linux/if_infiniband.h
F:	include/uapi/rdma/
F:	include/rdma/

INOTIFY
M:	John McCutchan <john@johnmccutchan.com>
M:	Robert Love <rlove@rlove.org>
M:	Eric Paris <eparis@parisplace.org>
S:	Maintained
F:	Documentation/filesystems/inotify.txt
F:	fs/notify/inotify/
F:	include/linux/inotify.h
F:	include/uapi/linux/inotify.h

INPUT (KEYBOARD, MOUSE, JOYSTICK, TOUCHSCREEN) DRIVERS
M:	Dmitry Torokhov <dmitry.torokhov@gmail.com>
L:	linux-input@vger.kernel.org
Q:	http://patchwork.kernel.org/project/linux-input/list/
T:	git git://git.kernel.org/pub/scm/linux/kernel/git/dtor/input.git
S:	Maintained
F:	drivers/input/
F:	include/linux/input.h
F:	include/uapi/linux/input.h
F:	include/linux/input/

INPUT MULTITOUCH (MT) PROTOCOL
M:	Henrik Rydberg <rydberg@bitmath.org>
L:	linux-input@vger.kernel.org
S:	Odd fixes
F:	Documentation/input/multi-touch-protocol.txt
F:	drivers/input/input-mt.c
K:	\b(ABS|SYN)_MT_

INTEL ASoC BDW/HSW DRIVERS
M:	Jie Yang <yang.jie@linux.intel.com>
L:	alsa-devel@alsa-project.org (moderated for non-subscribers)
S:	Supported
F:	sound/soc/intel/common/sst-dsp*
F:	sound/soc/intel/common/sst-firmware.c
F:	sound/soc/intel/boards/broadwell.c
F:	sound/soc/intel/haswell/

INTEL C600 SERIES SAS CONTROLLER DRIVER
M:	Intel SCU Linux support <intel-linux-scu@intel.com>
M:	Artur Paszkiewicz <artur.paszkiewicz@intel.com>
L:	linux-scsi@vger.kernel.org
T:	git git://git.code.sf.net/p/intel-sas/isci
S:	Supported
F:	drivers/scsi/isci/

INTEL IDLE DRIVER
M:	Len Brown <lenb@kernel.org>
L:	linux-pm@vger.kernel.org
T:	git git://git.kernel.org/pub/scm/linux/kernel/git/lenb/linux.git
S:	Supported
F:	drivers/idle/intel_idle.c

INTEL PSTATE DRIVER
M:	Srinivas Pandruvada <srinivas.pandruvada@linux.intel.com>
M:	Len Brown <lenb@kernel.org>
L:	linux-pm@vger.kernel.org
S:	Supported
F:	drivers/cpufreq/intel_pstate.c

INTEL FRAMEBUFFER DRIVER (excluding 810 and 815)
M:	Maik Broemme <mbroemme@plusserver.de>
L:	linux-fbdev@vger.kernel.org
S:	Maintained
F:	Documentation/fb/intelfb.txt
F:	drivers/video/fbdev/intelfb/

INTEL 810/815 FRAMEBUFFER DRIVER
M:	Antonino Daplas <adaplas@gmail.com>
L:	linux-fbdev@vger.kernel.org
S:	Maintained
F:	drivers/video/fbdev/i810/

INTEL MENLOW THERMAL DRIVER
M:	Sujith Thomas <sujith.thomas@intel.com>
L:	platform-driver-x86@vger.kernel.org
W:	https://01.org/linux-acpi
S:	Supported
F:	drivers/platform/x86/intel_menlow.c

INTEL I/OAT DMA DRIVER
M:	Dave Jiang <dave.jiang@intel.com>
R:	Dan Williams <dan.j.williams@intel.com>
L:	dmaengine@vger.kernel.org
Q:	https://patchwork.kernel.org/project/linux-dmaengine/list/
S:	Supported
F:	drivers/dma/ioat*

INTEL IOMMU (VT-d)
M:	David Woodhouse <dwmw2@infradead.org>
L:	iommu@lists.linux-foundation.org
T:	git git://git.infradead.org/iommu-2.6.git
S:	Supported
F:	drivers/iommu/intel-iommu.c
F:	include/linux/intel-iommu.h

INTEL IOP-ADMA DMA DRIVER
R:	Dan Williams <dan.j.williams@intel.com>
S:	Odd fixes
F:	drivers/dma/iop-adma.c

INTEL IXP4XX QMGR, NPE, ETHERNET and HSS SUPPORT
M:	Krzysztof Halasa <khalasa@piap.pl>
S:	Maintained
F:	arch/arm/mach-ixp4xx/include/mach/qmgr.h
F:	arch/arm/mach-ixp4xx/include/mach/npe.h
F:	arch/arm/mach-ixp4xx/ixp4xx_qmgr.c
F:	arch/arm/mach-ixp4xx/ixp4xx_npe.c
F:	drivers/net/ethernet/xscale/ixp4xx_eth.c
F:	drivers/net/wan/ixp4xx_hss.c

INTEL IXP4XX RANDOM NUMBER GENERATOR SUPPORT
M:	Deepak Saxena <dsaxena@plexity.net>
S:	Maintained
F:	drivers/char/hw_random/ixp4xx-rng.c

INTEL ETHERNET DRIVERS
M:	Jeff Kirsher <jeffrey.t.kirsher@intel.com>
R:	Jesse Brandeburg <jesse.brandeburg@intel.com>
R:	Shannon Nelson <shannon.nelson@intel.com>
R:	Carolyn Wyborny <carolyn.wyborny@intel.com>
R:	Don Skidmore <donald.c.skidmore@intel.com>
R:	Matthew Vick <matthew.vick@intel.com>
R:	John Ronciak <john.ronciak@intel.com>
R:	Mitch Williams <mitch.a.williams@intel.com>
L:	intel-wired-lan@lists.osuosl.org
W:	http://www.intel.com/support/feedback.htm
W:	http://e1000.sourceforge.net/
Q:	http://patchwork.ozlabs.org/project/intel-wired-lan/list/
T:	git git://git.kernel.org/pub/scm/linux/kernel/git/jkirsher/net-queue.git
T:	git git://git.kernel.org/pub/scm/linux/kernel/git/jkirsher/next-queue.git
S:	Supported
F:	Documentation/networking/e100.txt
F:	Documentation/networking/e1000.txt
F:	Documentation/networking/e1000e.txt
F:	Documentation/networking/igb.txt
F:	Documentation/networking/igbvf.txt
F:	Documentation/networking/ixgb.txt
F:	Documentation/networking/ixgbe.txt
F:	Documentation/networking/ixgbevf.txt
F:	Documentation/networking/i40e.txt
F:	Documentation/networking/i40evf.txt
F:	drivers/net/ethernet/intel/
F:	drivers/net/ethernet/intel/*/

INTEL-MID GPIO DRIVER
M:	David Cohen <david.a.cohen@linux.intel.com>
L:	linux-gpio@vger.kernel.org
S:	Maintained
F:	drivers/gpio/gpio-intel-mid.c

INTEL PRO/WIRELESS 2100, 2200BG, 2915ABG NETWORK CONNECTION SUPPORT
M:	Stanislav Yakovlev <stas.yakovlev@gmail.com>
L:	linux-wireless@vger.kernel.org
S:	Maintained
F:	Documentation/networking/README.ipw2100
F:	Documentation/networking/README.ipw2200
F:	drivers/net/wireless/ipw2x00/

INTEL(R) TRACE HUB
M:	Alexander Shishkin <alexander.shishkin@linux.intel.com>
S:	Supported
F:	Documentation/trace/intel_th.txt
F:	drivers/hwtracing/intel_th/

INTEL(R) TRUSTED EXECUTION TECHNOLOGY (TXT)
M:	Richard L Maliszewski <richard.l.maliszewski@intel.com>
M:	Gang Wei <gang.wei@intel.com>
M:	Shane Wang <shane.wang@intel.com>
L:	tboot-devel@lists.sourceforge.net
W:	http://tboot.sourceforge.net
T:	hg http://tboot.hg.sourceforge.net:8000/hgroot/tboot/tboot
S:	Supported
F:	Documentation/intel_txt.txt
F:	include/linux/tboot.h
F:	arch/x86/kernel/tboot.c

INTEL WIRELESS WIMAX CONNECTION 2400
M:	Inaky Perez-Gonzalez <inaky.perez-gonzalez@intel.com>
M:	linux-wimax@intel.com
L:	wimax@linuxwimax.org (subscribers-only)
S:	Supported
W:	http://linuxwimax.org
F:	Documentation/wimax/README.i2400m
F:	drivers/net/wimax/i2400m/
F:	include/uapi/linux/wimax/i2400m.h

INTEL WIRELESS 3945ABG/BG, 4965AGN (iwlegacy)
M:	Stanislaw Gruszka <sgruszka@redhat.com>
L:	linux-wireless@vger.kernel.org
S:	Supported
F:	drivers/net/wireless/iwlegacy/

INTEL WIRELESS WIFI LINK (iwlwifi)
M:	Johannes Berg <johannes.berg@intel.com>
M:	Emmanuel Grumbach <emmanuel.grumbach@intel.com>
M:	Intel Linux Wireless <linuxwifi@intel.com>
L:	linux-wireless@vger.kernel.org
W:	http://intellinuxwireless.org
T:	git git://git.kernel.org/pub/scm/linux/kernel/git/iwlwifi/iwlwifi.git
S:	Supported
F:	drivers/net/wireless/iwlwifi/

INTEL MANAGEMENT ENGINE (mei)
M:	Tomas Winkler <tomas.winkler@intel.com>
L:	linux-kernel@vger.kernel.org
S:	Supported
F:	include/uapi/linux/mei.h
F:	include/linux/mei_cl_bus.h
F:	drivers/misc/mei/*
F:	Documentation/misc-devices/mei/*

INTEL MIC DRIVERS (mic)
M:	Sudeep Dutt <sudeep.dutt@intel.com>
M:	Ashutosh Dixit <ashutosh.dixit@intel.com>
S:	Supported
W:	https://github.com/sudeepdutt/mic
W:	http://software.intel.com/en-us/mic-developer
F:	include/linux/mic_bus.h
F:	include/linux/scif.h
F:	include/uapi/linux/mic_common.h
F: 	include/uapi/linux/mic_ioctl.h
F	include/uapi/linux/scif_ioctl.h
F:	drivers/misc/mic/
F:	drivers/dma/mic_x100_dma.c
F:	drivers/dma/mic_x100_dma.h
F	Documentation/mic/

INTEL PMC IPC DRIVER
M:	Zha Qipeng<qipeng.zha@intel.com>
L:	platform-driver-x86@vger.kernel.org
S:	Maintained
F:	drivers/platform/x86/intel_pmc_ipc.c
F:	arch/x86/include/asm/intel_pmc_ipc.h

IOC3 ETHERNET DRIVER
M:	Ralf Baechle <ralf@linux-mips.org>
L:	linux-mips@linux-mips.org
S:	Maintained
F:	drivers/net/ethernet/sgi/ioc3-eth.c

IOC3 SERIAL DRIVER
M:	Pat Gefre <pfg@sgi.com>
L:	linux-serial@vger.kernel.org
S:	Maintained
F:	drivers/tty/serial/ioc3_serial.c

IOMMU DRIVERS
M:	Joerg Roedel <joro@8bytes.org>
L:	iommu@lists.linux-foundation.org
T:	git git://git.kernel.org/pub/scm/linux/kernel/git/joro/iommu.git
S:	Maintained
F:	drivers/iommu/

IP MASQUERADING
M:	Juanjo Ciarlante <jjciarla@raiz.uncu.edu.ar>
S:	Maintained
F:	net/ipv4/netfilter/ipt_MASQUERADE.c

IPATH DRIVER
M:	Mike Marciniszyn <infinipath@intel.com>
L:	linux-rdma@vger.kernel.org
S:	Maintained
F:	drivers/staging/rdma/ipath/

IPMI SUBSYSTEM
M:	Corey Minyard <minyard@acm.org>
L:	openipmi-developer@lists.sourceforge.net (moderated for non-subscribers)
W:	http://openipmi.sourceforge.net/
S:	Supported
F:	Documentation/IPMI.txt
F:	drivers/char/ipmi/
F:	include/linux/ipmi*
F:	include/uapi/linux/ipmi*

QCOM AUDIO (ASoC) DRIVERS
M:	Patrick Lai <plai@codeaurora.org>
M:	Banajit Goswami <bgoswami@codeaurora.org>
L:	alsa-devel@alsa-project.org (moderated for non-subscribers)
S:	Supported
F:	sound/soc/qcom/

IPS SCSI RAID DRIVER
M:	Adaptec OEM Raid Solutions <aacraid@adaptec.com>
L:	linux-scsi@vger.kernel.org
W:	http://www.adaptec.com/
S:	Maintained
F:	drivers/scsi/ips*

IPVS
M:	Wensong Zhang <wensong@linux-vs.org>
M:	Simon Horman <horms@verge.net.au>
M:	Julian Anastasov <ja@ssi.bg>
L:	netdev@vger.kernel.org
L:	lvs-devel@vger.kernel.org
S:	Maintained
F:	Documentation/networking/ipvs-sysctl.txt
F:	include/net/ip_vs.h
F:	include/uapi/linux/ip_vs.h
F:	net/netfilter/ipvs/

IPWIRELESS DRIVER
M:	Jiri Kosina <jikos@kernel.org>
M:	David Sterba <dsterba@suse.com>
S:	Odd Fixes
F:	drivers/tty/ipwireless/

IPX NETWORK LAYER
M:	Arnaldo Carvalho de Melo <acme@ghostprotocols.net>
L:	netdev@vger.kernel.org
S:	Maintained
F:	include/net/ipx.h
F:	include/uapi/linux/ipx.h
F:	net/ipx/

IRDA SUBSYSTEM
M:	Samuel Ortiz <samuel@sortiz.org>
L:	irda-users@lists.sourceforge.net (subscribers-only)
L:	netdev@vger.kernel.org
W:	http://irda.sourceforge.net/
S:	Maintained
T:	git git://git.kernel.org/pub/scm/linux/kernel/git/sameo/irda-2.6.git
F:	Documentation/networking/irda.txt
F:	drivers/net/irda/
F:	include/net/irda/
F:	net/irda/

IRQ SUBSYSTEM
M:	Thomas Gleixner <tglx@linutronix.de>
L:	linux-kernel@vger.kernel.org
S:	Maintained
T:	git git://git.kernel.org/pub/scm/linux/kernel/git/tip/tip.git irq/core
F:	kernel/irq/

IRQCHIP DRIVERS
M:	Thomas Gleixner <tglx@linutronix.de>
M:	Jason Cooper <jason@lakedaemon.net>
M:	Marc Zyngier <marc.zyngier@arm.com>
L:	linux-kernel@vger.kernel.org
S:	Maintained
T:	git git://git.kernel.org/pub/scm/linux/kernel/git/tip/tip.git irq/core
T:	git git://git.infradead.org/users/jcooper/linux.git irqchip/core
F:	Documentation/devicetree/bindings/interrupt-controller/
F:	drivers/irqchip/

IRQ DOMAINS (IRQ NUMBER MAPPING LIBRARY)
M:	Jiang Liu <jiang.liu@linux.intel.com>
M:	Marc Zyngier <marc.zyngier@arm.com>
S:	Maintained
T:	git git://git.kernel.org/pub/scm/linux/kernel/git/tip/tip.git irq/core
F:	Documentation/IRQ-domain.txt
F:	include/linux/irqdomain.h
F:	kernel/irq/irqdomain.c
F:	kernel/irq/msi.c

ISAPNP
M:	Jaroslav Kysela <perex@perex.cz>
S:	Maintained
F:	Documentation/isapnp.txt
F:	drivers/pnp/isapnp/
F:	include/linux/isapnp.h

ISA RADIO MODULE
M:	Hans Verkuil <hverkuil@xs4all.nl>
L:	linux-media@vger.kernel.org
T:	git git://linuxtv.org/media_tree.git
W:	http://linuxtv.org
S:	Maintained
F:	drivers/media/radio/radio-isa*

iSCSI BOOT FIRMWARE TABLE (iBFT) DRIVER
M:	Peter Jones <pjones@redhat.com>
M:	Konrad Rzeszutek Wilk <konrad@kernel.org>
S:	Maintained
F:	drivers/firmware/iscsi_ibft*

ISCSI
M:	Mike Christie <michaelc@cs.wisc.edu>
L:	open-iscsi@googlegroups.com
W:	www.open-iscsi.org
T:	git git://git.kernel.org/pub/scm/linux/kernel/git/mnc/linux-2.6-iscsi.git
S:	Maintained
F:	drivers/scsi/*iscsi*
F:	include/scsi/*iscsi*

ISCSI EXTENSIONS FOR RDMA (ISER) INITIATOR
M:	Or Gerlitz <ogerlitz@mellanox.com>
M:	Sagi Grimberg <sagig@mellanox.com>
M:	Roi Dayan <roid@mellanox.com>
L:	linux-rdma@vger.kernel.org
S:	Supported
W:	http://www.openfabrics.org
W:	www.open-iscsi.org
Q:	http://patchwork.kernel.org/project/linux-rdma/list/
F:	drivers/infiniband/ulp/iser/

ISCSI EXTENSIONS FOR RDMA (ISER) TARGET
M:	Sagi Grimberg <sagig@mellanox.com>
T:	git git://git.kernel.org/pub/scm/linux/kernel/git/nab/target-pending.git master
L:	linux-rdma@vger.kernel.org
L:	target-devel@vger.kernel.org
S:	Supported
W:	http://www.linux-iscsi.org
F:	drivers/infiniband/ulp/isert

ISDN SUBSYSTEM
M:	Karsten Keil <isdn@linux-pingi.de>
L:	isdn4linux@listserv.isdn4linux.de (subscribers-only)
L:	netdev@vger.kernel.org
W:	http://www.isdn4linux.de
T:	git git://git.kernel.org/pub/scm/linux/kernel/git/kkeil/isdn-2.6.git
S:	Maintained
F:	Documentation/isdn/
F:	drivers/isdn/
F:	include/linux/isdn.h
F:	include/linux/isdn/
F:	include/uapi/linux/isdn.h
F:	include/uapi/linux/isdn/

ISDN SUBSYSTEM (Eicon active card driver)
M:	Armin Schindler <mac@melware.de>
L:	isdn4linux@listserv.isdn4linux.de (subscribers-only)
W:	http://www.melware.de
S:	Maintained
F:	drivers/isdn/hardware/eicon/

IT87 HARDWARE MONITORING DRIVER
M:	Jean Delvare <jdelvare@suse.com>
L:	lm-sensors@lm-sensors.org
S:	Maintained
F:	Documentation/hwmon/it87
F:	drivers/hwmon/it87.c

IT913X MEDIA DRIVER
M:	Antti Palosaari <crope@iki.fi>
L:	linux-media@vger.kernel.org
W:	http://linuxtv.org/
W:	http://palosaari.fi/linux/
Q:	http://patchwork.linuxtv.org/project/linux-media/list/
T:	git git://linuxtv.org/anttip/media_tree.git
S:	Maintained
F:	drivers/media/tuners/it913x*

IVTV VIDEO4LINUX DRIVER
M:	Andy Walls <awalls@md.metrocast.net>
L:	ivtv-devel@ivtvdriver.org (subscribers-only)
L:	linux-media@vger.kernel.org
T:	git git://linuxtv.org/media_tree.git
W:	http://www.ivtvdriver.org
S:	Maintained
F:	Documentation/video4linux/*.ivtv
F:	drivers/media/pci/ivtv/
F:	include/uapi/linux/ivtv*

IX2505V MEDIA DRIVER
M:	Malcolm Priestley <tvboxspy@gmail.com>
L:	linux-media@vger.kernel.org
W:	http://linuxtv.org/
Q:	http://patchwork.linuxtv.org/project/linux-media/list/
S:	Maintained
F:	drivers/media/dvb-frontends/ix2505v*

JC42.4 TEMPERATURE SENSOR DRIVER
M:	Guenter Roeck <linux@roeck-us.net>
L:	lm-sensors@lm-sensors.org
S:	Maintained
F:	drivers/hwmon/jc42.c
F:	Documentation/hwmon/jc42

JFS FILESYSTEM
M:	Dave Kleikamp <shaggy@kernel.org>
L:	jfs-discussion@lists.sourceforge.net
W:	http://jfs.sourceforge.net/
T:	git git://git.kernel.org/pub/scm/linux/kernel/git/shaggy/jfs-2.6.git
S:	Maintained
F:	Documentation/filesystems/jfs.txt
F:	fs/jfs/

JME NETWORK DRIVER
M:	Guo-Fu Tseng <cooldavid@cooldavid.org>
L:	netdev@vger.kernel.org
S:	Maintained
F:	drivers/net/ethernet/jme.*

JOURNALLING FLASH FILE SYSTEM V2 (JFFS2)
M:	David Woodhouse <dwmw2@infradead.org>
L:	linux-mtd@lists.infradead.org
W:	http://www.linux-mtd.infradead.org/doc/jffs2.html
S:	Maintained
F:	fs/jffs2/
F:	include/uapi/linux/jffs2.h

JOURNALLING LAYER FOR BLOCK DEVICES (JBD2)
M:	"Theodore Ts'o" <tytso@mit.edu>
M:	Jan Kara <jack@suse.com>
L:	linux-ext4@vger.kernel.org
S:	Maintained
F:	fs/jbd2/
F:	include/linux/jbd2.h

JPU V4L2 MEM2MEM DRIVER FOR RENESAS
M:	Mikhail Ulyanov <mikhail.ulyanov@cogentembedded.com>
L:	linux-media@vger.kernel.org
S:	Maintained
F:	drivers/media/platform/rcar_jpu.c

JSM Neo PCI based serial card
M:	Thadeu Lima de Souza Cascardo <cascardo@linux.vnet.ibm.com>
L:	linux-serial@vger.kernel.org
S:	Maintained
F:	drivers/tty/serial/jsm/

K10TEMP HARDWARE MONITORING DRIVER
M:	Clemens Ladisch <clemens@ladisch.de>
L:	lm-sensors@lm-sensors.org
S:	Maintained
F:	Documentation/hwmon/k10temp
F:	drivers/hwmon/k10temp.c

K8TEMP HARDWARE MONITORING DRIVER
M:	Rudolf Marek <r.marek@assembler.cz>
L:	lm-sensors@lm-sensors.org
S:	Maintained
F:	Documentation/hwmon/k8temp
F:	drivers/hwmon/k8temp.c

KCONFIG
M:	"Yann E. MORIN" <yann.morin.1998@free.fr>
L:	linux-kbuild@vger.kernel.org
T:	git git://gitorious.org/linux-kconfig/linux-kconfig
S:	Maintained
F:	Documentation/kbuild/kconfig-language.txt
F:	scripts/kconfig/

KDUMP
M:	Vivek Goyal <vgoyal@redhat.com>
M:	Haren Myneni <hbabu@us.ibm.com>
L:	kexec@lists.infradead.org
W:	http://lse.sourceforge.net/kdump/
S:	Maintained
F:	Documentation/kdump/

KEENE FM RADIO TRANSMITTER DRIVER
M:	Hans Verkuil <hverkuil@xs4all.nl>
L:	linux-media@vger.kernel.org
T:	git git://linuxtv.org/media_tree.git
W:	http://linuxtv.org
S:	Maintained
F:	drivers/media/radio/radio-keene*

KERNEL AUTOMOUNTER v4 (AUTOFS4)
M:	Ian Kent <raven@themaw.net>
L:	autofs@vger.kernel.org
S:	Maintained
F:	fs/autofs4/

KERNEL BUILD + files below scripts/ (unless maintained elsewhere)
M:	Michal Marek <mmarek@suse.com>
T:	git git://git.kernel.org/pub/scm/linux/kernel/git/mmarek/kbuild.git for-next
T:	git git://git.kernel.org/pub/scm/linux/kernel/git/mmarek/kbuild.git rc-fixes
L:	linux-kbuild@vger.kernel.org
S:	Maintained
F:	Documentation/kbuild/
F:	Makefile
F:	scripts/Makefile.*
F:	scripts/basic/
F:	scripts/mk*
F:	scripts/package/

KERNEL JANITORS
L:	kernel-janitors@vger.kernel.org
W:	http://kernelnewbies.org/KernelJanitors
S:	Odd Fixes

KERNEL NFSD, SUNRPC, AND LOCKD SERVERS
M:	"J. Bruce Fields" <bfields@fieldses.org>
M:	Jeff Layton <jlayton@poochiereds.net>
L:	linux-nfs@vger.kernel.org
W:	http://nfs.sourceforge.net/
S:	Supported
F:	fs/nfsd/
F:	include/uapi/linux/nfsd/
F:	fs/lockd/
F:	fs/nfs_common/
F:	net/sunrpc/
F:	include/linux/lockd/
F:	include/linux/sunrpc/
F:	include/uapi/linux/sunrpc/

KERNEL SELFTEST FRAMEWORK
M:	Shuah Khan <shuahkh@osg.samsung.com>
L:	linux-api@vger.kernel.org
T:	git git://git.kernel.org/pub/scm/shuah/linux-kselftest
S:	Maintained
F:	tools/testing/selftests

KERNEL VIRTUAL MACHINE (KVM)
M:	Gleb Natapov <gleb@kernel.org>
M:	Paolo Bonzini <pbonzini@redhat.com>
L:	kvm@vger.kernel.org
W:	http://www.linux-kvm.org
T:	git git://git.kernel.org/pub/scm/virt/kvm/kvm.git
S:	Supported
F:	Documentation/*/kvm*.txt
F:	Documentation/virtual/kvm/
F:	arch/*/kvm/
F:	arch/x86/kernel/kvm.c
F:	arch/x86/kernel/kvmclock.c
F:	arch/*/include/asm/kvm*
F:	include/linux/kvm*
F:	include/uapi/linux/kvm*
F:	virt/kvm/

KERNEL VIRTUAL MACHINE (KVM) FOR AMD-V
M:	Joerg Roedel <joro@8bytes.org>
L:	kvm@vger.kernel.org
W:	http://www.linux-kvm.org/
S:	Maintained
F:	arch/x86/include/asm/svm.h
F:	arch/x86/kvm/svm.c

KERNEL VIRTUAL MACHINE (KVM) FOR POWERPC
M:	Alexander Graf <agraf@suse.com>
L:	kvm-ppc@vger.kernel.org
W:	http://www.linux-kvm.org/
T:	git git://github.com/agraf/linux-2.6.git
S:	Supported
F:	arch/powerpc/include/asm/kvm*
F:	arch/powerpc/kvm/

KERNEL VIRTUAL MACHINE for s390 (KVM/s390)
M:	Christian Borntraeger <borntraeger@de.ibm.com>
M:	Cornelia Huck <cornelia.huck@de.ibm.com>
L:	linux-s390@vger.kernel.org
W:	http://www.ibm.com/developerworks/linux/linux390/
S:	Supported
F:	Documentation/s390/kvm.txt
F:	arch/s390/include/asm/kvm*
F:	arch/s390/kvm/

KERNEL VIRTUAL MACHINE (KVM) FOR ARM
M:	Christoffer Dall <christoffer.dall@linaro.org>
M:	Marc Zyngier <marc.zyngier@arm.com>
L:	linux-arm-kernel@lists.infradead.org (moderated for non-subscribers)
L:	kvmarm@lists.cs.columbia.edu
W:	http://systems.cs.columbia.edu/projects/kvm-arm
S:	Supported
F:	arch/arm/include/uapi/asm/kvm*
F:	arch/arm/include/asm/kvm*
F:	arch/arm/kvm/
F:	virt/kvm/arm/
F:	include/kvm/arm_*

KERNEL VIRTUAL MACHINE FOR ARM64 (KVM/arm64)
M:	Christoffer Dall <christoffer.dall@linaro.org>
M:	Marc Zyngier <marc.zyngier@arm.com>
L:	linux-arm-kernel@lists.infradead.org (moderated for non-subscribers)
L:	kvmarm@lists.cs.columbia.edu
S:	Maintained
F:	arch/arm64/include/uapi/asm/kvm*
F:	arch/arm64/include/asm/kvm*
F:	arch/arm64/kvm/

KEXEC
M:	Eric Biederman <ebiederm@xmission.com>
W:	http://kernel.org/pub/linux/utils/kernel/kexec/
L:	kexec@lists.infradead.org
S:	Maintained
F:	include/linux/kexec.h
F:	include/uapi/linux/kexec.h
F:	kernel/kexec.c

KEYS/KEYRINGS:
M:	David Howells <dhowells@redhat.com>
L:	keyrings@vger.kernel.org
S:	Maintained
F:	Documentation/security/keys.txt
F:	include/linux/key.h
F:	include/linux/key-type.h
F:	include/keys/
F:	security/keys/

KEYS-TRUSTED
M:	David Safford <safford@us.ibm.com>
M:	Mimi Zohar <zohar@linux.vnet.ibm.com>
L:	linux-security-module@vger.kernel.org
L:	keyrings@vger.kernel.org
S:	Supported
F:	Documentation/security/keys-trusted-encrypted.txt
F:	include/keys/trusted-type.h
F:	security/keys/trusted.c
F:	security/keys/trusted.h

KEYS-ENCRYPTED
M:	Mimi Zohar <zohar@linux.vnet.ibm.com>
M:	David Safford <safford@us.ibm.com>
L:	linux-security-module@vger.kernel.org
L:	keyrings@vger.kernel.org
S:	Supported
F:	Documentation/security/keys-trusted-encrypted.txt
F:	include/keys/encrypted-type.h
F:	security/keys/encrypted-keys/

KGDB / KDB /debug_core
M:	Jason Wessel <jason.wessel@windriver.com>
W:	http://kgdb.wiki.kernel.org/
L:	kgdb-bugreport@lists.sourceforge.net
S:	Maintained
F:	Documentation/DocBook/kgdb.tmpl
F:	drivers/misc/kgdbts.c
F:	drivers/tty/serial/kgdboc.c
F:	include/linux/kdb.h
F:	include/linux/kgdb.h
F:	kernel/debug/

KMEMCHECK
M:	Vegard Nossum <vegardno@ifi.uio.no>
M:	Pekka Enberg <penberg@kernel.org>
S:	Maintained
F:	Documentation/kmemcheck.txt
F:	arch/x86/include/asm/kmemcheck.h
F:	arch/x86/mm/kmemcheck/
F:	include/linux/kmemcheck.h
F:	mm/kmemcheck.c

KMEMLEAK
M:	Catalin Marinas <catalin.marinas@arm.com>
S:	Maintained
F:	Documentation/kmemleak.txt
F:	include/linux/kmemleak.h
F:	mm/kmemleak.c
F:	mm/kmemleak-test.c

KPROBES
M:	Ananth N Mavinakayanahalli <ananth@in.ibm.com>
M:	Anil S Keshavamurthy <anil.s.keshavamurthy@intel.com>
M:	"David S. Miller" <davem@davemloft.net>
M:	Masami Hiramatsu <masami.hiramatsu.pt@hitachi.com>
S:	Maintained
F:	Documentation/kprobes.txt
F:	include/linux/kprobes.h
F:	kernel/kprobes.c

KS0108 LCD CONTROLLER DRIVER
M:	Miguel Ojeda Sandonis <miguel.ojeda.sandonis@gmail.com>
W:	http://miguelojeda.es/auxdisplay.htm
W:	http://jair.lab.fi.uva.es/~migojed/auxdisplay.htm
S:	Maintained
F:	Documentation/auxdisplay/ks0108
F:	drivers/auxdisplay/ks0108.c
F:	include/linux/ks0108.h

L3MDEV
M:	David Ahern <dsa@cumulusnetworks.com>
L:	netdev@vger.kernel.org
S:	Maintained
F:	net/l3mdev
F:	include/net/l3mdev.h

LAPB module
L:	linux-x25@vger.kernel.org
S:	Orphan
F:	Documentation/networking/lapb-module.txt
F:	include/*/lapb.h
F:	net/lapb/

LASI 53c700 driver for PARISC
M:	"James E.J. Bottomley" <James.Bottomley@HansenPartnership.com>
L:	linux-scsi@vger.kernel.org
S:	Maintained
F:	Documentation/scsi/53c700.txt
F:	drivers/scsi/53c700*

LED SUBSYSTEM
M:	Richard Purdie <rpurdie@rpsys.net>
M:	Jacek Anaszewski <j.anaszewski@samsung.com>
L:	linux-leds@vger.kernel.org
T:	git git://git.kernel.org/pub/scm/linux/kernel/git/j.anaszewski/linux-leds.git
S:	Maintained
F:	drivers/leds/
F:	include/linux/leds.h

LEGACY EEPROM DRIVER
M:	Jean Delvare <jdelvare@suse.com>
S:	Maintained
F:	Documentation/misc-devices/eeprom
F:	drivers/misc/eeprom/eeprom.c

LEGO USB Tower driver
M:	Juergen Stuber <starblue@users.sourceforge.net>
L:	legousb-devel@lists.sourceforge.net
W:	http://legousb.sourceforge.net/
S:	Maintained
F:	drivers/usb/misc/legousbtower.c

LG2160 MEDIA DRIVER
M:	Michael Krufky <mkrufky@linuxtv.org>
L:	linux-media@vger.kernel.org
W:	http://linuxtv.org/
W:	http://github.com/mkrufky
Q:	http://patchwork.linuxtv.org/project/linux-media/list/
T:	git git://linuxtv.org/mkrufky/tuners.git
S:	Maintained
F:	drivers/media/dvb-frontends/lg2160.*

LGDT3305 MEDIA DRIVER
M:	Michael Krufky <mkrufky@linuxtv.org>
L:	linux-media@vger.kernel.org
W:	http://linuxtv.org/
W:	http://github.com/mkrufky
Q:	http://patchwork.linuxtv.org/project/linux-media/list/
T:	git git://linuxtv.org/mkrufky/tuners.git
S:	Maintained
F:	drivers/media/dvb-frontends/lgdt3305.*

LGUEST
M:	Rusty Russell <rusty@rustcorp.com.au>
L:	lguest@lists.ozlabs.org
W:	http://lguest.ozlabs.org/
S:	Odd Fixes
F:	arch/x86/include/asm/lguest*.h
F:	arch/x86/lguest/
F:	drivers/lguest/
F:	include/linux/lguest*.h
F:	tools/lguest/

LIBATA SUBSYSTEM (Serial and Parallel ATA drivers)
M:	Tejun Heo <tj@kernel.org>
L:	linux-ide@vger.kernel.org
T:	git git://git.kernel.org/pub/scm/linux/kernel/git/tj/libata.git
S:	Maintained
F:	drivers/ata/
F:	include/linux/ata.h
F:	include/linux/libata.h

LIBATA PATA ARASAN COMPACT FLASH CONTROLLER
M:	Viresh Kumar <vireshk@kernel.org>
L:	linux-ide@vger.kernel.org
T:	git git://git.kernel.org/pub/scm/linux/kernel/git/tj/libata.git
S:	Maintained
F:	include/linux/pata_arasan_cf_data.h
F:	drivers/ata/pata_arasan_cf.c

LIBATA PATA DRIVERS
M:	Bartlomiej Zolnierkiewicz <b.zolnierkie@samsung.com>
M:	Tejun Heo <tj@kernel.org>
L:	linux-ide@vger.kernel.org
T:	git git://git.kernel.org/pub/scm/linux/kernel/git/tj/libata.git
S:	Maintained
F:	drivers/ata/pata_*.c
F:	drivers/ata/ata_generic.c

LIBATA SATA AHCI PLATFORM devices support
M:	Hans de Goede <hdegoede@redhat.com>
M:	Tejun Heo <tj@kernel.org>
L:	linux-ide@vger.kernel.org
T:	git git://git.kernel.org/pub/scm/linux/kernel/git/tj/libata.git
S:	Maintained
F:	drivers/ata/ahci_platform.c
F:	drivers/ata/libahci_platform.c
F:	include/linux/ahci_platform.h

LIBATA SATA PROMISE TX2/TX4 CONTROLLER DRIVER
M:	Mikael Pettersson <mikpelinux@gmail.com>
L:	linux-ide@vger.kernel.org
T:	git git://git.kernel.org/pub/scm/linux/kernel/git/tj/libata.git
S:	Maintained
F:	drivers/ata/sata_promise.*

LIBLOCKDEP
M:	Sasha Levin <sasha.levin@oracle.com>
S:	Maintained
F:	tools/lib/lockdep/

LIBNVDIMM: NON-VOLATILE MEMORY DEVICE SUBSYSTEM
M:	Dan Williams <dan.j.williams@intel.com>
L:	linux-nvdimm@lists.01.org
Q:	https://patchwork.kernel.org/project/linux-nvdimm/list/
S:	Supported
F:	drivers/nvdimm/*
F:	include/linux/nd.h
F:	include/linux/libnvdimm.h
F:	include/uapi/linux/ndctl.h

LIBNVDIMM BLK: MMIO-APERTURE DRIVER
M:	Ross Zwisler <ross.zwisler@linux.intel.com>
L:	linux-nvdimm@lists.01.org
Q:	https://patchwork.kernel.org/project/linux-nvdimm/list/
S:	Supported
F:	drivers/nvdimm/blk.c
F:	drivers/nvdimm/region_devs.c
F:	drivers/acpi/nfit*

LIBNVDIMM BTT: BLOCK TRANSLATION TABLE
M:	Vishal Verma <vishal.l.verma@intel.com>
L:	linux-nvdimm@lists.01.org
Q:	https://patchwork.kernel.org/project/linux-nvdimm/list/
S:	Supported
F:	drivers/nvdimm/btt*

LIBNVDIMM PMEM: PERSISTENT MEMORY DRIVER
M:	Ross Zwisler <ross.zwisler@linux.intel.com>
L:	linux-nvdimm@lists.01.org
Q:	https://patchwork.kernel.org/project/linux-nvdimm/list/
S:	Supported
F:	drivers/nvdimm/pmem.c
F:	include/linux/pmem.h
F:	arch/*/include/asm/pmem.h

LIGHTNVM PLATFORM SUPPORT
M:	Matias Bjorling <mb@lightnvm.io>
W:	http://github/OpenChannelSSD
S:	Maintained
F:	drivers/lightnvm/
F:	include/linux/lightnvm.h
F:	include/uapi/linux/lightnvm.h

LINUX FOR IBM pSERIES (RS/6000)
M:	Paul Mackerras <paulus@au.ibm.com>
W:	http://www.ibm.com/linux/ltc/projects/ppc
S:	Supported
F:	arch/powerpc/boot/rs6000.h

LINUX FOR POWERPC (32-BIT AND 64-BIT)
M:	Benjamin Herrenschmidt <benh@kernel.crashing.org>
M:	Paul Mackerras <paulus@samba.org>
M:	Michael Ellerman <mpe@ellerman.id.au>
W:	http://www.penguinppc.org/
L:	linuxppc-dev@lists.ozlabs.org
Q:	http://patchwork.ozlabs.org/project/linuxppc-dev/list/
T:	git git://git.kernel.org/pub/scm/linux/kernel/git/powerpc/linux.git
S:	Supported
F:	Documentation/powerpc/
F:	arch/powerpc/

LINUX FOR POWER MACINTOSH
M:	Benjamin Herrenschmidt <benh@kernel.crashing.org>
W:	http://www.penguinppc.org/
L:	linuxppc-dev@lists.ozlabs.org
S:	Maintained
F:	arch/powerpc/platforms/powermac/
F:	drivers/macintosh/

LINUX FOR POWERPC EMBEDDED MPC5XXX
M:	Anatolij Gustschin <agust@denx.de>
L:	linuxppc-dev@lists.ozlabs.org
T:	git git://git.denx.de/linux-denx-agust.git
S:	Maintained
F:	arch/powerpc/platforms/512x/
F:	arch/powerpc/platforms/52xx/

LINUX FOR POWERPC EMBEDDED PPC4XX
M:	Alistair Popple <alistair@popple.id.au>
M:	Matt Porter <mporter@kernel.crashing.org>
W:	http://www.penguinppc.org/
L:	linuxppc-dev@lists.ozlabs.org
S:	Maintained
F:	arch/powerpc/platforms/40x/
F:	arch/powerpc/platforms/44x/

LINUX FOR POWERPC EMBEDDED XILINX VIRTEX
L:	linuxppc-dev@lists.ozlabs.org
S:	Orphan
F:	arch/powerpc/*/*virtex*
F:	arch/powerpc/*/*/*virtex*

LINUX FOR POWERPC EMBEDDED PPC8XX
M:	Vitaly Bordug <vitb@kernel.crashing.org>
W:	http://www.penguinppc.org/
L:	linuxppc-dev@lists.ozlabs.org
S:	Maintained
F:	arch/powerpc/platforms/8xx/

LINUX FOR POWERPC EMBEDDED PPC83XX AND PPC85XX
M:	Scott Wood <scottwood@freescale.com>
M:	Kumar Gala <galak@kernel.crashing.org>
W:	http://www.penguinppc.org/
L:	linuxppc-dev@lists.ozlabs.org
T:	git git://git.kernel.org/pub/scm/linux/kernel/git/scottwood/linux.git
S:	Maintained
F:	arch/powerpc/platforms/83xx/
F:	arch/powerpc/platforms/85xx/

LINUX FOR POWERPC PA SEMI PWRFICIENT
M:	Olof Johansson <olof@lixom.net>
L:	linuxppc-dev@lists.ozlabs.org
S:	Maintained
F:	arch/powerpc/platforms/pasemi/
F:	drivers/*/*pasemi*
F:	drivers/*/*/*pasemi*

LINUX SECURITY MODULE (LSM) FRAMEWORK
M:	Chris Wright <chrisw@sous-sol.org>
L:	linux-security-module@vger.kernel.org
S:	Supported

LIS3LV02D ACCELEROMETER DRIVER
M:	Eric Piel <eric.piel@tremplin-utc.net>
S:	Maintained
F:	Documentation/misc-devices/lis3lv02d
F:	drivers/misc/lis3lv02d/
F:	drivers/platform/x86/hp_accel.c

LIVE PATCHING
M:	Josh Poimboeuf <jpoimboe@redhat.com>
M:	Seth Jennings <sjenning@redhat.com>
M:	Jiri Kosina <jikos@kernel.org>
M:	Vojtech Pavlik <vojtech@suse.com>
S:	Maintained
F:	kernel/livepatch/
F:	include/linux/livepatch.h
F:	arch/x86/include/asm/livepatch.h
F:	arch/x86/kernel/livepatch.c
F:	Documentation/ABI/testing/sysfs-kernel-livepatch
F:	samples/livepatch/
L:	live-patching@vger.kernel.org
T:	git git://git.kernel.org/pub/scm/linux/kernel/git/jikos/livepatching.git

LLC (802.2)
M:	Arnaldo Carvalho de Melo <acme@ghostprotocols.net>
S:	Maintained
F:	include/linux/llc.h
F:	include/uapi/linux/llc.h
F:	include/net/llc*
F:	net/llc/

LM73 HARDWARE MONITOR DRIVER
M:	Guillaume Ligneul <guillaume.ligneul@gmail.com>
L:	lm-sensors@lm-sensors.org
S:	Maintained
F:	drivers/hwmon/lm73.c

LM78 HARDWARE MONITOR DRIVER
M:	Jean Delvare <jdelvare@suse.com>
L:	lm-sensors@lm-sensors.org
S:	Maintained
F:	Documentation/hwmon/lm78
F:	drivers/hwmon/lm78.c

LM83 HARDWARE MONITOR DRIVER
M:	Jean Delvare <jdelvare@suse.com>
L:	lm-sensors@lm-sensors.org
S:	Maintained
F:	Documentation/hwmon/lm83
F:	drivers/hwmon/lm83.c

LM90 HARDWARE MONITOR DRIVER
M:	Jean Delvare <jdelvare@suse.com>
L:	lm-sensors@lm-sensors.org
S:	Maintained
F:	Documentation/hwmon/lm90
F:	Documentation/devicetree/bindings/hwmon/lm90.txt
F:	drivers/hwmon/lm90.c

LM95234 HARDWARE MONITOR DRIVER
M:	Guenter Roeck <linux@roeck-us.net>
L:	lm-sensors@lm-sensors.org
S:	Maintained
F:	Documentation/hwmon/lm95234
F:	drivers/hwmon/lm95234.c

LME2510 MEDIA DRIVER
M:	Malcolm Priestley <tvboxspy@gmail.com>
L:	linux-media@vger.kernel.org
W:	http://linuxtv.org/
Q:	http://patchwork.linuxtv.org/project/linux-media/list/
S:	Maintained
F:	drivers/media/usb/dvb-usb-v2/lmedm04*

LOCKDEP AND LOCKSTAT
M:	Peter Zijlstra <peterz@infradead.org>
M:	Ingo Molnar <mingo@redhat.com>
L:	linux-kernel@vger.kernel.org
T:	git git://git.kernel.org/pub/scm/linux/kernel/git/tip/tip.git core/locking
S:	Maintained
F:	Documentation/locking/lockdep*.txt
F:	Documentation/locking/lockstat.txt
F:	include/linux/lockdep.h
F:	kernel/locking/

LOGICAL DISK MANAGER SUPPORT (LDM, Windows 2000/XP/Vista Dynamic Disks)
M:	"Richard Russon (FlatCap)" <ldm@flatcap.org>
L:	linux-ntfs-dev@lists.sourceforge.net
W:	http://www.linux-ntfs.org/content/view/19/37/
S:	Maintained
F:	Documentation/ldm.txt
F:	block/partitions/ldm.*

LogFS
M:	Joern Engel <joern@logfs.org>
M:	Prasad Joshi <prasadjoshi.linux@gmail.com>
L:	logfs@logfs.org
W:	logfs.org
S:	Maintained
F:	fs/logfs/

LPC32XX MACHINE SUPPORT
M:	Roland Stigge <stigge@antcom.de>
L:	linux-arm-kernel@lists.infradead.org (moderated for non-subscribers)
S:	Maintained
F:	arch/arm/mach-lpc32xx/

LSILOGIC MPT FUSION DRIVERS (FC/SAS/SPI)
M:	Nagalakshmi Nandigama <nagalakshmi.nandigama@avagotech.com>
M:	Praveen Krishnamoorthy <praveen.krishnamoorthy@avagotech.com>
M:	Sreekanth Reddy <sreekanth.reddy@avagotech.com>
M:	Abhijit Mahajan <abhijit.mahajan@avagotech.com>
L:	MPT-FusionLinux.pdl@avagotech.com
L:	linux-scsi@vger.kernel.org
W:	http://www.lsilogic.com/support
S:	Supported
F:	drivers/message/fusion/
F:	drivers/scsi/mpt2sas/
F:	drivers/scsi/mpt3sas/

LSILOGIC/SYMBIOS/NCR 53C8XX and 53C1010 PCI-SCSI drivers
M:	Matthew Wilcox <matthew@wil.cx>
L:	linux-scsi@vger.kernel.org
S:	Maintained
F:	drivers/scsi/sym53c8xx_2/

LTC4261 HARDWARE MONITOR DRIVER
M:	Guenter Roeck <linux@roeck-us.net>
L:	lm-sensors@lm-sensors.org
S:	Maintained
F:	Documentation/hwmon/ltc4261
F:	drivers/hwmon/ltc4261.c

LTP (Linux Test Project)
M:	Mike Frysinger <vapier@gentoo.org>
M:	Cyril Hrubis <chrubis@suse.cz>
M:	Wanlong Gao <wanlong.gao@gmail.com>
M:	Jan Stancek <jstancek@redhat.com>
M:	Stanislav Kholmanskikh <stanislav.kholmanskikh@oracle.com>
M:	Alexey Kodanev <alexey.kodanev@oracle.com>
L:	ltp@lists.linux.it (subscribers-only)
W:	http://linux-test-project.github.io/
T:	git git://github.com/linux-test-project/ltp.git
S:	Maintained

M32R ARCHITECTURE
W:	http://www.linux-m32r.org/
S:	Orphan
F:	arch/m32r/

M68K ARCHITECTURE
M:	Geert Uytterhoeven <geert@linux-m68k.org>
L:	linux-m68k@lists.linux-m68k.org
W:	http://www.linux-m68k.org/
T:	git git://git.kernel.org/pub/scm/linux/kernel/git/geert/linux-m68k.git
S:	Maintained
F:	arch/m68k/
F:	drivers/zorro/

M68K ON APPLE MACINTOSH
M:	Joshua Thompson <funaho@jurai.org>
W:	http://www.mac.linux-m68k.org/
L:	linux-m68k@lists.linux-m68k.org
S:	Maintained
F:	arch/m68k/mac/

M68K ON HP9000/300
M:	Philip Blundell <philb@gnu.org>
W:	http://www.tazenda.demon.co.uk/phil/linux-hp
S:	Maintained
F:	arch/m68k/hp300/

M88DS3103 MEDIA DRIVER
M:	Antti Palosaari <crope@iki.fi>
L:	linux-media@vger.kernel.org
W:	http://linuxtv.org/
W:	http://palosaari.fi/linux/
Q:	http://patchwork.linuxtv.org/project/linux-media/list/
T:	git git://linuxtv.org/anttip/media_tree.git
S:	Maintained
F:	drivers/media/dvb-frontends/m88ds3103*

M88RS2000 MEDIA DRIVER
M:	Malcolm Priestley <tvboxspy@gmail.com>
L:	linux-media@vger.kernel.org
W:	http://linuxtv.org/
Q:	http://patchwork.linuxtv.org/project/linux-media/list/
S:	Maintained
F:	drivers/media/dvb-frontends/m88rs2000*

MA901 MASTERKIT USB FM RADIO DRIVER
M:	Alexey Klimov <klimov.linux@gmail.com>
L:	linux-media@vger.kernel.org
T:	git git://linuxtv.org/media_tree.git
S:	Maintained
F:	drivers/media/radio/radio-ma901.c

MAC80211
M:	Johannes Berg <johannes@sipsolutions.net>
L:	linux-wireless@vger.kernel.org
W:	http://wireless.kernel.org/
T:	git git://git.kernel.org/pub/scm/linux/kernel/git/jberg/mac80211.git
T:	git git://git.kernel.org/pub/scm/linux/kernel/git/jberg/mac80211-next.git
S:	Maintained
F:	Documentation/networking/mac80211-injection.txt
F:	include/net/mac80211.h
F:	net/mac80211/

MACVLAN DRIVER
M:	Patrick McHardy <kaber@trash.net>
L:	netdev@vger.kernel.org
S:	Maintained
F:	drivers/net/macvlan.c
F:	include/linux/if_macvlan.h

MAILBOX API
M:	Jassi Brar <jassisinghbrar@gmail.com>
L:	linux-kernel@vger.kernel.org
S:	Maintained
F:	drivers/mailbox/
F:	include/linux/mailbox_client.h
F:	include/linux/mailbox_controller.h

MAN-PAGES: MANUAL PAGES FOR LINUX -- Sections 2, 3, 4, 5, and 7
M:	Michael Kerrisk <mtk.manpages@gmail.com>
W:	http://www.kernel.org/doc/man-pages
L:	linux-man@vger.kernel.org
S:	Maintained

MARVELL ARMADA DRM SUPPORT
M:	Russell King <rmk+kernel@arm.linux.org.uk>
S:	Maintained
F:	drivers/gpu/drm/armada/

MARVELL 88E6352 DSA support
M:	Guenter Roeck <linux@roeck-us.net>
S:	Maintained
F:	drivers/net/dsa/mv88e6352.c

MARVELL CRYPTO DRIVER
M:	Boris Brezillon <boris.brezillon@free-electrons.com>
M:	Arnaud Ebalard <arno@natisbad.org>
F:	drivers/crypto/marvell/
S:	Maintained
L:	linux-crypto@vger.kernel.org

MARVELL GIGABIT ETHERNET DRIVERS (skge/sky2)
M:	Mirko Lindner <mlindner@marvell.com>
M:	Stephen Hemminger <stephen@networkplumber.org>
L:	netdev@vger.kernel.org
S:	Maintained
F:	drivers/net/ethernet/marvell/sk*

MARVELL LIBERTAS WIRELESS DRIVER
L:	libertas-dev@lists.infradead.org
S:	Orphan
F:	drivers/net/wireless/libertas/

MARVELL MV643XX ETHERNET DRIVER
M:	Sebastian Hesselbarth <sebastian.hesselbarth@gmail.com>
L:	netdev@vger.kernel.org
S:	Maintained
F:	drivers/net/ethernet/marvell/mv643xx_eth.*
F:	include/linux/mv643xx.h

MARVELL MVNETA ETHERNET DRIVER
M:	Thomas Petazzoni <thomas.petazzoni@free-electrons.com>
L:	netdev@vger.kernel.org
S:	Maintained
F:	drivers/net/ethernet/marvell/mvneta.*

MARVELL MWIFIEX WIRELESS DRIVER
M:	Amitkumar Karwar <akarwar@marvell.com>
M:	Nishant Sarmukadam <nishants@marvell.com>
L:	linux-wireless@vger.kernel.org
S:	Maintained
F:	drivers/net/wireless/mwifiex/

MARVELL MWL8K WIRELESS DRIVER
M:	Lennert Buytenhek <buytenh@wantstofly.org>
L:	linux-wireless@vger.kernel.org
S:	Odd Fixes
F:	drivers/net/wireless/mwl8k.c

MARVELL SOC MMC/SD/SDIO CONTROLLER DRIVER
M:	Nicolas Pitre <nico@fluxnic.net>
S:	Odd Fixes
F:	drivers/mmc/host/mvsdio.*

MATROX FRAMEBUFFER DRIVER
L:	linux-fbdev@vger.kernel.org
S:	Orphan
F:	drivers/video/fbdev/matrox/matroxfb_*
F:	include/uapi/linux/matroxfb.h

MAX16065 HARDWARE MONITOR DRIVER
M:	Guenter Roeck <linux@roeck-us.net>
L:	lm-sensors@lm-sensors.org
S:	Maintained
F:	Documentation/hwmon/max16065
F:	drivers/hwmon/max16065.c

MAX20751 HARDWARE MONITOR DRIVER
M:	Guenter Roeck <linux@roeck-us.net>
L:	lm-sensors@lm-sensors.org
S:	Maintained
F:	Documentation/hwmon/max20751
F:	drivers/hwmon/max20751.c

MAX6650 HARDWARE MONITOR AND FAN CONTROLLER DRIVER
M:	"Hans J. Koch" <hjk@hansjkoch.de>
L:	lm-sensors@lm-sensors.org
S:	Maintained
F:	Documentation/hwmon/max6650
F:	drivers/hwmon/max6650.c

MAX6697 HARDWARE MONITOR DRIVER
M:	Guenter Roeck <linux@roeck-us.net>
L:	lm-sensors@lm-sensors.org
S:	Maintained
F:	Documentation/hwmon/max6697
F:	Documentation/devicetree/bindings/i2c/max6697.txt
F:	drivers/hwmon/max6697.c
F:	include/linux/platform_data/max6697.h

MAXIM MUIC CHARGER DRIVERS FOR EXYNOS BASED BOARDS
M:	Krzysztof Kozlowski <k.kozlowski@samsung.com>
L:	linux-pm@vger.kernel.org
S:	Supported
F:	drivers/power/max14577_charger.c
F:	drivers/power/max77693_charger.c

MAXIM MAX77802 MULTIFUNCTION PMIC DEVICE DRIVERS
M:	Javier Martinez Canillas <javier@osg.samsung.com>
L:	linux-kernel@vger.kernel.org
S:	Supported
F:	drivers/*/*max77802.c
F:	Documentation/devicetree/bindings/*/*max77802.txt
F:	include/dt-bindings/*/*max77802.h

MAXIM PMIC AND MUIC DRIVERS FOR EXYNOS BASED BOARDS
M:	Chanwoo Choi <cw00.choi@samsung.com>
M:	Krzysztof Kozlowski <k.kozlowski@samsung.com>
L:	linux-kernel@vger.kernel.org
S:	Supported
F:	drivers/*/max14577.c
F:	drivers/*/max77686.c
F:	drivers/*/max77693.c
F:	drivers/extcon/extcon-max14577.c
F:	drivers/extcon/extcon-max77693.c
F:	drivers/rtc/rtc-max77686.c
F:	drivers/clk/clk-max77686.c
F:	Documentation/devicetree/bindings/mfd/max14577.txt
F:	Documentation/devicetree/bindings/*/max77686.txt
F:	Documentation/devicetree/bindings/mfd/max77693.txt
F:	Documentation/devicetree/bindings/clock/maxim,max77686.txt
F:	include/linux/mfd/max14577*.h
F:	include/linux/mfd/max77686*.h
F:	include/linux/mfd/max77693*.h

MAXIRADIO FM RADIO RECEIVER DRIVER
M:	Hans Verkuil <hverkuil@xs4all.nl>
L:	linux-media@vger.kernel.org
T:	git git://linuxtv.org/media_tree.git
W:	http://linuxtv.org
S:	Maintained
F:	drivers/media/radio/radio-maxiradio*

MCP4531 MICROCHIP DIGITAL POTENTIOMETER DRIVER
M:	Peter Rosin <peda@axentia.se>
L:	linux-iio@vger.kernel.org
S:	Maintained
F:	drivers/iio/potentiometer/mcp4531.c

MEDIA DRIVERS FOR RENESAS - VSP1
M:	Laurent Pinchart <laurent.pinchart@ideasonboard.com>
L:	linux-media@vger.kernel.org
L:	linux-sh@vger.kernel.org
T:	git git://linuxtv.org/media_tree.git
S:	Supported
F:	Documentation/devicetree/bindings/media/renesas,vsp1.txt
F:	drivers/media/platform/vsp1/

MEDIA DRIVERS FOR ASCOT2E
M:	Sergey Kozlov <serjk@netup.ru>
L:	linux-media@vger.kernel.org
W:	http://linuxtv.org
W:	http://netup.tv/
T:	git git://linuxtv.org/media_tree.git
S:	Supported
F:	drivers/media/dvb-frontends/ascot2e*

MEDIA DRIVERS FOR CXD2841ER
M:	Sergey Kozlov <serjk@netup.ru>
L:	linux-media@vger.kernel.org
W:	http://linuxtv.org/
W:	http://netup.tv/
T:	git git://linuxtv.org/media_tree.git
S:	Supported
F:	drivers/media/dvb-frontends/cxd2841er*

MEDIA DRIVERS FOR HORUS3A
M:	Sergey Kozlov <serjk@netup.ru>
L:	linux-media@vger.kernel.org
W:	http://linuxtv.org/
W:	http://netup.tv/
T:	git git://linuxtv.org/media_tree.git
S:	Supported
F:	drivers/media/dvb-frontends/horus3a*

MEDIA DRIVERS FOR LNBH25
M:	Sergey Kozlov <serjk@netup.ru>
L:	linux-media@vger.kernel.org
W:	http://linuxtv.org/
W:	http://netup.tv/
T:	git git://linuxtv.org/media_tree.git
S:	Supported
F:	drivers/media/dvb-frontends/lnbh25*

MEDIA DRIVERS FOR NETUP PCI UNIVERSAL DVB devices
M:	Sergey Kozlov <serjk@netup.ru>
L:	linux-media@vger.kernel.org
W:	http://linuxtv.org/
W:	http://netup.tv/
T:	git git://linuxtv.org/media_tree.git
S:	Supported
F:	drivers/media/pci/netup_unidvb/*

MEDIA INPUT INFRASTRUCTURE (V4L/DVB)
M:	Mauro Carvalho Chehab <mchehab@osg.samsung.com>
P:	LinuxTV.org Project
L:	linux-media@vger.kernel.org
W:	http://linuxtv.org
Q:	http://patchwork.kernel.org/project/linux-media/list/
T:	git git://linuxtv.org/media_tree.git
S:	Maintained
F:	Documentation/dvb/
F:	Documentation/video4linux/
F:	Documentation/DocBook/media/
F:	drivers/media/
F:	drivers/staging/media/
F:	include/media/
F:	include/uapi/linux/dvb/
F:	include/uapi/linux/videodev2.h
F:	include/uapi/linux/media.h
F:	include/uapi/linux/v4l2-*
F:	include/uapi/linux/meye.h
F:	include/uapi/linux/ivtv*
F:	include/uapi/linux/uvcvideo.h

MEDIATEK MT7601U WIRELESS LAN DRIVER
M:	Jakub Kicinski <kubakici@wp.pl>
L:	linux-wireless@vger.kernel.org
S:	Maintained
F:	drivers/net/wireless/mediatek/mt7601u/

MEGARAID SCSI/SAS DRIVERS
M:	Kashyap Desai <kashyap.desai@avagotech.com>
M:	Sumit Saxena <sumit.saxena@avagotech.com>
M:	Uday Lingala <uday.lingala@avagotech.com>
L:	megaraidlinux.pdl@avagotech.com
L:	linux-scsi@vger.kernel.org
W:	http://www.lsi.com
S:	Maintained
F:	Documentation/scsi/megaraid.txt
F:	drivers/scsi/megaraid.*
F:	drivers/scsi/megaraid/

MELLANOX ETHERNET DRIVER (mlx4_en)
M: 	Eugenia Emantayev <eugenia@mellanox.com>
L:	netdev@vger.kernel.org
S:	Supported
W:	http://www.mellanox.com
Q:	http://patchwork.ozlabs.org/project/netdev/list/
F:	drivers/net/ethernet/mellanox/mlx4/en_*

MELLANOX ETHERNET DRIVER (mlx5e)
M:	Saeed Mahameed <saeedm@mellanox.com>
L:	netdev@vger.kernel.org
S:	Supported
W:	http://www.mellanox.com
Q:	http://patchwork.ozlabs.org/project/netdev/list/
F:	drivers/net/ethernet/mellanox/mlx5/core/en_*

MELLANOX ETHERNET SWITCH DRIVERS
M:	Jiri Pirko <jiri@mellanox.com>
M:	Ido Schimmel <idosch@mellanox.com>
L:	netdev@vger.kernel.org
S:	Supported
W:	http://www.mellanox.com
Q:	http://patchwork.ozlabs.org/project/netdev/list/
F:	drivers/net/ethernet/mellanox/mlxsw/

MEMBARRIER SUPPORT
M:	Mathieu Desnoyers <mathieu.desnoyers@efficios.com>
M:	"Paul E. McKenney" <paulmck@linux.vnet.ibm.com>
L:	linux-kernel@vger.kernel.org
S:	Supported
F:	kernel/membarrier.c
F:	include/uapi/linux/membarrier.h

MEMORY MANAGEMENT
L:	linux-mm@kvack.org
W:	http://www.linux-mm.org
S:	Maintained
F:	include/linux/mm.h
F:	include/linux/gfp.h
F:	include/linux/mmzone.h
F:	include/linux/memory_hotplug.h
F:	include/linux/vmalloc.h
F:	mm/

MEMORY TECHNOLOGY DEVICES (MTD)
M:	David Woodhouse <dwmw2@infradead.org>
M:	Brian Norris <computersforpeace@gmail.com>
L:	linux-mtd@lists.infradead.org
W:	http://www.linux-mtd.infradead.org/
Q:	http://patchwork.ozlabs.org/project/linux-mtd/list/
T:	git git://git.infradead.org/linux-mtd.git
T:	git git://git.infradead.org/l2-mtd.git
S:	Maintained
F:	drivers/mtd/
F:	include/linux/mtd/
F:	include/uapi/mtd/

MEN A21 WATCHDOG DRIVER
M:	Johannes Thumshirn <morbidrsa@gmail.com>
L:	linux-watchdog@vger.kernel.org
S:	Maintained
F:	drivers/watchdog/mena21_wdt.c

MEN CHAMELEON BUS (mcb)
M:	Johannes Thumshirn <morbidrsa@gmail.com>
S:	Maintained
F:	drivers/mcb/
F:	include/linux/mcb.h
F:	Documentation/men-chameleon-bus.txt

MEN F21BMC (Board Management Controller)
M:	Andreas Werner <andreas.werner@men.de>
S:	Supported
F:	drivers/mfd/menf21bmc.c
F:	drivers/watchdog/menf21bmc_wdt.c
F:	drivers/leds/leds-menf21bmc.c
F:	drivers/hwmon/menf21bmc_hwmon.c
F:	Documentation/hwmon/menf21bmc

METAG ARCHITECTURE
M:	James Hogan <james.hogan@imgtec.com>
L:	linux-metag@vger.kernel.org
S:	Odd Fixes
F:	arch/metag/
F:	Documentation/metag/
F:	Documentation/devicetree/bindings/metag/
F:	Documentation/devicetree/bindings/interrupt-controller/img,*
F:	drivers/clocksource/metag_generic.c
F:	drivers/irqchip/irq-metag.c
F:	drivers/irqchip/irq-metag-ext.c
F:	drivers/tty/metag_da.c

MICROBLAZE ARCHITECTURE
M:	Michal Simek <monstr@monstr.eu>
W:	http://www.monstr.eu/fdt/
T:	git git://git.monstr.eu/linux-2.6-microblaze.git
S:	Supported
F:	arch/microblaze/

MICROSOFT SURFACE PRO 3 BUTTON DRIVER
M:	Chen Yu <yu.c.chen@intel.com>
L:	platform-driver-x86@vger.kernel.org
S:	Supported
F:	drivers/platform/x86/surfacepro3_button.c

MICROTEK X6 SCANNER
M:	Oliver Neukum <oliver@neukum.org>
S:	Maintained
F:	drivers/usb/image/microtek.*

MIPS
M:	Ralf Baechle <ralf@linux-mips.org>
L:	linux-mips@linux-mips.org
W:	http://www.linux-mips.org/
T:	git git://git.linux-mips.org/pub/scm/ralf/linux.git
Q:	http://patchwork.linux-mips.org/project/linux-mips/list/
S:	Supported
F:	Documentation/mips/
F:	arch/mips/

MIROSOUND PCM20 FM RADIO RECEIVER DRIVER
M:	Hans Verkuil <hverkuil@xs4all.nl>
L:	linux-media@vger.kernel.org
T:	git git://linuxtv.org/media_tree.git
W:	http://linuxtv.org
S:	Odd Fixes
F:	drivers/media/radio/radio-miropcm20*

Mellanox MLX5 core VPI driver
M:	Eli Cohen <eli@mellanox.com>
L:	netdev@vger.kernel.org
L:	linux-rdma@vger.kernel.org
W:	http://www.mellanox.com
Q:	http://patchwork.ozlabs.org/project/netdev/list/
Q:	http://patchwork.kernel.org/project/linux-rdma/list/
T:	git git://openfabrics.org/~eli/connect-ib.git
S:	Supported
F:	drivers/net/ethernet/mellanox/mlx5/core/
F:	include/linux/mlx5/

Mellanox MLX5 IB driver
M:	Eli Cohen <eli@mellanox.com>
L:	linux-rdma@vger.kernel.org
W:	http://www.mellanox.com
Q:	http://patchwork.kernel.org/project/linux-rdma/list/
T:	git git://openfabrics.org/~eli/connect-ib.git
S:	Supported
F:	include/linux/mlx5/
F:	drivers/infiniband/hw/mlx5/

MELEXIS MLX90614 DRIVER
M:	Crt Mori <cmo@melexis.com>
L:	linux-iio@vger.kernel.org
W:	http://www.melexis.com
S:	Supported
F:	drivers/iio/temperature/mlx90614.c

MN88472 MEDIA DRIVER
M:	Antti Palosaari <crope@iki.fi>
L:	linux-media@vger.kernel.org
W:	http://linuxtv.org/
W:	http://palosaari.fi/linux/
Q:	http://patchwork.linuxtv.org/project/linux-media/list/
T:	git git://linuxtv.org/anttip/media_tree.git
S:	Maintained
F:	drivers/staging/media/mn88472/
F:	drivers/media/dvb-frontends/mn88472.h

MN88473 MEDIA DRIVER
M:	Antti Palosaari <crope@iki.fi>
L:	linux-media@vger.kernel.org
W:	http://linuxtv.org/
W:	http://palosaari.fi/linux/
Q:	http://patchwork.linuxtv.org/project/linux-media/list/
T:	git git://linuxtv.org/anttip/media_tree.git
S:	Maintained
F:	drivers/staging/media/mn88473/
F:	drivers/media/dvb-frontends/mn88473.h

MODULE SUPPORT
M:	Rusty Russell <rusty@rustcorp.com.au>
S:	Maintained
F:	include/linux/module.h
F:	kernel/module.c

MOTION EYE VAIO PICTUREBOOK CAMERA DRIVER
W:	http://popies.net/meye/
S:	Orphan
F:	Documentation/video4linux/meye.txt
F:	drivers/media/pci/meye/
F:	include/uapi/linux/meye.h

MOXA SMARTIO/INDUSTIO/INTELLIO SERIAL CARD
M:	Jiri Slaby <jirislaby@gmail.com>
S:	Maintained
F:	Documentation/serial/moxa-smartio
F:	drivers/tty/mxser.*

MR800 AVERMEDIA USB FM RADIO DRIVER
M:	Alexey Klimov <klimov.linux@gmail.com>
L:	linux-media@vger.kernel.org
T:	git git://linuxtv.org/media_tree.git
S:	Maintained
F:	drivers/media/radio/radio-mr800.c

MRF24J40 IEEE 802.15.4 RADIO DRIVER
M:	Alan Ott <alan@signal11.us>
L:	linux-wpan@vger.kernel.org
S:	Maintained
F:	drivers/net/ieee802154/mrf24j40.c
F:	Documentation/devicetree/bindings/net/ieee802154/mrf24j40.txt

MSI LAPTOP SUPPORT
M:	"Lee, Chun-Yi" <jlee@suse.com>
L:	platform-driver-x86@vger.kernel.org
S:	Maintained
F:	drivers/platform/x86/msi-laptop.c

MSI WMI SUPPORT
L:	platform-driver-x86@vger.kernel.org
S:	Orphan
F:	drivers/platform/x86/msi-wmi.c

MSI001 MEDIA DRIVER
M:	Antti Palosaari <crope@iki.fi>
L:	linux-media@vger.kernel.org
W:	http://linuxtv.org/
W:	http://palosaari.fi/linux/
Q:	http://patchwork.linuxtv.org/project/linux-media/list/
T:	git git://linuxtv.org/anttip/media_tree.git
S:	Maintained
F:	drivers/media/tuners/msi001*

MSI2500 MEDIA DRIVER
M:	Antti Palosaari <crope@iki.fi>
L:	linux-media@vger.kernel.org
W:	http://linuxtv.org/
W:	http://palosaari.fi/linux/
Q:	http://patchwork.linuxtv.org/project/linux-media/list/
T:	git git://linuxtv.org/anttip/media_tree.git
S:	Maintained
F:	drivers/media/usb/msi2500/

MSYSTEMS DISKONCHIP G3 MTD DRIVER
M:	Robert Jarzmik <robert.jarzmik@free.fr>
L:	linux-mtd@lists.infradead.org
S:	Maintained
F:	drivers/mtd/devices/docg3*

MT9M032 APTINA SENSOR DRIVER
M:	Laurent Pinchart <laurent.pinchart@ideasonboard.com>
L:	linux-media@vger.kernel.org
T:	git git://linuxtv.org/media_tree.git
S:	Maintained
F:	drivers/media/i2c/mt9m032.c
F:	include/media/mt9m032.h

MT9P031 APTINA CAMERA SENSOR
M:	Laurent Pinchart <laurent.pinchart@ideasonboard.com>
L:	linux-media@vger.kernel.org
T:	git git://linuxtv.org/media_tree.git
S:	Maintained
F:	drivers/media/i2c/mt9p031.c
F:	include/media/mt9p031.h

MT9T001 APTINA CAMERA SENSOR
M:	Laurent Pinchart <laurent.pinchart@ideasonboard.com>
L:	linux-media@vger.kernel.org
T:	git git://linuxtv.org/media_tree.git
S:	Maintained
F:	drivers/media/i2c/mt9t001.c
F:	include/media/mt9t001.h

MT9V032 APTINA CAMERA SENSOR
M:	Laurent Pinchart <laurent.pinchart@ideasonboard.com>
L:	linux-media@vger.kernel.org
T:	git git://linuxtv.org/media_tree.git
S:	Maintained
F:	Documentation/devicetree/bindings/media/i2c/mt9v032.txt
F:	drivers/media/i2c/mt9v032.c
F:	include/media/mt9v032.h

MULTIFUNCTION DEVICES (MFD)
M:	Lee Jones <lee.jones@linaro.org>
T:	git git://git.kernel.org/pub/scm/linux/kernel/git/lee/mfd.git
S:	Supported
F:	drivers/mfd/
F:	include/linux/mfd/

MULTIMEDIA CARD (MMC), SECURE DIGITAL (SD) AND SDIO SUBSYSTEM
M:	Ulf Hansson <ulf.hansson@linaro.org>
L:	linux-mmc@vger.kernel.org
T:	git git://git.linaro.org/people/ulf.hansson/mmc.git
S:	Maintained
F:	drivers/mmc/
F:	include/linux/mmc/
F:	include/uapi/linux/mmc/

MULTIMEDIA CARD (MMC) ETC. OVER SPI
S:	Orphan
F:	drivers/mmc/host/mmc_spi.c
F:	include/linux/spi/mmc_spi.h

MULTISOUND SOUND DRIVER
M:	Andrew Veliath <andrewtv@usa.net>
S:	Maintained
F:	Documentation/sound/oss/MultiSound
F:	sound/oss/msnd*

MULTITECH MULTIPORT CARD (ISICOM)
S:	Orphan
F:	drivers/tty/isicom.c
F:	include/linux/isicom.h

MUSB MULTIPOINT HIGH SPEED DUAL-ROLE CONTROLLER
M:	Felipe Balbi <balbi@ti.com>
L:	linux-usb@vger.kernel.org
T:	git git://git.kernel.org/pub/scm/linux/kernel/git/balbi/usb.git
S:	Maintained
F:	drivers/usb/musb/

MXL5007T MEDIA DRIVER
M:	Michael Krufky <mkrufky@linuxtv.org>
L:	linux-media@vger.kernel.org
W:	http://linuxtv.org/
W:	http://github.com/mkrufky
Q:	http://patchwork.linuxtv.org/project/linux-media/list/
T:	git git://linuxtv.org/mkrufky/tuners.git
S:	Maintained
F:	drivers/media/tuners/mxl5007t.*

MYRICOM MYRI-10G 10GbE DRIVER (MYRI10GE)
M:	Hyong-Youb Kim <hykim@myri.com>
L:	netdev@vger.kernel.org
W:	https://www.myricom.com/support/downloads/myri10ge.html
S:	Supported
F:	drivers/net/ethernet/myricom/myri10ge/

NATSEMI ETHERNET DRIVER (DP8381x)
S:	Orphan
F:	drivers/net/ethernet/natsemi/natsemi.c

NATIVE INSTRUMENTS USB SOUND INTERFACE DRIVER
M:	Daniel Mack <zonque@gmail.com>
S:	Maintained
L:	alsa-devel@alsa-project.org (moderated for non-subscribers)
W:	http://www.native-instruments.com
F:	sound/usb/caiaq/

NCP FILESYSTEM
M:	Petr Vandrovec <petr@vandrovec.name>
S:	Odd Fixes
F:	fs/ncpfs/

NCR 5380 SCSI DRIVERS
M:	Finn Thain <fthain@telegraphics.com.au>
M:	Michael Schmitz <schmitzmic@gmail.com>
L:	linux-scsi@vger.kernel.org
S:	Maintained
F:	Documentation/scsi/g_NCR5380.txt
F:	drivers/scsi/NCR5380.*
F:	drivers/scsi/arm/cumana_1.c
F:	drivers/scsi/arm/oak.c
F:	drivers/scsi/atari_NCR5380.c
F:	drivers/scsi/atari_scsi.*
F:	drivers/scsi/dmx3191d.c
F:	drivers/scsi/dtc.*
F:	drivers/scsi/g_NCR5380.*
F:	drivers/scsi/g_NCR5380_mmio.c
F:	drivers/scsi/mac_scsi.*
F:	drivers/scsi/pas16.*
F:	drivers/scsi/sun3_scsi.*
F:	drivers/scsi/sun3_scsi_vme.c
F:	drivers/scsi/t128.*

NCR DUAL 700 SCSI DRIVER (MICROCHANNEL)
M:	"James E.J. Bottomley" <James.Bottomley@HansenPartnership.com>
L:	linux-scsi@vger.kernel.org
S:	Maintained
F:	drivers/scsi/NCR_D700.*

NCT6775 HARDWARE MONITOR DRIVER
M:	Guenter Roeck <linux@roeck-us.net>
L:	lm-sensors@lm-sensors.org
S:	Maintained
F:	Documentation/hwmon/nct6775
F:	drivers/hwmon/nct6775.c

NETEFFECT IWARP RNIC DRIVER (IW_NES)
M:	Faisal Latif <faisal.latif@intel.com>
L:	linux-rdma@vger.kernel.org
W:	http://www.intel.com/Products/Server/Adapters/Server-Cluster/Server-Cluster-overview.htm
S:	Supported
F:	drivers/infiniband/hw/nes/

NETEM NETWORK EMULATOR
M:	Stephen Hemminger <stephen@networkplumber.org>
L:	netem@lists.linux-foundation.org
S:	Maintained
F:	net/sched/sch_netem.c

NETERION 10GbE DRIVERS (s2io/vxge)
M:	Jon Mason <jdmason@kudzu.us>
L:	netdev@vger.kernel.org
S:	Supported
F:	Documentation/networking/s2io.txt
F:	Documentation/networking/vxge.txt
F:	drivers/net/ethernet/neterion/

NETFILTER ({IP,IP6,ARP,EB,NF}TABLES)
M:	Pablo Neira Ayuso <pablo@netfilter.org>
M:	Patrick McHardy <kaber@trash.net>
M:	Jozsef Kadlecsik <kadlec@blackhole.kfki.hu>
L:	netfilter-devel@vger.kernel.org
L:	coreteam@netfilter.org
W:	http://www.netfilter.org/
W:	http://www.iptables.org/
Q:	http://patchwork.ozlabs.org/project/netfilter-devel/list/
T:	git git://git.kernel.org/pub/scm/linux/kernel/git/pablo/nf.git
T:	git git://git.kernel.org/pub/scm/linux/kernel/git/pablo/nf-next.git
S:	Supported
F:	include/linux/netfilter*
F:	include/linux/netfilter/
F:	include/net/netfilter/
F:	include/uapi/linux/netfilter*
F:	include/uapi/linux/netfilter/
F:	net/*/netfilter.c
F:	net/*/netfilter/
F:	net/netfilter/
F:	net/bridge/br_netfilter*.c

NETLABEL
M:	Paul Moore <paul@paul-moore.com>
W:	http://netlabel.sf.net
L:	netdev@vger.kernel.org
S:	Maintained
F:	Documentation/netlabel/
F:	include/net/netlabel.h
F:	net/netlabel/

NETROM NETWORK LAYER
M:	Ralf Baechle <ralf@linux-mips.org>
L:	linux-hams@vger.kernel.org
W:	http://www.linux-ax25.org/
S:	Maintained
F:	include/net/netrom.h
F:	include/uapi/linux/netrom.h
F:	net/netrom/

NETWORK BLOCK DEVICE (NBD)
M:	Markus Pargmann <mpa@pengutronix.de>
S:	Maintained
L:	nbd-general@lists.sourceforge.net
T:	git git://git.pengutronix.de/git/mpa/linux-nbd.git
F:	Documentation/blockdev/nbd.txt
F:	drivers/block/nbd.c
F:	include/uapi/linux/nbd.h

NETWORK DROP MONITOR
M:	Neil Horman <nhorman@tuxdriver.com>
L:	netdev@vger.kernel.org
S:	Maintained
W:	https://fedorahosted.org/dropwatch/
F:	net/core/drop_monitor.c

NETWORKING [GENERAL]
M:	"David S. Miller" <davem@davemloft.net>
L:	netdev@vger.kernel.org
W:	http://www.linuxfoundation.org/en/Net
Q:	http://patchwork.ozlabs.org/project/netdev/list/
T:	git git://git.kernel.org/pub/scm/linux/kernel/git/davem/net.git
T:	git git://git.kernel.org/pub/scm/linux/kernel/git/davem/net-next.git
S:	Maintained
F:	net/
F:	include/net/
F:	include/linux/in.h
F:	include/linux/net.h
F:	include/linux/netdevice.h
F:	include/uapi/linux/in.h
F:	include/uapi/linux/net.h
F:	include/uapi/linux/netdevice.h
F:	include/uapi/linux/net_namespace.h
F:	tools/net/
F:	tools/testing/selftests/net/
F:	lib/random32.c
F:	lib/test_bpf.c

NETWORKING [IPv4/IPv6]
M:	"David S. Miller" <davem@davemloft.net>
M:	Alexey Kuznetsov <kuznet@ms2.inr.ac.ru>
M:	James Morris <jmorris@namei.org>
M:	Hideaki YOSHIFUJI <yoshfuji@linux-ipv6.org>
M:	Patrick McHardy <kaber@trash.net>
L:	netdev@vger.kernel.org
T:	git git://git.kernel.org/pub/scm/linux/kernel/git/davem/net.git
S:	Maintained
F:	net/ipv4/
F:	net/ipv6/
F:	include/net/ip*
F:	arch/x86/net/*

NETWORKING [IPSEC]
M:	Steffen Klassert <steffen.klassert@secunet.com>
M:	Herbert Xu <herbert@gondor.apana.org.au>
M:	"David S. Miller" <davem@davemloft.net>
L:	netdev@vger.kernel.org
T:	git git://git.kernel.org/pub/scm/linux/kernel/git/klassert/ipsec.git
T:	git git://git.kernel.org/pub/scm/linux/kernel/git/klassert/ipsec-next.git
S:	Maintained
F:	net/core/flow.c
F:	net/xfrm/
F:	net/key/
F:	net/ipv4/xfrm*
F:	net/ipv4/esp4.c
F:	net/ipv4/ah4.c
F:	net/ipv4/ipcomp.c
F:	net/ipv4/ip_vti.c
F:	net/ipv6/xfrm*
F:	net/ipv6/esp6.c
F:	net/ipv6/ah6.c
F:	net/ipv6/ipcomp6.c
F:	net/ipv6/ip6_vti.c
F:	include/uapi/linux/xfrm.h
F:	include/net/xfrm.h

NETWORKING [LABELED] (NetLabel, CIPSO, Labeled IPsec, SECMARK)
M:	Paul Moore <paul@paul-moore.com>
L:	netdev@vger.kernel.org
S:	Maintained

NETWORKING [WIRELESS]
L:	linux-wireless@vger.kernel.org
Q:	http://patchwork.kernel.org/project/linux-wireless/list/

NETWORKING DRIVERS
L:	netdev@vger.kernel.org
W:	http://www.linuxfoundation.org/en/Net
Q:	http://patchwork.ozlabs.org/project/netdev/list/
T:	git git://git.kernel.org/pub/scm/linux/kernel/git/davem/net.git
T:	git git://git.kernel.org/pub/scm/linux/kernel/git/davem/net-next.git
S:	Odd Fixes
F:	drivers/net/
F:	include/linux/if_*
F:	include/linux/netdevice.h
F:	include/linux/etherdevice.h
F:	include/linux/fcdevice.h
F:	include/linux/fddidevice.h
F:	include/linux/hippidevice.h
F:	include/linux/inetdevice.h
F:	include/uapi/linux/if_*
F:	include/uapi/linux/netdevice.h

NETWORKING DRIVERS (WIRELESS)
M:	Kalle Valo <kvalo@codeaurora.org>
L:	linux-wireless@vger.kernel.org
Q:	http://patchwork.kernel.org/project/linux-wireless/list/
T:	git git://git.kernel.org/pub/scm/linux/kernel/git/kvalo/wireless-drivers.git/
S:	Maintained
F:	drivers/net/wireless/

NETXEN (1/10) GbE SUPPORT
M:	Manish Chopra <manish.chopra@qlogic.com>
M:	Sony Chacko <sony.chacko@qlogic.com>
M:	Rajesh Borundia <rajesh.borundia@qlogic.com>
L:	netdev@vger.kernel.org
W:	http://www.qlogic.com
S:	Supported
F:	drivers/net/ethernet/qlogic/netxen/

NFC SUBSYSTEM
M:	Lauro Ramos Venancio <lauro.venancio@openbossa.org>
M:	Aloisio Almeida Jr <aloisio.almeida@openbossa.org>
M:	Samuel Ortiz <sameo@linux.intel.com>
L:	linux-wireless@vger.kernel.org
L:	linux-nfc@lists.01.org (subscribers-only)
S:	Supported
F:	net/nfc/
F:	include/net/nfc/
F:	include/uapi/linux/nfc.h
F:	drivers/nfc/
F:	include/linux/platform_data/pn544.h
F:	Documentation/devicetree/bindings/net/nfc/

NFS, SUNRPC, AND LOCKD CLIENTS
M:	Trond Myklebust <trond.myklebust@primarydata.com>
M:	Anna Schumaker <anna.schumaker@netapp.com>
L:	linux-nfs@vger.kernel.org
W:	http://client.linux-nfs.org
T:	git git://git.linux-nfs.org/projects/trondmy/linux-nfs.git
S:	Maintained
F:	fs/lockd/
F:	fs/nfs/
F:	fs/nfs_common/
F:	net/sunrpc/
F:	include/linux/lockd/
F:	include/linux/nfs*
F:	include/linux/sunrpc/
F:	include/uapi/linux/nfs*
F:	include/uapi/linux/sunrpc/

NILFS2 FILESYSTEM
M:	Ryusuke Konishi <konishi.ryusuke@lab.ntt.co.jp>
L:	linux-nilfs@vger.kernel.org
W:	http://nilfs.sourceforge.net/
T:	git git://github.com/konis/nilfs2.git
S:	Supported
F:	Documentation/filesystems/nilfs2.txt
F:	fs/nilfs2/
F:	include/linux/nilfs2_fs.h
F:	include/trace/events/nilfs2.h

NINJA SCSI-3 / NINJA SCSI-32Bi (16bit/CardBus) PCMCIA SCSI HOST ADAPTER DRIVER
M:	YOKOTA Hiroshi <yokota@netlab.is.tsukuba.ac.jp>
W:	http://www.netlab.is.tsukuba.ac.jp/~yokota/izumi/ninja/
S:	Maintained
F:	Documentation/scsi/NinjaSCSI.txt
F:	drivers/scsi/pcmcia/nsp_*

NINJA SCSI-32Bi/UDE PCI/CARDBUS SCSI HOST ADAPTER DRIVER
M:	GOTO Masanori <gotom@debian.or.jp>
M:	YOKOTA Hiroshi <yokota@netlab.is.tsukuba.ac.jp>
W:	http://www.netlab.is.tsukuba.ac.jp/~yokota/izumi/ninja/
S:	Maintained
F:	Documentation/scsi/NinjaSCSI.txt
F:	drivers/scsi/nsp32*

NIOS2 ARCHITECTURE
M:	Ley Foon Tan <lftan@altera.com>
L:	nios2-dev@lists.rocketboards.org (moderated for non-subscribers)
T:	git git://git.kernel.org/pub/scm/linux/kernel/git/lftan/nios2.git
S:	Maintained
F:	arch/nios2/

NOKIA N900 POWER SUPPLY DRIVERS
M:	Pali Rohár <pali.rohar@gmail.com>
S:	Maintained
F:	include/linux/power/bq2415x_charger.h
F:	include/linux/power/bq27xxx_battery.h
F:	include/linux/power/isp1704_charger.h
F:	drivers/power/bq2415x_charger.c
F:	drivers/power/bq27xxx_battery.c
F:	drivers/power/isp1704_charger.c
F:	drivers/power/rx51_battery.c

NTB DRIVER CORE
M:	Jon Mason <jdmason@kudzu.us>
M:	Dave Jiang <dave.jiang@intel.com>
M:	Allen Hubbe <Allen.Hubbe@emc.com>
L:	linux-ntb@googlegroups.com
S:	Supported
W:	https://github.com/jonmason/ntb/wiki
T:	git git://github.com/jonmason/ntb.git
F:	drivers/ntb/
F:	drivers/net/ntb_netdev.c
F:	include/linux/ntb.h
F:	include/linux/ntb_transport.h

NTB INTEL DRIVER
M:	Jon Mason <jdmason@kudzu.us>
M:	Dave Jiang <dave.jiang@intel.com>
L:	linux-ntb@googlegroups.com
S:	Supported
W:	https://github.com/jonmason/ntb/wiki
T:	git git://github.com/jonmason/ntb.git
F:	drivers/ntb/hw/intel/

NTFS FILESYSTEM
M:	Anton Altaparmakov <anton@tuxera.com>
L:	linux-ntfs-dev@lists.sourceforge.net
W:	http://www.tuxera.com/
T:	git git://git.kernel.org/pub/scm/linux/kernel/git/aia21/ntfs.git
S:	Supported
F:	Documentation/filesystems/ntfs.txt
F:	fs/ntfs/

NVIDIA (rivafb and nvidiafb) FRAMEBUFFER DRIVER
M:	Antonino Daplas <adaplas@gmail.com>
L:	linux-fbdev@vger.kernel.org
S:	Maintained
F:	drivers/video/fbdev/riva/
F:	drivers/video/fbdev/nvidia/

NVM EXPRESS DRIVER
M:	Keith Busch <keith.busch@intel.com>
M:	Jens Axboe <axboe@fb.com>
L:	linux-nvme@lists.infradead.org
T:	git git://git.kernel.org/pub/scm/linux/kernel/git/axboe/linux-block.git
W:	https://kernel.googlesource.com/pub/scm/linux/kernel/git/axboe/linux-block/
S:	Supported
F:	drivers/nvme/host/
F:	include/linux/nvme.h

NVMEM FRAMEWORK
M:	Srinivas Kandagatla <srinivas.kandagatla@linaro.org>
M:	Maxime Ripard <maxime.ripard@free-electrons.com>
S:	Maintained
F:	drivers/nvmem/
F:	Documentation/devicetree/bindings/nvmem/
F:	include/linux/nvmem-consumer.h
F:	include/linux/nvmem-provider.h

NXP-NCI NFC DRIVER
M:	Clément Perrochaud <clement.perrochaud@effinnov.com>
R:	Charles Gorand <charles.gorand@effinnov.com>
L:	linux-nfc@lists.01.org (moderated for non-subscribers)
S:	Supported
F:	drivers/nfc/nxp-nci

NXP TDA998X DRM DRIVER
M:	Russell King <rmk+kernel@arm.linux.org.uk>
S:	Supported
F:	drivers/gpu/drm/i2c/tda998x_drv.c
F:	include/drm/i2c/tda998x.h

NXP TFA9879 DRIVER
M:	Peter Rosin <peda@axentia.se>
L:	alsa-devel@alsa-project.org (moderated for non-subscribers)
S:	Maintained
F:	sound/soc/codecs/tfa9879*

OMAP SUPPORT
M:	Tony Lindgren <tony@atomide.com>
L:	linux-omap@vger.kernel.org
W:	http://www.muru.com/linux/omap/
W:	http://linux.omap.com/
Q:	http://patchwork.kernel.org/project/linux-omap/list/
T:	git git://git.kernel.org/pub/scm/linux/kernel/git/tmlind/linux-omap.git
S:	Maintained
F:	arch/arm/*omap*/
F:	arch/arm/configs/omap1_defconfig
F:	arch/arm/configs/omap2plus_defconfig
F:	drivers/i2c/busses/i2c-omap.c
F:	drivers/irqchip/irq-omap-intc.c
F:	drivers/mfd/*omap*.c
F:	drivers/mfd/menelaus.c
F:	drivers/mfd/palmas.c
F:	drivers/mfd/tps65217.c
F:	drivers/mfd/tps65218.c
F:	drivers/mfd/tps65910.c
F:	drivers/mfd/twl-core.[ch]
F:	drivers/mfd/twl4030*.c
F:	drivers/mfd/twl6030*.c
F:	drivers/mfd/twl6040*.c
F:	drivers/regulator/palmas-regulator*.c
F:	drivers/regulator/pbias-regulator.c
F:	drivers/regulator/tps65217-regulator.c
F:	drivers/regulator/tps65218-regulator.c
F:	drivers/regulator/tps65910-regulator.c
F:	drivers/regulator/twl-regulator.c
F:	include/linux/i2c-omap.h

OMAP DEVICE TREE SUPPORT
M:	Benoît Cousson <bcousson@baylibre.com>
M:	Tony Lindgren <tony@atomide.com>
L:	linux-omap@vger.kernel.org
L:	devicetree@vger.kernel.org
S:	Maintained
F:	arch/arm/boot/dts/*omap*
F:	arch/arm/boot/dts/*am3*
F:	arch/arm/boot/dts/*am4*
F:	arch/arm/boot/dts/*am5*
F:	arch/arm/boot/dts/*dra7*

OMAP CLOCK FRAMEWORK SUPPORT
M:	Paul Walmsley <paul@pwsan.com>
L:	linux-omap@vger.kernel.org
S:	Maintained
F:	arch/arm/*omap*/*clock*

OMAP POWER MANAGEMENT SUPPORT
M:	Kevin Hilman <khilman@deeprootsystems.com>
L:	linux-omap@vger.kernel.org
S:	Maintained
F:	arch/arm/*omap*/*pm*
F:	drivers/cpufreq/omap-cpufreq.c

OMAP POWERDOMAIN SOC ADAPTATION LAYER SUPPORT
M:	Rajendra Nayak <rnayak@ti.com>
M:	Paul Walmsley <paul@pwsan.com>
L:	linux-omap@vger.kernel.org
S:	Maintained
F:	arch/arm/mach-omap2/prm*

OMAP AUDIO SUPPORT
M:	Peter Ujfalusi <peter.ujfalusi@ti.com>
M:	Jarkko Nikula <jarkko.nikula@bitmer.com>
L:	alsa-devel@alsa-project.org (moderated for non-subscribers)
L:	linux-omap@vger.kernel.org
S:	Maintained
F:	sound/soc/omap/

OMAP GENERAL PURPOSE MEMORY CONTROLLER SUPPORT
M:	Roger Quadros <rogerq@ti.com>
M:	Tony Lindgren <tony@atomide.com>
L:	linux-omap@vger.kernel.org
S:	Maintained
F:	drivers/memory/omap-gpmc.c
F:	arch/arm/mach-omap2/*gpmc*

OMAP FRAMEBUFFER SUPPORT
M:	Tomi Valkeinen <tomi.valkeinen@ti.com>
L:	linux-fbdev@vger.kernel.org
L:	linux-omap@vger.kernel.org
S:	Maintained
F:	drivers/video/fbdev/omap/

OMAP DISPLAY SUBSYSTEM and FRAMEBUFFER SUPPORT (DSS2)
M:	Tomi Valkeinen <tomi.valkeinen@ti.com>
L:	linux-omap@vger.kernel.org
L:	linux-fbdev@vger.kernel.org
S:	Maintained
F:	drivers/video/fbdev/omap2/
F:	Documentation/arm/OMAP/DSS

OMAP HARDWARE SPINLOCK SUPPORT
M:	Ohad Ben-Cohen <ohad@wizery.com>
L:	linux-omap@vger.kernel.org
S:	Maintained
F:	drivers/hwspinlock/omap_hwspinlock.c

OMAP MMC SUPPORT
M:	Jarkko Lavinen <jarkko.lavinen@nokia.com>
L:	linux-omap@vger.kernel.org
S:	Maintained
F:	drivers/mmc/host/omap.c

OMAP HS MMC SUPPORT
L:	linux-mmc@vger.kernel.org
L:	linux-omap@vger.kernel.org
S:	Orphan
F:	drivers/mmc/host/omap_hsmmc.c

OMAP RANDOM NUMBER GENERATOR SUPPORT
M:	Deepak Saxena <dsaxena@plexity.net>
S:	Maintained
F:	drivers/char/hw_random/omap-rng.c

OMAP HWMOD SUPPORT
M:	Benoît Cousson <bcousson@baylibre.com>
M:	Paul Walmsley <paul@pwsan.com>
L:	linux-omap@vger.kernel.org
S:	Maintained
F:	arch/arm/mach-omap2/omap_hwmod.*

OMAP HWMOD DATA
M:	Paul Walmsley <paul@pwsan.com>
L:	linux-omap@vger.kernel.org
S:	Maintained
F:	arch/arm/mach-omap2/omap_hwmod*data*

OMAP HWMOD DATA FOR OMAP4-BASED DEVICES
M:	Benoît Cousson <bcousson@baylibre.com>
L:	linux-omap@vger.kernel.org
S:	Maintained
F:	arch/arm/mach-omap2/omap_hwmod_44xx_data.c

OMAP IMAGING SUBSYSTEM (OMAP3 ISP and OMAP4 ISS)
M:	Laurent Pinchart <laurent.pinchart@ideasonboard.com>
L:	linux-media@vger.kernel.org
S:	Maintained
F:	Documentation/devicetree/bindings/media/ti,omap3isp.txt
F:	drivers/media/platform/omap3isp/
F:	drivers/staging/media/omap4iss/

OMAP USB SUPPORT
M:	Felipe Balbi <balbi@ti.com>
L:	linux-usb@vger.kernel.org
L:	linux-omap@vger.kernel.org
T:	git git://git.kernel.org/pub/scm/linux/kernel/git/balbi/usb.git
S:	Maintained
F:	drivers/usb/*/*omap*
F:	arch/arm/*omap*/usb*

OMAP GPIO DRIVER
M:	Javier Martinez Canillas <javier@dowhile0.org>
M:	Santosh Shilimkar <ssantosh@kernel.org>
M:	Kevin Hilman <khilman@deeprootsystems.com>
L:	linux-omap@vger.kernel.org
S:	Maintained
F:	drivers/gpio/gpio-omap.c

OMAP/NEWFLOW NANOBONE MACHINE SUPPORT
M:	Mark Jackson <mpfj@newflow.co.uk>
L:	linux-omap@vger.kernel.org
S:	Maintained
F:	arch/arm/boot/dts/am335x-nano.dts

OMFS FILESYSTEM
M:	Bob Copeland <me@bobcopeland.com>
L:	linux-karma-devel@lists.sourceforge.net
S:	Maintained
F:	Documentation/filesystems/omfs.txt
F:	fs/omfs/

OMNIKEY CARDMAN 4000 DRIVER
M:	Harald Welte <laforge@gnumonks.org>
S:	Maintained
F:	drivers/char/pcmcia/cm4000_cs.c
F:	include/linux/cm4000_cs.h
F:	include/uapi/linux/cm4000_cs.h

OMNIKEY CARDMAN 4040 DRIVER
M:	Harald Welte <laforge@gnumonks.org>
S:	Maintained
F:	drivers/char/pcmcia/cm4040_cs.*

OMNIVISION OV7670 SENSOR DRIVER
M:	Jonathan Corbet <corbet@lwn.net>
L:	linux-media@vger.kernel.org
T:	git git://linuxtv.org/media_tree.git
S:	Maintained
F:	drivers/media/i2c/ov7670.c

ONENAND FLASH DRIVER
M:	Kyungmin Park <kyungmin.park@samsung.com>
L:	linux-mtd@lists.infradead.org
S:	Maintained
F:	drivers/mtd/onenand/
F:	include/linux/mtd/onenand*.h

ONSTREAM SCSI TAPE DRIVER
M:	Willem Riede <osst@riede.org>
L:	osst-users@lists.sourceforge.net
L:	linux-scsi@vger.kernel.org
S:	Maintained
F:	Documentation/scsi/osst.txt
F:	drivers/scsi/osst.*
F:	drivers/scsi/osst_*.h
F:	drivers/scsi/st.h

OPENCORES I2C BUS DRIVER
M:	Peter Korsgaard <jacmet@sunsite.dk>
L:	linux-i2c@vger.kernel.org
S:	Maintained
F:	Documentation/i2c/busses/i2c-ocores
F:	drivers/i2c/busses/i2c-ocores.c

OPEN FIRMWARE AND FLATTENED DEVICE TREE
M:	Rob Herring <robh+dt@kernel.org>
M:	Frank Rowand <frowand.list@gmail.com>
M:	Grant Likely <grant.likely@linaro.org>
L:	devicetree@vger.kernel.org
W:	http://www.devicetree.org/
T:	git git://git.kernel.org/pub/scm/linux/kernel/git/glikely/linux.git
S:	Maintained
F:	drivers/of/
F:	include/linux/of*.h
F:	scripts/dtc/

OPEN FIRMWARE AND FLATTENED DEVICE TREE BINDINGS
M:	Rob Herring <robh+dt@kernel.org>
M:	Pawel Moll <pawel.moll@arm.com>
M:	Mark Rutland <mark.rutland@arm.com>
M:	Ian Campbell <ijc+devicetree@hellion.org.uk>
M:	Kumar Gala <galak@codeaurora.org>
L:	devicetree@vger.kernel.org
S:	Maintained
F:	Documentation/devicetree/
F:	arch/*/boot/dts/
F:	include/dt-bindings/

OPEN FIRMWARE AND DEVICE TREE OVERLAYS
M:	Pantelis Antoniou <pantelis.antoniou@konsulko.com>
L:	devicetree@vger.kernel.org
S:	Maintained
F:	Documentation/devicetree/dynamic-resolution-notes.txt
F:	Documentation/devicetree/overlay-notes.txt
F:	drivers/of/overlay.c
F:	drivers/of/resolver.c

OPENRISC ARCHITECTURE
M:	Jonas Bonn <jonas@southpole.se>
W:	http://openrisc.net
L:	linux@lists.openrisc.net (moderated for non-subscribers)
S:	Maintained
T:	git git://openrisc.net/~jonas/linux
F:	arch/openrisc/

OPENVSWITCH
M:	Pravin Shelar <pshelar@nicira.com>
L:	netdev@vger.kernel.org
L:	dev@openvswitch.org
W:	http://openvswitch.org
S:	Maintained
F:	net/openvswitch/
F:	include/uapi/linux/openvswitch.h

OPERATING PERFORMANCE POINTS (OPP)
M:	Viresh Kumar <vireshk@kernel.org>
M:	Nishanth Menon <nm@ti.com>
M:	Stephen Boyd <sboyd@codeaurora.org>
L:	linux-pm@vger.kernel.org
S:	Maintained
T:	git git://git.kernel.org/pub/scm/linux/kernel/git/vireshk/pm.git
F:	drivers/base/power/opp/
F:	include/linux/pm_opp.h
F:	Documentation/power/opp.txt
F:	Documentation/devicetree/bindings/opp/

OPL4 DRIVER
M:	Clemens Ladisch <clemens@ladisch.de>
L:	alsa-devel@alsa-project.org (moderated for non-subscribers)
T:	git git://git.alsa-project.org/alsa-kernel.git
S:	Maintained
F:	sound/drivers/opl4/

OPROFILE
M:	Robert Richter <rric@kernel.org>
L:	oprofile-list@lists.sf.net
S:	Maintained
F:	arch/*/include/asm/oprofile*.h
F:	arch/*/oprofile/
F:	drivers/oprofile/
F:	include/linux/oprofile.h

ORACLE CLUSTER FILESYSTEM 2 (OCFS2)
M:	Mark Fasheh <mfasheh@suse.com>
M:	Joel Becker <jlbec@evilplan.org>
L:	ocfs2-devel@oss.oracle.com (moderated for non-subscribers)
W:	http://ocfs2.wiki.kernel.org
S:	Supported
F:	Documentation/filesystems/ocfs2.txt
F:	Documentation/filesystems/dlmfs.txt
F:	fs/ocfs2/

ORINOCO DRIVER
L:	linux-wireless@vger.kernel.org
W:	http://wireless.kernel.org/en/users/Drivers/orinoco
W:	http://www.nongnu.org/orinoco/
S:	Orphan
F:	drivers/net/wireless/orinoco/

OSD LIBRARY and FILESYSTEM
M:	Boaz Harrosh <ooo@electrozaur.com>
M:	Benny Halevy <bhalevy@primarydata.com>
L:	osd-dev@open-osd.org
W:	http://open-osd.org
T:	git git://git.open-osd.org/open-osd.git
S:	Maintained
F:	drivers/scsi/osd/
F:	include/scsi/osd_*
F:	fs/exofs/

OVERLAY FILESYSTEM
M:	Miklos Szeredi <miklos@szeredi.hu>
L:	linux-unionfs@vger.kernel.org
T:	git git://git.kernel.org/pub/scm/linux/kernel/git/mszeredi/vfs.git
S:	Supported
F:	fs/overlayfs/
F:	Documentation/filesystems/overlayfs.txt

P54 WIRELESS DRIVER
M:	Christian Lamparter <chunkeey@googlemail.com>
L:	linux-wireless@vger.kernel.org
W:	http://wireless.kernel.org/en/users/Drivers/p54
S:	Maintained
F:	drivers/net/wireless/p54/

PA SEMI ETHERNET DRIVER
M:	Olof Johansson <olof@lixom.net>
L:	netdev@vger.kernel.org
S:	Maintained
F:	drivers/net/ethernet/pasemi/*

PA SEMI SMBUS DRIVER
M:	Olof Johansson <olof@lixom.net>
L:	linux-i2c@vger.kernel.org
S:	Maintained
F:	drivers/i2c/busses/i2c-pasemi.c

PADATA PARALLEL EXECUTION MECHANISM
M:	Steffen Klassert <steffen.klassert@secunet.com>
L:	linux-crypto@vger.kernel.org
S:	Maintained
F:	kernel/padata.c
F:	include/linux/padata.h
F:	Documentation/padata.txt

PANASONIC LAPTOP ACPI EXTRAS DRIVER
M:	Harald Welte <laforge@gnumonks.org>
L:	platform-driver-x86@vger.kernel.org
S:	Maintained
F:	drivers/platform/x86/panasonic-laptop.c

PANASONIC MN10300/AM33/AM34 PORT
M:	David Howells <dhowells@redhat.com>
M:	Koichi Yasutake <yasutake.koichi@jp.panasonic.com>
L:	linux-am33-list@redhat.com (moderated for non-subscribers)
W:	ftp://ftp.redhat.com/pub/redhat/gnupro/AM33/
S:	Maintained
F:	Documentation/mn10300/
F:	arch/mn10300/

PARALLEL PORT SUBSYSTEM
M:	Sudip Mukherjee <sudipm.mukherjee@gmail.com>
M:	Sudip Mukherjee <sudip@vectorindia.org>
L:	linux-parport@lists.infradead.org (subscribers-only)
S:	Maintained
F:	drivers/parport/
F:	include/linux/parport*.h
F:	drivers/char/ppdev.c
F:	include/uapi/linux/ppdev.h
F:	Documentation/parport*.txt

PARAVIRT_OPS INTERFACE
M:	Jeremy Fitzhardinge <jeremy@goop.org>
M:	Chris Wright <chrisw@sous-sol.org>
M:	Alok Kataria <akataria@vmware.com>
M:	Rusty Russell <rusty@rustcorp.com.au>
L:	virtualization@lists.linux-foundation.org
S:	Supported
F:	Documentation/virtual/paravirt_ops.txt
F:	arch/*/kernel/paravirt*
F:	arch/*/include/asm/paravirt.h

PARIDE DRIVERS FOR PARALLEL PORT IDE DEVICES
M:	Tim Waugh <tim@cyberelk.net>
L:	linux-parport@lists.infradead.org (subscribers-only)
S:	Maintained
F:	Documentation/blockdev/paride.txt
F:	drivers/block/paride/

PARISC ARCHITECTURE
M:	"James E.J. Bottomley" <jejb@parisc-linux.org>
M:	Helge Deller <deller@gmx.de>
L:	linux-parisc@vger.kernel.org
W:	http://www.parisc-linux.org/
Q:	http://patchwork.kernel.org/project/linux-parisc/list/
T:	git git://git.kernel.org/pub/scm/linux/kernel/git/jejb/parisc-2.6.git
T:	git git://git.kernel.org/pub/scm/linux/kernel/git/deller/parisc-linux.git
S:	Maintained
F:	arch/parisc/
F:	Documentation/parisc/
F:	drivers/parisc/
F:	drivers/char/agp/parisc-agp.c
F:	drivers/input/serio/gscps2.c
F:	drivers/parport/parport_gsc.*
F:	drivers/tty/serial/8250/8250_gsc.c
F:	drivers/video/fbdev/sti*
F:	drivers/video/console/sti*
F:	drivers/video/logo/logo_parisc*

PC87360 HARDWARE MONITORING DRIVER
M:	Jim Cromie <jim.cromie@gmail.com>
L:	lm-sensors@lm-sensors.org
S:	Maintained
F:	Documentation/hwmon/pc87360
F:	drivers/hwmon/pc87360.c

PC8736x GPIO DRIVER
M:	Jim Cromie <jim.cromie@gmail.com>
S:	Maintained
F:	drivers/char/pc8736x_gpio.c

PC87427 HARDWARE MONITORING DRIVER
M:	Jean Delvare <jdelvare@suse.com>
L:	lm-sensors@lm-sensors.org
S:	Maintained
F:	Documentation/hwmon/pc87427
F:	drivers/hwmon/pc87427.c

PCA9532 LED DRIVER
M:	Riku Voipio <riku.voipio@iki.fi>
S:	Maintained
F:	drivers/leds/leds-pca9532.c
F:	include/linux/leds-pca9532.h

PCA9541 I2C BUS MASTER SELECTOR DRIVER
M:	Guenter Roeck <linux@roeck-us.net>
L:	linux-i2c@vger.kernel.org
S:	Maintained
F:	drivers/i2c/muxes/i2c-mux-pca9541.c

PCDP - PRIMARY CONSOLE AND DEBUG PORT
M:	Khalid Aziz <khalid@gonehiking.org>
S:	Maintained
F:	drivers/firmware/pcdp.*

PCI ERROR RECOVERY
M:	Linas Vepstas <linasvepstas@gmail.com>
L:	linux-pci@vger.kernel.org
S:	Supported
F:	Documentation/PCI/pci-error-recovery.txt

PCI SUBSYSTEM
M:	Bjorn Helgaas <bhelgaas@google.com>
L:	linux-pci@vger.kernel.org
Q:	http://patchwork.ozlabs.org/project/linux-pci/list/
T:	git git://git.kernel.org/pub/scm/linux/kernel/git/helgaas/pci.git
S:	Supported
F:	Documentation/PCI/
F:	drivers/pci/
F:	include/linux/pci*
F:	arch/x86/pci/
F:	arch/x86/kernel/quirks.c

PCI DRIVER FOR ALTERA PCIE IP
M:	Ley Foon Tan <lftan@altera.com>
L:	rfi@lists.rocketboards.org (moderated for non-subscribers)
L:	linux-pci@vger.kernel.org
S:	Supported
F:	Documentation/devicetree/bindings/pci/altera-pcie.txt
F:	drivers/pci/host/pcie-altera.c

PCI DRIVER FOR ARM VERSATILE PLATFORM
M:	Rob Herring <robh@kernel.org>
L:	linux-pci@vger.kernel.org
L:	linux-arm-kernel@lists.infradead.org
S:	Maintained
F:	Documentation/devicetree/bindings/pci/versatile.txt
F:	drivers/pci/host/pci-versatile.c

PCI DRIVER FOR APPLIEDMICRO XGENE
M:	Tanmay Inamdar <tinamdar@apm.com>
L:	linux-pci@vger.kernel.org
L:	linux-arm-kernel@lists.infradead.org
S:	Maintained
F:	Documentation/devicetree/bindings/pci/xgene-pci.txt
F:	drivers/pci/host/pci-xgene.c

PCI DRIVER FOR FREESCALE LAYERSCAPE
M:	Minghuan Lian <minghuan.Lian@freescale.com>
M:	Mingkai Hu <mingkai.hu@freescale.com>
M:	Roy Zang <tie-fei.zang@freescale.com>
L:	linuxppc-dev@lists.ozlabs.org
L:	linux-pci@vger.kernel.org
L:	linux-arm-kernel@lists.infradead.org
S:	Maintained
F:	drivers/pci/host/*layerscape*

PCI DRIVER FOR IMX6
M:	Richard Zhu <Richard.Zhu@freescale.com>
M:	Lucas Stach <l.stach@pengutronix.de>
L:	linux-pci@vger.kernel.org
L:	linux-arm-kernel@lists.infradead.org (moderated for non-subscribers)
S:	Maintained
F:	drivers/pci/host/*imx6*

PCI DRIVER FOR TI KEYSTONE
M:	Murali Karicheri <m-karicheri2@ti.com>
L:	linux-pci@vger.kernel.org
L:	linux-arm-kernel@lists.infradead.org (moderated for non-subscribers)
S:	Maintained
F:	drivers/pci/host/*keystone*

PCI DRIVER FOR MVEBU (Marvell Armada 370 and Armada XP SOC support)
M:	Thomas Petazzoni <thomas.petazzoni@free-electrons.com>
M:	Jason Cooper <jason@lakedaemon.net>
L:	linux-pci@vger.kernel.org
L:	linux-arm-kernel@lists.infradead.org (moderated for non-subscribers)
S:	Maintained
F:	drivers/pci/host/*mvebu*

PCI DRIVER FOR NVIDIA TEGRA
M:	Thierry Reding <thierry.reding@gmail.com>
L:	linux-tegra@vger.kernel.org
L:	linux-pci@vger.kernel.org
S:	Supported
F:	Documentation/devicetree/bindings/pci/nvidia,tegra20-pcie.txt
F:	drivers/pci/host/pci-tegra.c

PCI DRIVER FOR TI DRA7XX
M:	Kishon Vijay Abraham I <kishon@ti.com>
L:	linux-omap@vger.kernel.org
L:	linux-pci@vger.kernel.org
S:	Supported
F:	Documentation/devicetree/bindings/pci/ti-pci.txt
F:	drivers/pci/host/pci-dra7xx.c

PCI DRIVER FOR RENESAS R-CAR
M:	Simon Horman <horms@verge.net.au>
L:	linux-pci@vger.kernel.org
L:	linux-sh@vger.kernel.org
S:	Maintained
F:	drivers/pci/host/*rcar*

PCI DRIVER FOR SAMSUNG EXYNOS
M:	Jingoo Han <jingoohan1@gmail.com>
L:	linux-pci@vger.kernel.org
L:	linux-arm-kernel@lists.infradead.org (moderated for non-subscribers)
L:	linux-samsung-soc@vger.kernel.org (moderated for non-subscribers)
S:	Maintained
F:	drivers/pci/host/pci-exynos.c

PCI DRIVER FOR SYNOPSIS DESIGNWARE
M:	Jingoo Han <jingoohan1@gmail.com>
M:	Pratyush Anand <pratyush.anand@gmail.com>
L:	linux-pci@vger.kernel.org
S:	Maintained
F:	drivers/pci/host/*designware*

PCI DRIVER FOR GENERIC OF HOSTS
M:	Will Deacon <will.deacon@arm.com>
L:	linux-pci@vger.kernel.org
L:	linux-arm-kernel@lists.infradead.org (moderated for non-subscribers)
S:	Maintained
F:	Documentation/devicetree/bindings/pci/host-generic-pci.txt
F:	drivers/pci/host/pci-host-generic.c

PCIE DRIVER FOR ST SPEAR13XX
M:	Pratyush Anand <pratyush.anand@gmail.com>
L:	linux-pci@vger.kernel.org
S:	Maintained
F:	drivers/pci/host/*spear*

PCI MSI DRIVER FOR ALTERA MSI IP
M:	Ley Foon Tan <lftan@altera.com>
L:	rfi@lists.rocketboards.org (moderated for non-subscribers)
L:	linux-pci@vger.kernel.org
S:	Supported
F:	Documentation/devicetree/bindings/pci/altera-pcie-msi.txt
F:	drivers/pci/host/pcie-altera-msi.c

PCI MSI DRIVER FOR APPLIEDMICRO XGENE
M:	Duc Dang <dhdang@apm.com>
L:	linux-pci@vger.kernel.org
L:	linux-arm-kernel@lists.infradead.org
S:	Maintained
F:	Documentation/devicetree/bindings/pci/xgene-pci-msi.txt
F:	drivers/pci/host/pci-xgene-msi.c

PCIE DRIVER FOR HISILICON
M:	Zhou Wang <wangzhou1@hisilicon.com>
L:	linux-pci@vger.kernel.org
S:	Maintained
F:	Documentation/devicetree/bindings/pci/hisilicon-pcie.txt
F:	drivers/pci/host/pcie-hisi.c

PCMCIA SUBSYSTEM
P:	Linux PCMCIA Team
L:	linux-pcmcia@lists.infradead.org
W:	http://lists.infradead.org/mailman/listinfo/linux-pcmcia
T:	git git://git.kernel.org/pub/scm/linux/kernel/git/brodo/pcmcia-2.6.git
S:	Maintained
F:	Documentation/pcmcia/
F:	drivers/pcmcia/
F:	include/pcmcia/

PCNET32 NETWORK DRIVER
M:	Don Fry <pcnet32@frontier.com>
L:	netdev@vger.kernel.org
S:	Maintained
F:	drivers/net/ethernet/amd/pcnet32.c

PCRYPT PARALLEL CRYPTO ENGINE
M:	Steffen Klassert <steffen.klassert@secunet.com>
L:	linux-crypto@vger.kernel.org
S:	Maintained
F:	crypto/pcrypt.c
F:	include/crypto/pcrypt.h

PER-CPU MEMORY ALLOCATOR
M:	Tejun Heo <tj@kernel.org>
M:	Christoph Lameter <cl@linux-foundation.org>
T:	git git://git.kernel.org/pub/scm/linux/kernel/git/tj/percpu.git
S:	Maintained
F:	include/linux/percpu*.h
F:	mm/percpu*.c
F:	arch/*/include/asm/percpu.h

PER-TASK DELAY ACCOUNTING
M:	Balbir Singh <bsingharora@gmail.com>
S:	Maintained
F:	include/linux/delayacct.h
F:	kernel/delayacct.c

PERFORMANCE EVENTS SUBSYSTEM
M:	Peter Zijlstra <a.p.zijlstra@chello.nl>
M:	Ingo Molnar <mingo@redhat.com>
M:	Arnaldo Carvalho de Melo <acme@kernel.org>
L:	linux-kernel@vger.kernel.org
T:	git git://git.kernel.org/pub/scm/linux/kernel/git/tip/tip.git perf/core
S:	Supported
F:	kernel/events/*
F:	include/linux/perf_event.h
F:	include/uapi/linux/perf_event.h
F:	arch/*/kernel/perf_event*.c
F:	arch/*/kernel/*/perf_event*.c
F:	arch/*/kernel/*/*/perf_event*.c
F:	arch/*/include/asm/perf_event.h
F:	arch/*/kernel/perf_callchain.c
F:	tools/perf/

PERSONALITY HANDLING
M:	Christoph Hellwig <hch@infradead.org>
L:	linux-abi-devel@lists.sourceforge.net
S:	Maintained
F:	include/linux/personality.h
F:	include/uapi/linux/personality.h

PHONET PROTOCOL
M:	Remi Denis-Courmont <courmisch@gmail.com>
S:	Supported
F:	Documentation/networking/phonet.txt
F:	include/linux/phonet.h
F:	include/net/phonet/
F:	include/uapi/linux/phonet.h
F:	net/phonet/

PHRAM MTD DRIVER
M:	Joern Engel <joern@lazybastard.org>
L:	linux-mtd@lists.infradead.org
S:	Maintained
F:	drivers/mtd/devices/phram.c

PICOLCD HID DRIVER
M:	Bruno Prémont <bonbons@linux-vserver.org>
L:	linux-input@vger.kernel.org
S:	Maintained
F:	drivers/hid/hid-picolcd*

PICOXCELL SUPPORT
M:	Jamie Iles <jamie@jamieiles.com>
L:	linux-arm-kernel@lists.infradead.org (moderated for non-subscribers)
T:	git git://github.com/jamieiles/linux-2.6-ji.git
S:	Supported
F:	arch/arm/boot/dts/picoxcell*
F:	arch/arm/mach-picoxcell/
F:	drivers/crypto/picoxcell*

PIN CONTROL SUBSYSTEM
M:	Linus Walleij <linus.walleij@linaro.org>
L:	linux-gpio@vger.kernel.org
T:	git git://git.kernel.org/pub/scm/linux/kernel/git/linusw/linux-pinctrl.git
S:	Maintained
F:	drivers/pinctrl/
F:	include/linux/pinctrl/

PIN CONTROLLER - ATMEL AT91
M:	Jean-Christophe Plagniol-Villard <plagnioj@jcrosoft.com>
L:	linux-arm-kernel@lists.infradead.org (moderated for non-subscribers)
S:	Maintained
F:	drivers/pinctrl/pinctrl-at91.*

PIN CONTROLLER - ATMEL AT91 PIO4
M:	Ludovic Desroches <ludovic.desroches@atmel.com>
L:	linux-arm-kernel@lists.infradead.org (moderated for non-subscribers)
L:	linux-gpio@vger.kernel.org
S:	Supported
F:	drivers/pinctrl/pinctrl-at91-pio4.*

PIN CONTROLLER - INTEL
M:	Mika Westerberg <mika.westerberg@linux.intel.com>
M:	Heikki Krogerus <heikki.krogerus@linux.intel.com>
S:	Maintained
F:	drivers/pinctrl/intel/

PIN CONTROLLER - RENESAS
M:	Laurent Pinchart <laurent.pinchart@ideasonboard.com>
L:	linux-sh@vger.kernel.org
S:	Maintained
F:	drivers/pinctrl/sh-pfc/

PIN CONTROLLER - SAMSUNG
M:	Tomasz Figa <tomasz.figa@gmail.com>
L:	linux-arm-kernel@lists.infradead.org (moderated for non-subscribers)
L:	linux-samsung-soc@vger.kernel.org (moderated for non-subscribers)
S:	Maintained
F:	drivers/pinctrl/samsung/

PIN CONTROLLER - ST SPEAR
M:	Viresh Kumar <vireshk@kernel.org>
L:	spear-devel@list.st.com
L:	linux-arm-kernel@lists.infradead.org (moderated for non-subscribers)
W:	http://www.st.com/spear
S:	Maintained
F:	drivers/pinctrl/spear/

PKTCDVD DRIVER
M:	Jiri Kosina <jikos@kernel.org>
S:	Maintained
F:	drivers/block/pktcdvd.c
F:	include/linux/pktcdvd.h
F:	include/uapi/linux/pktcdvd.h

PKUNITY SOC DRIVERS
M:	Guan Xuetao <gxt@mprc.pku.edu.cn>
W:	http://mprc.pku.edu.cn/~guanxuetao/linux
S:	Maintained
T:	git git://github.com/gxt/linux.git
F:	drivers/input/serio/i8042-unicore32io.h
F:	drivers/i2c/busses/i2c-puv3.c
F:	drivers/video/fbdev/fb-puv3.c
F:	drivers/rtc/rtc-puv3.c

PMBUS HARDWARE MONITORING DRIVERS
M:	Guenter Roeck <linux@roeck-us.net>
L:	lm-sensors@lm-sensors.org
W:	http://www.lm-sensors.org/
W:	http://www.roeck-us.net/linux/drivers/
T:	git git://git.kernel.org/pub/scm/linux/kernel/git/groeck/linux-staging.git
S:	Maintained
F:	Documentation/hwmon/pmbus
F:	drivers/hwmon/pmbus/
F:	include/linux/i2c/pmbus.h

PMC SIERRA MaxRAID DRIVER
L:	linux-scsi@vger.kernel.org
W:	http://www.pmc-sierra.com/
S:	Orphan
F:	drivers/scsi/pmcraid.*

PMC SIERRA PM8001 DRIVER
M:	Jack Wang <jinpu.wang@profitbricks.com>
M:	lindar_liu@usish.com
L:	pmchba@pmcs.com
L:	linux-scsi@vger.kernel.org
S:	Supported
F:	drivers/scsi/pm8001/

POSIX CLOCKS and TIMERS
M:	Thomas Gleixner <tglx@linutronix.de>
L:	linux-kernel@vger.kernel.org
T:	git git://git.kernel.org/pub/scm/linux/kernel/git/tip/tip.git timers/core
S:	Maintained
F:	fs/timerfd.c
F:	include/linux/timer*
F:	kernel/time/*timer*

POWER SUPPLY CLASS/SUBSYSTEM and DRIVERS
M:	Sebastian Reichel <sre@kernel.org>
M:	Dmitry Eremin-Solenikov <dbaryshkov@gmail.com>
M:	David Woodhouse <dwmw2@infradead.org>
L:	linux-pm@vger.kernel.org
T:	git git://git.infradead.org/battery-2.6.git
S:	Maintained
F:	include/linux/power_supply.h
F:	drivers/power/
X:	drivers/power/avs/

POWER STATE COORDINATION INTERFACE (PSCI)
M:	Mark Rutland <mark.rutland@arm.com>
M:	Lorenzo Pieralisi <lorenzo.pieralisi@arm.com>
L:	linux-arm-kernel@lists.infradead.org
S:	Maintained
F:	drivers/firmware/psci.c
F:	include/linux/psci.h
F:	include/uapi/linux/psci.h

PNP SUPPORT
M:	"Rafael J. Wysocki" <rafael.j.wysocki@intel.com>
S:	Maintained
F:	drivers/pnp/

PPP PROTOCOL DRIVERS AND COMPRESSORS
M:	Paul Mackerras <paulus@samba.org>
L:	linux-ppp@vger.kernel.org
S:	Maintained
F:	drivers/net/ppp/ppp_*

PPP OVER ATM (RFC 2364)
M:	Mitchell Blank Jr <mitch@sfgoth.com>
S:	Maintained
F:	net/atm/pppoatm.c
F:	include/uapi/linux/atmppp.h

PPP OVER ETHERNET
M:	Michal Ostrowski <mostrows@earthlink.net>
S:	Maintained
F:	drivers/net/ppp/pppoe.c
F:	drivers/net/ppp/pppox.c

PPP OVER L2TP
M:	James Chapman <jchapman@katalix.com>
S:	Maintained
F:	net/l2tp/l2tp_ppp.c
F:	include/linux/if_pppol2tp.h
F:	include/uapi/linux/if_pppol2tp.h

PPS SUPPORT
M:	Rodolfo Giometti <giometti@enneenne.com>
W:	http://wiki.enneenne.com/index.php/LinuxPPS_support
L:	linuxpps@ml.enneenne.com (subscribers-only)
S:	Maintained
F:	Documentation/pps/
F:	drivers/pps/
F:	include/linux/pps*.h

PPTP DRIVER
M:	Dmitry Kozlov <xeb@mail.ru>
L:	netdev@vger.kernel.org
S:	Maintained
F:	drivers/net/ppp/pptp.c
W:	http://sourceforge.net/projects/accel-pptp

PREEMPTIBLE KERNEL
M:	Robert Love <rml@tech9.net>
L:	kpreempt-tech@lists.sourceforge.net
W:	ftp://ftp.kernel.org/pub/linux/kernel/people/rml/preempt-kernel
S:	Supported
F:	Documentation/preempt-locking.txt
F:	include/linux/preempt.h

PRISM54 WIRELESS DRIVER
M:	"Luis R. Rodriguez" <mcgrof@gmail.com>
L:	linux-wireless@vger.kernel.org
W:	http://wireless.kernel.org/en/users/Drivers/p54
S:	Obsolete
F:	drivers/net/wireless/prism54/

PS3 NETWORK SUPPORT
M:	Geoff Levand <geoff@infradead.org>
L:	netdev@vger.kernel.org
L:	linuxppc-dev@lists.ozlabs.org
S:	Maintained
F:	drivers/net/ethernet/toshiba/ps3_gelic_net.*

PS3 PLATFORM SUPPORT
M:	Geoff Levand <geoff@infradead.org>
L:	linuxppc-dev@lists.ozlabs.org
S:	Maintained
F:	arch/powerpc/boot/ps3*
F:	arch/powerpc/include/asm/lv1call.h
F:	arch/powerpc/include/asm/ps3*.h
F:	arch/powerpc/platforms/ps3/
F:	drivers/*/ps3*
F:	drivers/ps3/
F:	drivers/rtc/rtc-ps3.c
F:	drivers/usb/host/*ps3.c
F:	sound/ppc/snd_ps3*

PS3VRAM DRIVER
M:	Jim Paris <jim@jtan.com>
M:	Geoff Levand <geoff@infradead.org>
L:	linuxppc-dev@lists.ozlabs.org
S:	Maintained
F:	drivers/block/ps3vram.c

PSTORE FILESYSTEM
M:	Anton Vorontsov <anton@enomsg.org>
M:	Colin Cross <ccross@android.com>
M:	Kees Cook <keescook@chromium.org>
M:	Tony Luck <tony.luck@intel.com>
S:	Maintained
T:	git git://git.infradead.org/users/cbou/linux-pstore.git
F:	fs/pstore/
F:	include/linux/pstore*
F:	drivers/firmware/efi/efi-pstore.c
F:	drivers/acpi/apei/erst.c

PTP HARDWARE CLOCK SUPPORT
M:	Richard Cochran <richardcochran@gmail.com>
L:	netdev@vger.kernel.org
S:	Maintained
W:	http://linuxptp.sourceforge.net/
F:	Documentation/ABI/testing/sysfs-ptp
F:	Documentation/ptp/*
F:	drivers/net/ethernet/freescale/gianfar_ptp.c
F:	drivers/net/phy/dp83640*
F:	drivers/ptp/*
F:	include/linux/ptp_cl*

PTRACE SUPPORT
M:	Roland McGrath <roland@hack.frob.com>
M:	Oleg Nesterov <oleg@redhat.com>
S:	Maintained
F:	include/asm-generic/syscall.h
F:	include/linux/ptrace.h
F:	include/linux/regset.h
F:	include/linux/tracehook.h
F:	include/uapi/linux/ptrace.h
F:	kernel/ptrace.c

PVRUSB2 VIDEO4LINUX DRIVER
M:	Mike Isely <isely@pobox.com>
L:	pvrusb2@isely.net	(subscribers-only)
L:	linux-media@vger.kernel.org
W:	http://www.isely.net/pvrusb2/
T:	git git://linuxtv.org/media_tree.git
S:	Maintained
F:	Documentation/video4linux/README.pvrusb2
F:	drivers/media/usb/pvrusb2/

PWC WEBCAM DRIVER
M:	Hans de Goede <hdegoede@redhat.com>
L:	linux-media@vger.kernel.org
T:	git git://linuxtv.org/media_tree.git
S:	Maintained
F:	drivers/media/usb/pwc/*

PWM FAN DRIVER
M:	Kamil Debski <k.debski@samsung.com>
L:	lm-sensors@lm-sensors.org
S:	Supported
F:	Documentation/devicetree/bindings/hwmon/pwm-fan.txt
F:	Documentation/hwmon/pwm-fan
F:	drivers/hwmon/pwm-fan.c

PWM SUBSYSTEM
M:	Thierry Reding <thierry.reding@gmail.com>
L:	linux-pwm@vger.kernel.org
S:	Maintained
T:	git git://git.kernel.org/pub/scm/linux/kernel/git/thierry.reding/linux-pwm.git
F:	Documentation/pwm.txt
F:	Documentation/devicetree/bindings/pwm/
F:	include/linux/pwm.h
F:	drivers/pwm/
F:	drivers/video/backlight/pwm_bl.c
F:	include/linux/pwm_backlight.h

PXA2xx/PXA3xx SUPPORT
M:	Daniel Mack <daniel@zonque.org>
M:	Haojian Zhuang <haojian.zhuang@gmail.com>
M:	Robert Jarzmik <robert.jarzmik@free.fr>
L:	linux-arm-kernel@lists.infradead.org (moderated for non-subscribers)
T:	git git://github.com/hzhuang1/linux.git
T:	git git://github.com/rjarzmik/linux.git
S:	Maintained
F:	arch/arm/mach-pxa/
F:	drivers/dma/pxa*
F:	drivers/pcmcia/pxa2xx*
F:	drivers/spi/spi-pxa2xx*
F:	drivers/usb/gadget/udc/pxa2*
F:	include/sound/pxa2xx-lib.h
F:	sound/arm/pxa*
F:	sound/soc/pxa/

PXA3xx NAND FLASH DRIVER
M:	Ezequiel Garcia <ezequiel.garcia@free-electrons.com>
L:	linux-mtd@lists.infradead.org
S:	Maintained
F:	drivers/mtd/nand/pxa3xx_nand.c

MMP SUPPORT
M:	Eric Miao <eric.y.miao@gmail.com>
M:	Haojian Zhuang <haojian.zhuang@gmail.com>
L:	linux-arm-kernel@lists.infradead.org (moderated for non-subscribers)
T:	git git://github.com/hzhuang1/linux.git
T:	git git://git.linaro.org/people/ycmiao/pxa-linux.git
S:	Maintained
F:	arch/arm/mach-mmp/

PXA MMCI DRIVER
S:	Orphan

PXA RTC DRIVER
M:	Robert Jarzmik <robert.jarzmik@free.fr>
L:	rtc-linux@googlegroups.com
S:	Maintained

QAT DRIVER
M:	Tadeusz Struk <tadeusz.struk@intel.com>
L:	qat-linux@intel.com
S:	Supported
F:	drivers/crypto/qat/

QIB DRIVER
M:	Mike Marciniszyn <infinipath@intel.com>
L:	linux-rdma@vger.kernel.org
S:	Supported
F:	drivers/infiniband/hw/qib/

QLOGIC QLA1280 SCSI DRIVER
M:	Michael Reed <mdr@sgi.com>
L:	linux-scsi@vger.kernel.org
S:	Maintained
F:	drivers/scsi/qla1280.[ch]

QLOGIC QLA2XXX FC-SCSI DRIVER
M:	qla2xxx-upstream@qlogic.com
L:	linux-scsi@vger.kernel.org
S:	Supported
F:	Documentation/scsi/LICENSE.qla2xxx
F:	drivers/scsi/qla2xxx/

QLOGIC QLA4XXX iSCSI DRIVER
M:	QLogic-Storage-Upstream@qlogic.com
L:	linux-scsi@vger.kernel.org
S:	Supported
F:	Documentation/scsi/LICENSE.qla4xxx
F:	drivers/scsi/qla4xxx/

QLOGIC QLA3XXX NETWORK DRIVER
M:	Jitendra Kalsaria <jitendra.kalsaria@qlogic.com>
M:	Ron Mercer <ron.mercer@qlogic.com>
M:	linux-driver@qlogic.com
L:	netdev@vger.kernel.org
S:	Supported
F:	Documentation/networking/LICENSE.qla3xxx
F:	drivers/net/ethernet/qlogic/qla3xxx.*

QLOGIC QLCNIC (1/10)Gb ETHERNET DRIVER
M:	Dept-GELinuxNICDev@qlogic.com
L:	netdev@vger.kernel.org
S:	Supported
F:	drivers/net/ethernet/qlogic/qlcnic/

QLOGIC QLGE 10Gb ETHERNET DRIVER
M:	Harish Patil <harish.patil@qlogic.com>
M:	Sudarsana Kalluru <sudarsana.kalluru@qlogic.com>
M:	Dept-GELinuxNICDev@qlogic.com
M:	linux-driver@qlogic.com
L:	netdev@vger.kernel.org
S:	Supported
F:	drivers/net/ethernet/qlogic/qlge/

QLOGIC QL4xxx ETHERNET DRIVER
M:	Yuval Mintz <Yuval.Mintz@qlogic.com>
M:	Ariel Elior <Ariel.Elior@qlogic.com>
M:	everest-linux-l2@qlogic.com
L:	netdev@vger.kernel.org
S:	Supported
F:	drivers/net/ethernet/qlogic/qed/
F:	include/linux/qed/
F:	drivers/net/ethernet/qlogic/qede/

QNX4 FILESYSTEM
M:	Anders Larsen <al@alarsen.net>
W:	http://www.alarsen.net/linux/qnx4fs/
S:	Maintained
F:	fs/qnx4/
F:	include/uapi/linux/qnx4_fs.h
F:	include/uapi/linux/qnxtypes.h

QT1010 MEDIA DRIVER
M:	Antti Palosaari <crope@iki.fi>
L:	linux-media@vger.kernel.org
W:	http://linuxtv.org/
W:	http://palosaari.fi/linux/
Q:	http://patchwork.linuxtv.org/project/linux-media/list/
T:	git git://linuxtv.org/anttip/media_tree.git
S:	Maintained
F:	drivers/media/tuners/qt1010*

QUALCOMM ATHEROS ATH9K WIRELESS DRIVER
M:	QCA ath9k Development <ath9k-devel@qca.qualcomm.com>
L:	linux-wireless@vger.kernel.org
L:	ath9k-devel@lists.ath9k.org
W:	http://wireless.kernel.org/en/users/Drivers/ath9k
S:	Supported
F:	drivers/net/wireless/ath/ath9k/

QUALCOMM ATHEROS ATH10K WIRELESS DRIVER
M:	Kalle Valo <kvalo@qca.qualcomm.com>
L:	ath10k@lists.infradead.org
W:	http://wireless.kernel.org/en/users/Drivers/ath10k
T:	git git://github.com/kvalo/ath.git
S:	Supported
F:	drivers/net/wireless/ath/ath10k/

QUALCOMM HEXAGON ARCHITECTURE
M:	Richard Kuo <rkuo@codeaurora.org>
L:	linux-hexagon@vger.kernel.org
S:	Supported
F:	arch/hexagon/

QUALCOMM WCN36XX WIRELESS DRIVER
M:	Eugene Krasnikov <k.eugene.e@gmail.com>
L:	wcn36xx@lists.infradead.org
W:	http://wireless.kernel.org/en/users/Drivers/wcn36xx
T:	git git://github.com/KrasnikovEugene/wcn36xx.git
S:	Supported
F:	drivers/net/wireless/ath/wcn36xx/

RADOS BLOCK DEVICE (RBD)
M:	Ilya Dryomov <idryomov@gmail.com>
M:	Sage Weil <sage@redhat.com>
M:	Alex Elder <elder@kernel.org>
L:	ceph-devel@vger.kernel.org
W:	http://ceph.com/
T:	git git://git.kernel.org/pub/scm/linux/kernel/git/sage/ceph-client.git
T:	git git://github.com/ceph/ceph-client.git
S:	Supported
F:	Documentation/ABI/testing/sysfs-bus-rbd
F:	drivers/block/rbd.c
F:	drivers/block/rbd_types.h

RADEON FRAMEBUFFER DISPLAY DRIVER
M:	Benjamin Herrenschmidt <benh@kernel.crashing.org>
L:	linux-fbdev@vger.kernel.org
S:	Maintained
F:	drivers/video/fbdev/aty/radeon*
F:	include/uapi/linux/radeonfb.h

RADIOSHARK RADIO DRIVER
M:	Hans de Goede <hdegoede@redhat.com>
L:	linux-media@vger.kernel.org
T:	git git://linuxtv.org/media_tree.git
S:	Maintained
F:	drivers/media/radio/radio-shark.c

RADIOSHARK2 RADIO DRIVER
M:	Hans de Goede <hdegoede@redhat.com>
L:	linux-media@vger.kernel.org
T:	git git://linuxtv.org/media_tree.git
S:	Maintained
F:	drivers/media/radio/radio-shark2.c
F:	drivers/media/radio/radio-tea5777.c

RAGE128 FRAMEBUFFER DISPLAY DRIVER
M:	Paul Mackerras <paulus@samba.org>
L:	linux-fbdev@vger.kernel.org
S:	Maintained
F:	drivers/video/fbdev/aty/aty128fb.c

RALINK RT2X00 WIRELESS LAN DRIVER
P:	rt2x00 project
M:	Stanislaw Gruszka <sgruszka@redhat.com>
M:	Helmut Schaa <helmut.schaa@googlemail.com>
L:	linux-wireless@vger.kernel.org
S:	Maintained
F:	drivers/net/wireless/rt2x00/

RAMDISK RAM BLOCK DEVICE DRIVER
M:	Jens Axboe <axboe@kernel.dk>
S:	Maintained
F:	Documentation/blockdev/ramdisk.txt
F:	drivers/block/brd.c

RANDOM NUMBER DRIVER
M:	"Theodore Ts'o" <tytso@mit.edu>
S:	Maintained
F:	drivers/char/random.c

RAPIDIO SUBSYSTEM
M:	Matt Porter <mporter@kernel.crashing.org>
M:	Alexandre Bounine <alexandre.bounine@idt.com>
S:	Maintained
F:	drivers/rapidio/

RAYLINK/WEBGEAR 802.11 WIRELESS LAN DRIVER
L:	linux-wireless@vger.kernel.org
S:	Orphan
F:	drivers/net/wireless/ray*

RCUTORTURE MODULE
M:	Josh Triplett <josh@joshtriplett.org>
M:	"Paul E. McKenney" <paulmck@linux.vnet.ibm.com>
L:	linux-kernel@vger.kernel.org
S:	Supported
T:	git git://git.kernel.org/pub/scm/linux/kernel/git/paulmck/linux-rcu.git
F:	Documentation/RCU/torture.txt
F:	kernel/rcu/rcutorture.c

RCUTORTURE TEST FRAMEWORK
M:	"Paul E. McKenney" <paulmck@linux.vnet.ibm.com>
M:	Josh Triplett <josh@joshtriplett.org>
R:	Steven Rostedt <rostedt@goodmis.org>
R:	Mathieu Desnoyers <mathieu.desnoyers@efficios.com>
R:	Lai Jiangshan <jiangshanlai@gmail.com>
L:	linux-kernel@vger.kernel.org
S:	Supported
T:	git git://git.kernel.org/pub/scm/linux/kernel/git/paulmck/linux-rcu.git
F:	tools/testing/selftests/rcutorture

RDC R-321X SoC
M:	Florian Fainelli <florian@openwrt.org>
S:	Maintained

RDC R6040 FAST ETHERNET DRIVER
M:	Florian Fainelli <florian@openwrt.org>
L:	netdev@vger.kernel.org
S:	Maintained
F:	drivers/net/ethernet/rdc/r6040.c

RDS - RELIABLE DATAGRAM SOCKETS
M:	Chien Yen <chien.yen@oracle.com>
L:	rds-devel@oss.oracle.com (moderated for non-subscribers)
S:	Supported
F:	net/rds/

READ-COPY UPDATE (RCU)
M:	"Paul E. McKenney" <paulmck@linux.vnet.ibm.com>
M:	Josh Triplett <josh@joshtriplett.org>
R:	Steven Rostedt <rostedt@goodmis.org>
R:	Mathieu Desnoyers <mathieu.desnoyers@efficios.com>
R:	Lai Jiangshan <jiangshanlai@gmail.com>
L:	linux-kernel@vger.kernel.org
W:	http://www.rdrop.com/users/paulmck/RCU/
S:	Supported
T:	git git://git.kernel.org/pub/scm/linux/kernel/git/paulmck/linux-rcu.git
F:	Documentation/RCU/
X:	Documentation/RCU/torture.txt
F:	include/linux/rcu*
X:	include/linux/srcu.h
F:	kernel/rcu/
X:	kernel/torture.c

REAL TIME CLOCK (RTC) SUBSYSTEM
M:	Alessandro Zummo <a.zummo@towertech.it>
M:	Alexandre Belloni <alexandre.belloni@free-electrons.com>
L:	rtc-linux@googlegroups.com
Q:	http://patchwork.ozlabs.org/project/rtc-linux/list/
T:	git git://git.kernel.org/pub/scm/linux/kernel/git/abelloni/linux.git
S:	Maintained
F:	Documentation/rtc.txt
F:	drivers/rtc/
F:	include/linux/rtc.h
F:	include/uapi/linux/rtc.h

REALTEK AUDIO CODECS
M:	Bard Liao <bardliao@realtek.com>
M:	Oder Chiou <oder_chiou@realtek.com>
S:	Maintained
F:	sound/soc/codecs/rt*
F:	include/sound/rt*.h

REISERFS FILE SYSTEM
L:	reiserfs-devel@vger.kernel.org
S:	Supported
F:	fs/reiserfs/

REGISTER MAP ABSTRACTION
M:	Mark Brown <broonie@kernel.org>
L:	linux-kernel@vger.kernel.org
T:	git git://git.kernel.org/pub/scm/linux/kernel/git/broonie/regmap.git
S:	Supported
F:	drivers/base/regmap/
F:	include/linux/regmap.h

REMOTE PROCESSOR (REMOTEPROC) SUBSYSTEM
M:	Ohad Ben-Cohen <ohad@wizery.com>
T:	git git://git.kernel.org/pub/scm/linux/kernel/git/ohad/remoteproc.git
S:	Maintained
F:	drivers/remoteproc/
F:	Documentation/remoteproc.txt
F:	include/linux/remoteproc.h

REMOTE PROCESSOR MESSAGING (RPMSG) SUBSYSTEM
M:	Ohad Ben-Cohen <ohad@wizery.com>
T:	git git://git.kernel.org/pub/scm/linux/kernel/git/ohad/rpmsg.git
S:	Maintained
F:	drivers/rpmsg/
F:	Documentation/rpmsg.txt
F:	include/linux/rpmsg.h

RESET CONTROLLER FRAMEWORK
M:	Philipp Zabel <p.zabel@pengutronix.de>
S:	Maintained
F:	drivers/reset/
F:	Documentation/devicetree/bindings/reset/
F:	include/dt-bindings/reset/
F:	include/linux/reset.h
F:	include/linux/reset-controller.h

RFKILL
M:	Johannes Berg <johannes@sipsolutions.net>
L:	linux-wireless@vger.kernel.org
W:	http://wireless.kernel.org/
T:	git git://git.kernel.org/pub/scm/linux/kernel/git/jberg/mac80211.git
T:	git git://git.kernel.org/pub/scm/linux/kernel/git/jberg/mac80211-next.git
S:	Maintained
F:	Documentation/rfkill.txt
F:	net/rfkill/

RHASHTABLE
M:	Thomas Graf <tgraf@suug.ch>
L:	netdev@vger.kernel.org
S:	Maintained
F:	lib/rhashtable.c
F:	include/linux/rhashtable.h

RICOH SMARTMEDIA/XD DRIVER
M:	Maxim Levitsky <maximlevitsky@gmail.com>
S:	Maintained
F:	drivers/mtd/nand/r852.c
F:	drivers/mtd/nand/r852.h

RICOH R5C592 MEMORYSTICK DRIVER
M:	Maxim Levitsky <maximlevitsky@gmail.com>
S:	Maintained
F:	drivers/memstick/host/r592.*

ROCCAT DRIVERS
M:	Stefan Achatz <erazor_de@users.sourceforge.net>
W:	http://sourceforge.net/projects/roccat/
S:	Maintained
F:	drivers/hid/hid-roccat*
F:	include/linux/hid-roccat*
F:	Documentation/ABI/*/sysfs-driver-hid-roccat*

ROCKER DRIVER
M:	Jiri Pirko <jiri@resnulli.us>
M:	Scott Feldman <sfeldma@gmail.com>
L:	netdev@vger.kernel.org
S:	Supported
F:	drivers/net/ethernet/rocker/

ROCKETPORT DRIVER
P:	Comtrol Corp.
W:	http://www.comtrol.com
S:	Maintained
F:	Documentation/serial/rocket.txt
F:	drivers/tty/rocket*

ROCKETPORT EXPRESS/INFINITY DRIVER
M:	Kevin Cernekee <cernekee@gmail.com>
L:	linux-serial@vger.kernel.org
S:	Odd Fixes
F:	drivers/tty/serial/rp2.*

ROSE NETWORK LAYER
M:	Ralf Baechle <ralf@linux-mips.org>
L:	linux-hams@vger.kernel.org
W:	http://www.linux-ax25.org/
S:	Maintained
F:	include/net/rose.h
F:	include/uapi/linux/rose.h
F:	net/rose/

RTL2830 MEDIA DRIVER
M:	Antti Palosaari <crope@iki.fi>
L:	linux-media@vger.kernel.org
W:	http://linuxtv.org/
W:	http://palosaari.fi/linux/
Q:	http://patchwork.linuxtv.org/project/linux-media/list/
T:	git git://linuxtv.org/anttip/media_tree.git
S:	Maintained
F:	drivers/media/dvb-frontends/rtl2830*

RTL2832 MEDIA DRIVER
M:	Antti Palosaari <crope@iki.fi>
L:	linux-media@vger.kernel.org
W:	http://linuxtv.org/
W:	http://palosaari.fi/linux/
Q:	http://patchwork.linuxtv.org/project/linux-media/list/
T:	git git://linuxtv.org/anttip/media_tree.git
S:	Maintained
F:	drivers/media/dvb-frontends/rtl2832*

RTL2832_SDR MEDIA DRIVER
M:	Antti Palosaari <crope@iki.fi>
L:	linux-media@vger.kernel.org
W:	http://linuxtv.org/
W:	http://palosaari.fi/linux/
Q:	http://patchwork.linuxtv.org/project/linux-media/list/
T:	git git://linuxtv.org/anttip/media_tree.git
S:	Maintained
F:	drivers/media/dvb-frontends/rtl2832_sdr*

RTL8180 WIRELESS DRIVER
L:	linux-wireless@vger.kernel.org
W:	http://wireless.kernel.org/
T:	git git://git.kernel.org/pub/scm/linux/kernel/git/linville/wireless-testing.git
S:	Orphan
F:	drivers/net/wireless/rtl818x/rtl8180/

RTL8187 WIRELESS DRIVER
M:	Herton Ronaldo Krzesinski <herton@canonical.com>
M:	Hin-Tak Leung <htl10@users.sourceforge.net>
M:	Larry Finger <Larry.Finger@lwfinger.net>
L:	linux-wireless@vger.kernel.org
W:	http://wireless.kernel.org/
T:	git git://git.kernel.org/pub/scm/linux/kernel/git/linville/wireless-testing.git
S:	Maintained
F:	drivers/net/wireless/rtl818x/rtl8187/

RTL8192CE WIRELESS DRIVER
M:	Larry Finger <Larry.Finger@lwfinger.net>
M:	Chaoming Li <chaoming_li@realsil.com.cn>
L:	linux-wireless@vger.kernel.org
W:	http://wireless.kernel.org/
T:	git git://git.kernel.org/pub/scm/linux/kernel/git/linville/wireless-testing.git
S:	Maintained
F:	drivers/net/wireless/rtlwifi/
F:	drivers/net/wireless/rtlwifi/rtl8192ce/

RTL8XXXU WIRELESS DRIVER (rtl8xxxu)
M:	Jes Sorensen <Jes.Sorensen@redhat.com>
L:	linux-wireless@vger.kernel.org
T:	git git://git.kernel.org/pub/scm/linux/kernel/git/jes/linux.git rtl8723au-mac80211
S:	Maintained
F:	drivers/net/wireless/realtek/rtl8xxxu/

S3 SAVAGE FRAMEBUFFER DRIVER
M:	Antonino Daplas <adaplas@gmail.com>
L:	linux-fbdev@vger.kernel.org
S:	Maintained
F:	drivers/video/fbdev/savage/

S390
M:	Martin Schwidefsky <schwidefsky@de.ibm.com>
M:	Heiko Carstens <heiko.carstens@de.ibm.com>
L:	linux-s390@vger.kernel.org
W:	http://www.ibm.com/developerworks/linux/linux390/
S:	Supported
F:	arch/s390/
F:	drivers/s390/
F:	Documentation/s390/
F:	Documentation/DocBook/s390*

S390 COMMON I/O LAYER
M:	Sebastian Ott <sebott@linux.vnet.ibm.com>
M:	Peter Oberparleiter <oberpar@linux.vnet.ibm.com>
L:	linux-s390@vger.kernel.org
W:	http://www.ibm.com/developerworks/linux/linux390/
S:	Supported
F:	drivers/s390/cio/

S390 DASD DRIVER
M:	Stefan Weinhuber <wein@de.ibm.com>
M:	Stefan Haberland <stefan.haberland@de.ibm.com>
L:	linux-s390@vger.kernel.org
W:	http://www.ibm.com/developerworks/linux/linux390/
S:	Supported
F:	drivers/s390/block/dasd*
F:	block/partitions/ibm.c

S390 NETWORK DRIVERS
M:	Ursula Braun <ursula.braun@de.ibm.com>
L:	linux-s390@vger.kernel.org
W:	http://www.ibm.com/developerworks/linux/linux390/
S:	Supported
F:	drivers/s390/net/

S390 PCI SUBSYSTEM
M:	Sebastian Ott <sebott@linux.vnet.ibm.com>
M:	Gerald Schaefer <gerald.schaefer@de.ibm.com>
L:	linux-s390@vger.kernel.org
W:	http://www.ibm.com/developerworks/linux/linux390/
S:	Supported
F:	arch/s390/pci/
F:	drivers/pci/hotplug/s390_pci_hpc.c

S390 ZCRYPT DRIVER
M:	Ingo Tuchscherer <ingo.tuchscherer@de.ibm.com>
L:	linux-s390@vger.kernel.org
W:	http://www.ibm.com/developerworks/linux/linux390/
S:	Supported
F:	drivers/s390/crypto/

S390 ZFCP DRIVER
M:	Steffen Maier <maier@linux.vnet.ibm.com>
L:	linux-s390@vger.kernel.org
W:	http://www.ibm.com/developerworks/linux/linux390/
S:	Supported
F:	drivers/s390/scsi/zfcp_*

S390 IUCV NETWORK LAYER
M:	Ursula Braun <ursula.braun@de.ibm.com>
L:	linux-s390@vger.kernel.org
W:	http://www.ibm.com/developerworks/linux/linux390/
S:	Supported
F:	drivers/s390/net/*iucv*
F:	include/net/iucv/
F:	net/iucv/

S390 IOMMU (PCI)
M:	Gerald Schaefer <gerald.schaefer@de.ibm.com>
L:	linux-s390@vger.kernel.org
W:	http://www.ibm.com/developerworks/linux/linux390/
S:	Supported
F:	drivers/iommu/s390-iommu.c

S3C24XX SD/MMC Driver
M:	Ben Dooks <ben-linux@fluff.org>
L:	linux-arm-kernel@lists.infradead.org (moderated for non-subscribers)
S:	Supported
F:	drivers/mmc/host/s3cmci.*

SAA6588 RDS RECEIVER DRIVER
M:	Hans Verkuil <hverkuil@xs4all.nl>
L:	linux-media@vger.kernel.org
T:	git git://linuxtv.org/media_tree.git
W:	http://linuxtv.org
S:	Odd Fixes
F:	drivers/media/i2c/saa6588*

SAA7134 VIDEO4LINUX DRIVER
M:	Mauro Carvalho Chehab <mchehab@osg.samsung.com>
L:	linux-media@vger.kernel.org
W:	http://linuxtv.org
T:	git git://linuxtv.org/media_tree.git
S:	Odd fixes
F:	Documentation/video4linux/*.saa7134
F:	drivers/media/pci/saa7134/

SAA7146 VIDEO4LINUX-2 DRIVER
M:	Hans Verkuil <hverkuil@xs4all.nl>
L:	linux-media@vger.kernel.org
T:	git git://linuxtv.org/media_tree.git
S:	Maintained
F:	drivers/media/common/saa7146/
F:	drivers/media/pci/saa7146/
F:	include/media/saa7146*

SAMSUNG LAPTOP DRIVER
M:	Corentin Chary <corentin.chary@gmail.com>
L:	platform-driver-x86@vger.kernel.org
S:	Maintained
F:	drivers/platform/x86/samsung-laptop.c

SAMSUNG AUDIO (ASoC) DRIVERS
M:	Sangbeom Kim <sbkim73@samsung.com>
L:	alsa-devel@alsa-project.org (moderated for non-subscribers)
S:	Supported
F:	sound/soc/samsung/

SAMSUNG FRAMEBUFFER DRIVER
M:	Jingoo Han <jingoohan1@gmail.com>
L:	linux-fbdev@vger.kernel.org
S:	Maintained
F:	drivers/video/fbdev/s3c-fb.c

SAMSUNG MULTIFUNCTION PMIC DEVICE DRIVERS
M:	Sangbeom Kim <sbkim73@samsung.com>
M:	Krzysztof Kozlowski <k.kozlowski@samsung.com>
L:	linux-kernel@vger.kernel.org
L:	linux-samsung-soc@vger.kernel.org
S:	Supported
F:	drivers/mfd/sec*.c
F:	drivers/regulator/s2m*.c
F:	drivers/regulator/s5m*.c
F:	drivers/clk/clk-s2mps11.c
F:	drivers/rtc/rtc-s5m.c
F:	include/linux/mfd/samsung/
F:	Documentation/devicetree/bindings/regulator/s5m8767-regulator.txt
F:	Documentation/devicetree/bindings/mfd/s2mp*.txt

SAMSUNG S5P/EXYNOS4 SOC SERIES CAMERA SUBSYSTEM DRIVERS
M:	Kyungmin Park <kyungmin.park@samsung.com>
M:	Sylwester Nawrocki <s.nawrocki@samsung.com>
L:	linux-media@vger.kernel.org
Q:	https://patchwork.linuxtv.org/project/linux-media/list/
S:	Supported
F:	drivers/media/platform/exynos4-is/

SAMSUNG S3C24XX/S3C64XX SOC SERIES CAMIF DRIVER
M:	Sylwester Nawrocki <sylvester.nawrocki@gmail.com>
L:	linux-media@vger.kernel.org
L:	linux-samsung-soc@vger.kernel.org (moderated for non-subscribers)
S:	Maintained
F:	drivers/media/platform/s3c-camif/
F:	include/media/s3c_camif.h

SAMSUNG S5C73M3 CAMERA DRIVER
M:	Kyungmin Park <kyungmin.park@samsung.com>
M:	Andrzej Hajda <a.hajda@samsung.com>
L:	linux-media@vger.kernel.org
S:	Supported
F:	drivers/media/i2c/s5c73m3/*

SAMSUNG S5K5BAF CAMERA DRIVER
M:	Kyungmin Park <kyungmin.park@samsung.com>
M:	Andrzej Hajda <a.hajda@samsung.com>
L:	linux-media@vger.kernel.org
S:	Supported
F:	drivers/media/i2c/s5k5baf.c

SAMSUNG S3FWRN5 NFC DRIVER
M:	Robert Baldyga <r.baldyga@samsung.com>
L:	linux-nfc@lists.01.org (moderated for non-subscribers)
S:	Supported
F:	drivers/nfc/s3fwrn5

SAMSUNG SOC CLOCK DRIVERS
M:	Sylwester Nawrocki <s.nawrocki@samsung.com>
M:	Tomasz Figa <tomasz.figa@gmail.com>
S:	Supported
L:	linux-samsung-soc@vger.kernel.org (moderated for non-subscribers)
F:	drivers/clk/samsung/

SAMSUNG SXGBE DRIVERS
M:	Byungho An <bh74.an@samsung.com>
M:	Girish K S <ks.giri@samsung.com>
M:	Vipul Pandya <vipul.pandya@samsung.com>
S:	Supported
L:	netdev@vger.kernel.org
F:	drivers/net/ethernet/samsung/sxgbe/

SAMSUNG THERMAL DRIVER
M:	Lukasz Majewski <l.majewski@samsung.com>
L:	linux-pm@vger.kernel.org
L:	linux-samsung-soc@vger.kernel.org
S:	Supported
T:	https://github.com/lmajewski/linux-samsung-thermal.git
F:	drivers/thermal/samsung/

SAMSUNG USB2 PHY DRIVER
M:	Kamil Debski <k.debski@samsung.com>
L:	linux-kernel@vger.kernel.org
S:	Supported
F:	Documentation/devicetree/bindings/phy/samsung-phy.txt
F:	Documentation/phy/samsung-usb2.txt
F:	drivers/phy/phy-exynos4210-usb2.c
F:	drivers/phy/phy-exynos4x12-usb2.c
F:	drivers/phy/phy-exynos5250-usb2.c
F:	drivers/phy/phy-s5pv210-usb2.c
F:	drivers/phy/phy-samsung-usb2.c
F:	drivers/phy/phy-samsung-usb2.h

SERIAL DRIVERS
M:	Greg Kroah-Hartman <gregkh@linuxfoundation.org>
L:	linux-serial@vger.kernel.org
S:	Maintained
F:	drivers/tty/serial/

SYNOPSYS DESIGNWARE DMAC DRIVER
M:	Viresh Kumar <vireshk@kernel.org>
M:	Andy Shevchenko <andriy.shevchenko@linux.intel.com>
S:	Maintained
F:	include/linux/dma/dw.h
F:	include/linux/platform_data/dma-dw.h
F:	drivers/dma/dw/

SYNOPSYS DESIGNWARE ETHERNET QOS 4.10a driver
M: Lars Persson <lars.persson@axis.com>
L: netdev@vger.kernel.org
S: Supported
F: Documentation/devicetree/bindings/net/snps,dwc-qos-ethernet.txt
F: drivers/net/ethernet/synopsys/dwc_eth_qos.c

SYNOPSYS DESIGNWARE I2C DRIVER
M:	Andy Shevchenko <andriy.shevchenko@linux.intel.com>
M:	Jarkko Nikula <jarkko.nikula@linux.intel.com>
M:	Mika Westerberg <mika.westerberg@linux.intel.com>
L:	linux-i2c@vger.kernel.org
S:	Maintained
F:	drivers/i2c/busses/i2c-designware-*
F:	include/linux/platform_data/i2c-designware.h

SYNOPSYS DESIGNWARE MMC/SD/SDIO DRIVER
M:	Jaehoon Chung <jh80.chung@samsung.com>
L:	linux-mmc@vger.kernel.org
S:	Maintained
F:	include/linux/mmc/dw_mmc.h
F:	drivers/mmc/host/dw_mmc*

SYSTEM TRACE MODULE CLASS
M:	Alexander Shishkin <alexander.shishkin@linux.intel.com>
S:	Maintained
F:	Documentation/trace/stm.txt
F:	drivers/hwtracing/stm/
F:	include/linux/stm.h
F:	include/uapi/linux/stm.h

THUNDERBOLT DRIVER
M:	Andreas Noever <andreas.noever@gmail.com>
S:	Maintained
F:	drivers/thunderbolt/

TIMEKEEPING, CLOCKSOURCE CORE, NTP
M:	John Stultz <john.stultz@linaro.org>
M:	Thomas Gleixner <tglx@linutronix.de>
L:	linux-kernel@vger.kernel.org
T:	git git://git.kernel.org/pub/scm/linux/kernel/git/tip/tip.git timers/core
S:	Supported
F:	include/linux/clocksource.h
F:	include/linux/time.h
F:	include/linux/timex.h
F:	include/uapi/linux/time.h
F:	include/uapi/linux/timex.h
F:	kernel/time/clocksource.c
F:	kernel/time/time*.c
F:	kernel/time/ntp.c
F:	tools/testing/selftests/timers/

SC1200 WDT DRIVER
M:	Zwane Mwaikambo <zwanem@gmail.com>
S:	Maintained
F:	drivers/watchdog/sc1200wdt.c

SCHEDULER
M:	Ingo Molnar <mingo@redhat.com>
M:	Peter Zijlstra <peterz@infradead.org>
L:	linux-kernel@vger.kernel.org
T:	git git://git.kernel.org/pub/scm/linux/kernel/git/tip/tip.git sched/core
S:	Maintained
F:	kernel/sched/
F:	include/linux/sched.h
F:	include/uapi/linux/sched.h
F:	include/linux/wait.h

SCORE ARCHITECTURE
M:	Chen Liqin <liqin.linux@gmail.com>
M:	Lennox Wu <lennox.wu@gmail.com>
W:	http://www.sunplus.com
S:	Supported
F:	arch/score/

SYSTEM CONTROL & POWER INTERFACE (SCPI) Message Protocol drivers
M:	Sudeep Holla <sudeep.holla@arm.com>
L:	linux-arm-kernel@lists.infradead.org
S:	Maintained
F:	Documentation/devicetree/bindings/arm/arm,scpi.txt
F:	drivers/clk/clk-scpi.c
F:	drivers/cpufreq/scpi-cpufreq.c
F:	drivers/firmware/arm_scpi.c
F:	include/linux/scpi_protocol.h

SCSI CDROM DRIVER
M:	Jens Axboe <axboe@kernel.dk>
L:	linux-scsi@vger.kernel.org
W:	http://www.kernel.dk
S:	Maintained
F:	drivers/scsi/sr*

SCSI RDMA PROTOCOL (SRP) INITIATOR
M:	Bart Van Assche <bart.vanassche@sandisk.com>
L:	linux-rdma@vger.kernel.org
S:	Supported
W:	http://www.openfabrics.org
Q:	http://patchwork.kernel.org/project/linux-rdma/list/
T:	git git://git.kernel.org/pub/scm/linux/kernel/git/dad/srp-initiator.git
F:	drivers/infiniband/ulp/srp/
F:	include/scsi/srp.h

SCSI SG DRIVER
M:	Doug Gilbert <dgilbert@interlog.com>
L:	linux-scsi@vger.kernel.org
W:	http://sg.danny.cz/sg
S:	Maintained
F:	Documentation/scsi/scsi-generic.txt
F:	drivers/scsi/sg.c
F:	include/scsi/sg.h

SCSI SUBSYSTEM
M:	"James E.J. Bottomley" <JBottomley@odin.com>
L:	linux-scsi@vger.kernel.org
T:	git git://git.kernel.org/pub/scm/linux/kernel/git/jejb/scsi.git
S:	Maintained
F:	drivers/scsi/
F:	include/scsi/

SCSI TAPE DRIVER
M:	Kai Mäkisara <Kai.Makisara@kolumbus.fi>
L:	linux-scsi@vger.kernel.org
S:	Maintained
F:	Documentation/scsi/st.txt
F:	drivers/scsi/st.*
F:	drivers/scsi/st_*.h

SCTP PROTOCOL
M:	Vlad Yasevich <vyasevich@gmail.com>
M:	Neil Horman <nhorman@tuxdriver.com>
L:	linux-sctp@vger.kernel.org
W:	http://lksctp.sourceforge.net
S:	Maintained
F:	Documentation/networking/sctp.txt
F:	include/linux/sctp.h
F:	include/uapi/linux/sctp.h
F:	include/net/sctp/
F:	net/sctp/

SCx200 CPU SUPPORT
M:	Jim Cromie <jim.cromie@gmail.com>
S:	Odd Fixes
F:	Documentation/i2c/busses/scx200_acb
F:	arch/x86/platform/scx200/
F:	drivers/watchdog/scx200_wdt.c
F:	drivers/i2c/busses/scx200*
F:	drivers/mtd/maps/scx200_docflash.c
F:	include/linux/scx200.h

SCx200 GPIO DRIVER
M:	Jim Cromie <jim.cromie@gmail.com>
S:	Maintained
F:	drivers/char/scx200_gpio.c
F:	include/linux/scx200_gpio.h

SCx200 HRT CLOCKSOURCE DRIVER
M:	Jim Cromie <jim.cromie@gmail.com>
S:	Maintained
F:	drivers/clocksource/scx200_hrt.c

SDRICOH_CS MMC/SD HOST CONTROLLER INTERFACE DRIVER
M:	Sascha Sommer <saschasommer@freenet.de>
L:	sdricohcs-devel@lists.sourceforge.net (subscribers-only)
S:	Maintained
F:	drivers/mmc/host/sdricoh_cs.c

SECURE DIGITAL HOST CONTROLLER INTERFACE (SDHCI) DRIVER
L:	linux-mmc@vger.kernel.org
S:	Orphan
F:	drivers/mmc/host/sdhci.*
F:	drivers/mmc/host/sdhci-pltfm.[ch]

SECURE COMPUTING
M:	Kees Cook <keescook@chromium.org>
R:	Andy Lutomirski <luto@amacapital.net>
R:	Will Drewry <wad@chromium.org>
T:	git git://git.kernel.org/pub/scm/linux/kernel/git/kees/linux.git seccomp
S:	Supported
F:	kernel/seccomp.c
F:	include/uapi/linux/seccomp.h
F:	include/linux/seccomp.h
F:	tools/testing/selftests/seccomp/*
K:	\bsecure_computing
K:	\bTIF_SECCOMP\b

SECURE DIGITAL HOST CONTROLLER INTERFACE (SDHCI) SAMSUNG DRIVER
M:	Ben Dooks <ben-linux@fluff.org>
M:	Jaehoon Chung <jh80.chung@samsung.com>
L:	linux-mmc@vger.kernel.org
S:	Maintained
F:	drivers/mmc/host/sdhci-s3c*

SECURE DIGITAL HOST CONTROLLER INTERFACE (SDHCI) ST SPEAR DRIVER
M:	Viresh Kumar <vireshk@kernel.org>
L:	spear-devel@list.st.com
L:	linux-mmc@vger.kernel.org
S:	Maintained
F:	drivers/mmc/host/sdhci-spear.c

SECURITY SUBSYSTEM
M:	James Morris <james.l.morris@oracle.com>
M:	"Serge E. Hallyn" <serge@hallyn.com>
L:	linux-security-module@vger.kernel.org (suggested Cc:)
T:	git git://git.kernel.org/pub/scm/linux/kernel/git/jmorris/linux-security.git
W:	http://kernsec.org/
S:	Supported
F:	security/

SECURITY CONTACT
M:	Security Officers <security@kernel.org>
S:	Supported

SELINUX SECURITY MODULE
M:	Paul Moore <paul@paul-moore.com>
M:	Stephen Smalley <sds@tycho.nsa.gov>
M:	Eric Paris <eparis@parisplace.org>
L:	selinux@tycho.nsa.gov (moderated for non-subscribers)
W:	http://selinuxproject.org
T:	git git://git.infradead.org/users/pcmoore/selinux
S:	Supported
F:	include/linux/selinux*
F:	security/selinux/
F:	scripts/selinux/

APPARMOR SECURITY MODULE
M:	John Johansen <john.johansen@canonical.com>
L:	apparmor@lists.ubuntu.com (subscribers-only, general discussion)
W:	apparmor.wiki.kernel.org
T:	git git://git.kernel.org/pub/scm/linux/kernel/git/jj/apparmor-dev.git
S:	Supported
F:	security/apparmor/

YAMA SECURITY MODULE
M:	Kees Cook <keescook@chromium.org>
T:	git git://git.kernel.org/pub/scm/linux/kernel/git/kees/linux.git yama/tip
S:	Supported
F:	security/yama/

SENSABLE PHANTOM
M:	Jiri Slaby <jirislaby@gmail.com>
S:	Maintained
F:	drivers/misc/phantom.c
F:	include/uapi/linux/phantom.h

SERVER ENGINES 10Gbps iSCSI - BladeEngine 2 DRIVER
M:	Jayamohan Kallickal <jayamohan.kallickal@avagotech.com>
M:	Ketan Mukadam <ketan.mukadam@avagotech.com>
M:	John Soni Jose <sony.john@avagotech.com>
L:	linux-scsi@vger.kernel.org
W:	http://www.avagotech.com
S:	Supported
F:	drivers/scsi/be2iscsi/

Emulex 10Gbps NIC BE2, BE3-R, Lancer, Skyhawk-R DRIVER
M:	Sathya Perla <sathya.perla@avagotech.com>
M:	Ajit Khaparde <ajit.khaparde@avagotech.com>
M:	Padmanabh Ratnakar <padmanabh.ratnakar@avagotech.com>
M:	Sriharsha Basavapatna <sriharsha.basavapatna@avagotech.com>
L:	netdev@vger.kernel.org
W:	http://www.emulex.com
S:	Supported
F:	drivers/net/ethernet/emulex/benet/

EMULEX ONECONNECT ROCE DRIVER
M:	Selvin Xavier <selvin.xavier@avagotech.com>
M:	Devesh Sharma <devesh.sharma@avagotech.com>
M:	Mitesh Ahuja <mitesh.ahuja@avagotech.com>
L:	linux-rdma@vger.kernel.org
W:	http://www.emulex.com
S:	Supported
F:	drivers/infiniband/hw/ocrdma/

SFC NETWORK DRIVER
M:	Solarflare linux maintainers <linux-net-drivers@solarflare.com>
M:	Shradha Shah <sshah@solarflare.com>
L:	netdev@vger.kernel.org
S:	Supported
F:	drivers/net/ethernet/sfc/

SGI GRU DRIVER
M:	Dimitri Sivanich <sivanich@sgi.com>
S:	Maintained
F:	drivers/misc/sgi-gru/

SGI SN-IA64 (Altix) SERIAL CONSOLE DRIVER
M:	Pat Gefre <pfg@sgi.com>
L:	linux-ia64@vger.kernel.org
S:	Supported
F:	Documentation/ia64/serial.txt
F:	drivers/tty/serial/ioc?_serial.c
F:	include/linux/ioc?.h

SGI XP/XPC/XPNET DRIVER
M:	Cliff Whickman <cpw@sgi.com>
M:	Robin Holt <robinmholt@gmail.com>
S:	Maintained
F:	drivers/misc/sgi-xp/

SI2157 MEDIA DRIVER
M:	Antti Palosaari <crope@iki.fi>
L:	linux-media@vger.kernel.org
W:	http://linuxtv.org/
W:	http://palosaari.fi/linux/
Q:	http://patchwork.linuxtv.org/project/linux-media/list/
T:	git git://linuxtv.org/anttip/media_tree.git
S:	Maintained
F:	drivers/media/tuners/si2157*

SI2168 MEDIA DRIVER
M:	Antti Palosaari <crope@iki.fi>
L:	linux-media@vger.kernel.org
W:	http://linuxtv.org/
W:	http://palosaari.fi/linux/
Q:	http://patchwork.linuxtv.org/project/linux-media/list/
T:	git git://linuxtv.org/anttip/media_tree.git
S:	Maintained
F:	drivers/media/dvb-frontends/si2168*

SI470X FM RADIO RECEIVER I2C DRIVER
M:	Hans Verkuil <hverkuil@xs4all.nl>
L:	linux-media@vger.kernel.org
T:	git git://linuxtv.org/media_tree.git
W:	http://linuxtv.org
S:	Odd Fixes
F:	drivers/media/radio/si470x/radio-si470x-i2c.c

SI470X FM RADIO RECEIVER USB DRIVER
M:	Hans Verkuil <hverkuil@xs4all.nl>
L:	linux-media@vger.kernel.org
T:	git git://linuxtv.org/media_tree.git
W:	http://linuxtv.org
S:	Maintained
F:	drivers/media/radio/si470x/radio-si470x-common.c
F:	drivers/media/radio/si470x/radio-si470x.h
F:	drivers/media/radio/si470x/radio-si470x-usb.c

SI4713 FM RADIO TRANSMITTER I2C DRIVER
M:	Eduardo Valentin <edubezval@gmail.com>
L:	linux-media@vger.kernel.org
T:	git git://linuxtv.org/media_tree.git
W:	http://linuxtv.org
S:	Odd Fixes
F:	drivers/media/radio/si4713/si4713.?

SI4713 FM RADIO TRANSMITTER PLATFORM DRIVER
M:	Eduardo Valentin <edubezval@gmail.com>
L:	linux-media@vger.kernel.org
T:	git git://linuxtv.org/media_tree.git
W:	http://linuxtv.org
S:	Odd Fixes
F:	drivers/media/radio/si4713/radio-platform-si4713.c

SI4713 FM RADIO TRANSMITTER USB DRIVER
M:	Hans Verkuil <hverkuil@xs4all.nl>
L:	linux-media@vger.kernel.org
T:	git git://linuxtv.org/media_tree.git
W:	http://linuxtv.org
S:	Maintained
F:	drivers/media/radio/si4713/radio-usb-si4713.c

SIANO DVB DRIVER
M:	Mauro Carvalho Chehab <mchehab@osg.samsung.com>
L:	linux-media@vger.kernel.org
W:	http://linuxtv.org
T:	git git://linuxtv.org/media_tree.git
S:	Odd fixes
F:	drivers/media/common/siano/
F:	drivers/media/usb/siano/
F:	drivers/media/usb/siano/
F:	drivers/media/mmc/siano/

SIMPLEFB FB DRIVER
M:	Hans de Goede <hdegoede@redhat.com>
L:	linux-fbdev@vger.kernel.org
S:	Maintained
F:	Documentation/devicetree/bindings/display/simple-framebuffer.txt
F:	drivers/video/fbdev/simplefb.c
F:	include/linux/platform_data/simplefb.h

SH_VEU V4L2 MEM2MEM DRIVER
L:	linux-media@vger.kernel.org
S:	Orphan
F:	drivers/media/platform/sh_veu.c

SH_VOU V4L2 OUTPUT DRIVER
L:	linux-media@vger.kernel.org
S:	Orphan
F:	drivers/media/platform/sh_vou.c
F:	include/media/sh_vou.h

SIMPLE FIRMWARE INTERFACE (SFI)
M:	Len Brown <lenb@kernel.org>
L:	sfi-devel@simplefirmware.org
W:	http://simplefirmware.org/
T:	git git://git.kernel.org/pub/scm/linux/kernel/git/lenb/linux-sfi-2.6.git
S:	Supported
F:	arch/x86/platform/sfi/
F:	drivers/sfi/
F:	include/linux/sfi*.h

SIMTEC EB110ATX (Chalice CATS)
P:	Ben Dooks
P:	Vincent Sanders <vince@simtec.co.uk>
M:	Simtec Linux Team <linux@simtec.co.uk>
W:	http://www.simtec.co.uk/products/EB110ATX/
S:	Supported

SIMTEC EB2410ITX (BAST)
P:	Ben Dooks
P:	Vincent Sanders <vince@simtec.co.uk>
M:	Simtec Linux Team <linux@simtec.co.uk>
W:	http://www.simtec.co.uk/products/EB2410ITX/
S:	Supported
F:	arch/arm/mach-s3c24xx/mach-bast.c
F:	arch/arm/mach-s3c24xx/bast-ide.c
F:	arch/arm/mach-s3c24xx/bast-irq.c

TI DAVINCI MACHINE SUPPORT
M:	Sekhar Nori <nsekhar@ti.com>
M:	Kevin Hilman <khilman@deeprootsystems.com>
T:	git git://gitorious.org/linux-davinci/linux-davinci.git
Q:	http://patchwork.kernel.org/project/linux-davinci/list/
S:	Supported
F:	arch/arm/mach-davinci/
F:	drivers/i2c/busses/i2c-davinci.c

TI DAVINCI SERIES MEDIA DRIVER
M:	"Lad, Prabhakar" <prabhakar.csengg@gmail.com>
L:	linux-media@vger.kernel.org
W:	http://linuxtv.org/
Q:	http://patchwork.linuxtv.org/project/linux-media/list/
T:	git git://linuxtv.org/mhadli/v4l-dvb-davinci_devices.git
S:	Maintained
F:	drivers/media/platform/davinci/
F:	include/media/davinci/

TI AM437X VPFE DRIVER
M:	"Lad, Prabhakar" <prabhakar.csengg@gmail.com>
L:	linux-media@vger.kernel.org
W:	http://linuxtv.org/
Q:	http://patchwork.linuxtv.org/project/linux-media/list/
T:	git git://linuxtv.org/mhadli/v4l-dvb-davinci_devices.git
S:	Maintained
F:	drivers/media/platform/am437x/

OV2659 OMNIVISION SENSOR DRIVER
M:	"Lad, Prabhakar" <prabhakar.csengg@gmail.com>
L:	linux-media@vger.kernel.org
W:	http://linuxtv.org/
Q:	http://patchwork.linuxtv.org/project/linux-media/list/
T:	git git://linuxtv.org/mhadli/v4l-dvb-davinci_devices.git
S:	Maintained
F:	drivers/media/i2c/ov2659.c
F:	include/media/ov2659.h

SILICON MOTION SM712 FRAME BUFFER DRIVER
M:	Sudip Mukherjee <sudipm.mukherjee@gmail.com>
M:	Teddy Wang <teddy.wang@siliconmotion.com>
M:	Sudip Mukherjee <sudip@vectorindia.org>
L:	linux-fbdev@vger.kernel.org
S:	Maintained
F:	drivers/video/fbdev/sm712*
F:	Documentation/fb/sm712fb.txt

SIS 190 ETHERNET DRIVER
M:	Francois Romieu <romieu@fr.zoreil.com>
L:	netdev@vger.kernel.org
S:	Maintained
F:	drivers/net/ethernet/sis/sis190.c

SIS 900/7016 FAST ETHERNET DRIVER
M:	Daniele Venzano <venza@brownhat.org>
W:	http://www.brownhat.org/sis900.html
L:	netdev@vger.kernel.org
S:	Maintained
F:	drivers/net/ethernet/sis/sis900.*

SIS FRAMEBUFFER DRIVER
M:	Thomas Winischhofer <thomas@winischhofer.net>
W:	http://www.winischhofer.net/linuxsisvga.shtml
S:	Maintained
F:	Documentation/fb/sisfb.txt
F:	drivers/video/fbdev/sis/
F:	include/video/sisfb.h

SIS USB2VGA DRIVER
M:	Thomas Winischhofer <thomas@winischhofer.net>
W:	http://www.winischhofer.at/linuxsisusbvga.shtml
S:	Maintained
F:	drivers/usb/misc/sisusbvga/

SLAB ALLOCATOR
M:	Christoph Lameter <cl@linux.com>
M:	Pekka Enberg <penberg@kernel.org>
M:	David Rientjes <rientjes@google.com>
M:	Joonsoo Kim <iamjoonsoo.kim@lge.com>
M:	Andrew Morton <akpm@linux-foundation.org>
L:	linux-mm@kvack.org
S:	Maintained
F:	include/linux/sl?b*.h
F:	mm/sl?b*

SLEEPABLE READ-COPY UPDATE (SRCU)
M:	Lai Jiangshan <jiangshanlai@gmail.com>
M:	"Paul E. McKenney" <paulmck@linux.vnet.ibm.com>
M:	Josh Triplett <josh@joshtriplett.org>
R:	Steven Rostedt <rostedt@goodmis.org>
R:	Mathieu Desnoyers <mathieu.desnoyers@efficios.com>
L:	linux-kernel@vger.kernel.org
W:	http://www.rdrop.com/users/paulmck/RCU/
S:	Supported
T:	git git://git.kernel.org/pub/scm/linux/kernel/git/paulmck/linux-rcu.git
F:	include/linux/srcu.h
F:	kernel/rcu/srcu.c

SMACK SECURITY MODULE
M:	Casey Schaufler <casey@schaufler-ca.com>
L:	linux-security-module@vger.kernel.org
W:	http://schaufler-ca.com
T:	git git://git.gitorious.org/smack-next/kernel.git
S:	Maintained
F:	Documentation/security/Smack.txt
F:	security/smack/

DRIVERS FOR ADAPTIVE VOLTAGE SCALING (AVS)
M:	Kevin Hilman <khilman@kernel.org>
M:	Nishanth Menon <nm@ti.com>
S:	Maintained
F:	drivers/power/avs/
F:	include/linux/power/smartreflex.h
L:	linux-pm@vger.kernel.org

SMC91x ETHERNET DRIVER
M:	Nicolas Pitre <nico@fluxnic.net>
S:	Odd Fixes
F:	drivers/net/ethernet/smsc/smc91x.*

SMIA AND SMIA++ IMAGE SENSOR DRIVER
M:	Sakari Ailus <sakari.ailus@iki.fi>
L:	linux-media@vger.kernel.org
S:	Maintained
F:	drivers/media/i2c/smiapp/
F:	include/media/smiapp.h
F:	drivers/media/i2c/smiapp-pll.c
F:	drivers/media/i2c/smiapp-pll.h
F:	include/uapi/linux/smiapp.h
F:	Documentation/devicetree/bindings/media/i2c/nokia,smia.txt

SMM665 HARDWARE MONITOR DRIVER
M:	Guenter Roeck <linux@roeck-us.net>
L:	lm-sensors@lm-sensors.org
S:	Maintained
F:	Documentation/hwmon/smm665
F:	drivers/hwmon/smm665.c

SMSC EMC2103 HARDWARE MONITOR DRIVER
M:	Steve Glendinning <steve.glendinning@shawell.net>
L:	lm-sensors@lm-sensors.org
S:	Maintained
F:	Documentation/hwmon/emc2103
F:	drivers/hwmon/emc2103.c

SMSC SCH5627 HARDWARE MONITOR DRIVER
M:	Hans de Goede <hdegoede@redhat.com>
L:	lm-sensors@lm-sensors.org
S:	Supported
F:	Documentation/hwmon/sch5627
F:	drivers/hwmon/sch5627.c

SMSC47B397 HARDWARE MONITOR DRIVER
M:	Jean Delvare <jdelvare@suse.com>
L:	lm-sensors@lm-sensors.org
S:	Maintained
F:	Documentation/hwmon/smsc47b397
F:	drivers/hwmon/smsc47b397.c

SMSC911x ETHERNET DRIVER
M:	Steve Glendinning <steve.glendinning@shawell.net>
L:	netdev@vger.kernel.org
S:	Maintained
F:	include/linux/smsc911x.h
F:	drivers/net/ethernet/smsc/smsc911x.*

SMSC9420 PCI ETHERNET DRIVER
M:	Steve Glendinning <steve.glendinning@shawell.net>
L:	netdev@vger.kernel.org
S:	Maintained
F:	drivers/net/ethernet/smsc/smsc9420.*

SMSC UFX6000 and UFX7000 USB to VGA DRIVER
M:	Steve Glendinning <steve.glendinning@shawell.net>
L:	linux-fbdev@vger.kernel.org
S:	Maintained
F:	drivers/video/fbdev/smscufx.c

SOC-CAMERA V4L2 SUBSYSTEM
M:	Guennadi Liakhovetski <g.liakhovetski@gmx.de>
L:	linux-media@vger.kernel.org
T:	git git://linuxtv.org/media_tree.git
S:	Maintained
F:	include/media/soc*
F:	drivers/media/i2c/soc_camera/
F:	drivers/media/platform/soc_camera/

SOEKRIS NET48XX LED SUPPORT
M:	Chris Boot <bootc@bootc.net>
S:	Maintained
F:	drivers/leds/leds-net48xx.c

SOFTLOGIC 6x10 MPEG CODEC
M:	Bluecherry Maintainers <maintainers@bluecherrydvr.com>
M:	Andrey Utkin <andrey.utkin@corp.bluecherry.net>
M:	Andrey Utkin <andrey.krieger.utkin@gmail.com>
M:	Ismael Luceno <ismael@iodev.co.uk>
L:	linux-media@vger.kernel.org
S:	Supported
F:	drivers/media/pci/solo6x10/

SOFTWARE RAID (Multiple Disks) SUPPORT
M:	Neil Brown <neilb@suse.com>
L:	linux-raid@vger.kernel.org
S:	Supported
F:	drivers/md/
F:	include/linux/raid/
F:	include/uapi/linux/raid/

SONIC NETWORK DRIVER
M:	Thomas Bogendoerfer <tsbogend@alpha.franken.de>
L:	netdev@vger.kernel.org
S:	Maintained
F:	drivers/net/ethernet/natsemi/sonic.*

SONICS SILICON BACKPLANE DRIVER (SSB)
M:	Michael Buesch <m@bues.ch>
L:	netdev@vger.kernel.org
S:	Maintained
F:	drivers/ssb/
F:	include/linux/ssb/

SONY VAIO CONTROL DEVICE DRIVER
M:	Mattia Dongili <malattia@linux.it>
L:	platform-driver-x86@vger.kernel.org
W:	http://www.linux.it/~malattia/wiki/index.php/Sony_drivers
S:	Maintained
F:	Documentation/laptops/sony-laptop.txt
F:	drivers/char/sonypi.c
F:	drivers/platform/x86/sony-laptop.c
F:	include/linux/sony-laptop.h

SONY MEMORYSTICK CARD SUPPORT
M:	Alex Dubov <oakad@yahoo.com>
W:	http://tifmxx.berlios.de/
S:	Maintained
F:	drivers/memstick/host/tifm_ms.c

SONY MEMORYSTICK STANDARD SUPPORT
M:	Maxim Levitsky <maximlevitsky@gmail.com>
S:	Maintained
F:	drivers/memstick/core/ms_block.*

SOUND
M:	Jaroslav Kysela <perex@perex.cz>
M:	Takashi Iwai <tiwai@suse.com>
L:	alsa-devel@alsa-project.org (moderated for non-subscribers)
W:	http://www.alsa-project.org/
T:	git git://git.kernel.org/pub/scm/linux/kernel/git/tiwai/sound.git
T:	git git://git.alsa-project.org/alsa-kernel.git
Q:	http://patchwork.kernel.org/project/alsa-devel/list/
S:	Maintained
F:	Documentation/sound/
F:	include/sound/
F:	include/uapi/sound/
F:	sound/

SOUND - COMPRESSED AUDIO
M:	Vinod Koul <vinod.koul@intel.com>
L:	alsa-devel@alsa-project.org (moderated for non-subscribers)
T:	git git://git.kernel.org/pub/scm/linux/kernel/git/tiwai/sound.git
S:	Supported
F:	Documentation/sound/alsa/compress_offload.txt
F:	include/sound/compress_driver.h
F:	include/uapi/sound/compress_*
F:	sound/core/compress_offload.c
F:	sound/soc/soc-compress.c

SOUND - SOC LAYER / DYNAMIC AUDIO POWER MANAGEMENT (ASoC)
M:	Liam Girdwood <lgirdwood@gmail.com>
M:	Mark Brown <broonie@kernel.org>
T:	git git://git.kernel.org/pub/scm/linux/kernel/git/broonie/sound.git
L:	alsa-devel@alsa-project.org (moderated for non-subscribers)
W:	http://alsa-project.org/main/index.php/ASoC
S:	Supported
F:	Documentation/sound/alsa/soc/
F:	sound/soc/
F:	include/sound/soc*

SOUND - DMAENGINE HELPERS
M:	Lars-Peter Clausen <lars@metafoo.de>
S:	Supported
F:	include/sound/dmaengine_pcm.h
F:	sound/core/pcm_dmaengine.c
F:	sound/soc/soc-generic-dmaengine-pcm.c

SP2 MEDIA DRIVER
M:	Olli Salonen <olli.salonen@iki.fi>
L:	linux-media@vger.kernel.org
W:	http://linuxtv.org/
Q:	http://patchwork.linuxtv.org/project/linux-media/list/
S:	Maintained
F:	drivers/media/dvb-frontends/sp2*

SPARC + UltraSPARC (sparc/sparc64)
M:	"David S. Miller" <davem@davemloft.net>
L:	sparclinux@vger.kernel.org
Q:	http://patchwork.ozlabs.org/project/sparclinux/list/
T:	git git://git.kernel.org/pub/scm/linux/kernel/git/davem/sparc.git
T:	git git://git.kernel.org/pub/scm/linux/kernel/git/davem/sparc-next.git
S:	Maintained
F:	arch/sparc/
F:	drivers/sbus/

SPARC SERIAL DRIVERS
M:	"David S. Miller" <davem@davemloft.net>
L:	sparclinux@vger.kernel.org
T:	git git://git.kernel.org/pub/scm/linux/kernel/git/davem/sparc.git
T:	git git://git.kernel.org/pub/scm/linux/kernel/git/davem/sparc-next.git
S:	Maintained
F:	include/linux/sunserialcore.h
F:	drivers/tty/serial/suncore.c
F:	drivers/tty/serial/sunhv.c
F:	drivers/tty/serial/sunsab.c
F:	drivers/tty/serial/sunsab.h
F:	drivers/tty/serial/sunsu.c
F:	drivers/tty/serial/sunzilog.c
F:	drivers/tty/serial/sunzilog.h

SPARSE CHECKER
M:	"Christopher Li" <sparse@chrisli.org>
L:	linux-sparse@vger.kernel.org
W:	https://sparse.wiki.kernel.org/
T:	git git://git.kernel.org/pub/scm/devel/sparse/sparse.git
T:	git git://git.kernel.org/pub/scm/devel/sparse/chrisl/sparse.git
S:	Maintained
F:	include/linux/compiler.h

SPEAR PLATFORM SUPPORT
M:	Viresh Kumar <vireshk@kernel.org>
M:	Shiraz Hashim <shiraz.linux.kernel@gmail.com>
L:	spear-devel@list.st.com
L:	linux-arm-kernel@lists.infradead.org (moderated for non-subscribers)
W:	http://www.st.com/spear
S:	Maintained
F:	arch/arm/mach-spear/

SPEAR CLOCK FRAMEWORK SUPPORT
M:	Viresh Kumar <vireshk@kernel.org>
L:	spear-devel@list.st.com
L:	linux-arm-kernel@lists.infradead.org (moderated for non-subscribers)
W:	http://www.st.com/spear
S:	Maintained
F:	drivers/clk/spear/

SPI SUBSYSTEM
M:	Mark Brown <broonie@kernel.org>
L:	linux-spi@vger.kernel.org
T:	git git://git.kernel.org/pub/scm/linux/kernel/git/broonie/spi.git
Q:	http://patchwork.kernel.org/project/spi-devel-general/list/
S:	Maintained
F:	Documentation/spi/
F:	drivers/spi/
F:	include/linux/spi/
F:	include/uapi/linux/spi/

SPIDERNET NETWORK DRIVER for CELL
M:	Ishizaki Kou <kou.ishizaki@toshiba.co.jp>
L:	netdev@vger.kernel.org
S:	Supported
F:	Documentation/networking/spider_net.txt
F:	drivers/net/ethernet/toshiba/spider_net*

SPU FILE SYSTEM
M:	Jeremy Kerr <jk@ozlabs.org>
L:	linuxppc-dev@lists.ozlabs.org
W:	http://www.ibm.com/developerworks/power/cell/
S:	Supported
F:	Documentation/filesystems/spufs.txt
F:	arch/powerpc/platforms/cell/spufs/

SQUASHFS FILE SYSTEM
M:	Phillip Lougher <phillip@squashfs.org.uk>
L:	squashfs-devel@lists.sourceforge.net (subscribers-only)
W:	http://squashfs.org.uk
S:	Maintained
F:	Documentation/filesystems/squashfs.txt
F:	fs/squashfs/

SRM (Alpha) environment access
M:	Jan-Benedict Glaw <jbglaw@lug-owl.de>
S:	Maintained
F:	arch/alpha/kernel/srm_env.c

STABLE BRANCH
M:	Greg Kroah-Hartman <gregkh@linuxfoundation.org>
L:	stable@vger.kernel.org
S:	Supported
F:	Documentation/stable_kernel_rules.txt

STAGING SUBSYSTEM
M:	Greg Kroah-Hartman <gregkh@linuxfoundation.org>
T:	git git://git.kernel.org/pub/scm/linux/kernel/git/gregkh/staging.git
L:	devel@driverdev.osuosl.org
S:	Supported
F:	drivers/staging/

STAGING - COMEDI
M:	Ian Abbott <abbotti@mev.co.uk>
M:	H Hartley Sweeten <hsweeten@visionengravers.com>
S:	Odd Fixes
F:	drivers/staging/comedi/

STAGING - FLARION FT1000 DRIVERS
M:	Marek Belisko <marek.belisko@gmail.com>
S:	Odd Fixes
F:	drivers/staging/ft1000/

STAGING - INDUSTRIAL IO
M:	Jonathan Cameron <jic23@kernel.org>
L:	linux-iio@vger.kernel.org
S:	Odd Fixes
F:	drivers/staging/iio/

STAGING - LIRC (LINUX INFRARED REMOTE CONTROL) DRIVERS
M:	Jarod Wilson <jarod@wilsonet.com>
W:	http://www.lirc.org/
S:	Odd Fixes
F:	drivers/staging/media/lirc/

STAGING - LUSTRE PARALLEL FILESYSTEM
M:	Oleg Drokin <oleg.drokin@intel.com>
M:	Andreas Dilger <andreas.dilger@intel.com>
L:	lustre-devel@lists.lustre.org (moderated for non-subscribers)
W:	http://wiki.lustre.org/
S:	Maintained
F:	drivers/staging/lustre

STAGING - NVIDIA COMPLIANT EMBEDDED CONTROLLER INTERFACE (nvec)
M:	Marc Dietrich <marvin24@gmx.de>
L:	ac100@lists.launchpad.net (moderated for non-subscribers)
L:	linux-tegra@vger.kernel.org
S:	Maintained
F:	drivers/staging/nvec/

STAGING - OLPC SECONDARY DISPLAY CONTROLLER (DCON)
M:	Jens Frederich <jfrederich@gmail.com>
M:	Daniel Drake <dsd@laptop.org>
M:	Jon Nettleton <jon.nettleton@gmail.com>
W:	http://wiki.laptop.org/go/DCON
S:	Maintained
F:	drivers/staging/olpc_dcon/

STAGING - PARALLEL LCD/KEYPAD PANEL DRIVER
M:	Willy Tarreau <willy@meta-x.org>
S:	Odd Fixes
F:	drivers/staging/panel/

STAGING - REALTEK RTL8712U DRIVERS
M:	Larry Finger <Larry.Finger@lwfinger.net>
M:	Florian Schilhabel <florian.c.schilhabel@googlemail.com>.
S:	Odd Fixes
F:	drivers/staging/rtl8712/

STAGING - REALTEK RTL8723U WIRELESS DRIVER
M:	Larry Finger <Larry.Finger@lwfinger.net>
M:	Jes Sorensen <Jes.Sorensen@redhat.com>
L:	linux-wireless@vger.kernel.org
S:	Maintained
F:	drivers/staging/rtl8723au/

STAGING - SILICON MOTION SM750 FRAME BUFFER DRIVER
M:	Sudip Mukherjee <sudipm.mukherjee@gmail.com>
M:	Teddy Wang <teddy.wang@siliconmotion.com>
M:	Sudip Mukherjee <sudip@vectorindia.org>
L:	linux-fbdev@vger.kernel.org
S:	Maintained
F:	drivers/staging/sm750fb/

STAGING - SLICOSS
M:	Lior Dotan <liodot@gmail.com>
M:	Christopher Harrer <charrer@alacritech.com>
S:	Odd Fixes
F:	drivers/staging/slicoss/

STAGING - SPEAKUP CONSOLE SPEECH DRIVER
M:	William Hubbs <w.d.hubbs@gmail.com>
M:	Chris Brannon <chris@the-brannons.com>
M:	Kirk Reiser <kirk@reisers.ca>
M:	Samuel Thibault <samuel.thibault@ens-lyon.org>
L:	speakup@linux-speakup.org
W:	http://www.linux-speakup.org/
S:	Odd Fixes
F:	drivers/staging/speakup/

STAGING - VIA VT665X DRIVERS
M:	Forest Bond <forest@alittletooquiet.net>
S:	Odd Fixes
F:	drivers/staging/vt665?/

STAGING - WILC1000 WIFI DRIVER
M:	Johnny Kim <johnny.kim@atmel.com>
M:	Austin Shin <austin.shin@atmel.com>
M:	Chris Park <chris.park@atmel.com>
M:	Tony Cho <tony.cho@atmel.com>
M:	Glen Lee <glen.lee@atmel.com>
M:	Leo Kim <leo.kim@atmel.com>
L:	linux-wireless@vger.kernel.org
S:	Supported
F:	drivers/staging/wilc1000/

STAGING - XGI Z7,Z9,Z11 PCI DISPLAY DRIVER
M:	Arnaud Patard <arnaud.patard@rtp-net.org>
S:	Odd Fixes
F:	drivers/staging/xgifb/

HFI1 DRIVER
M:	Mike Marciniszyn <infinipath@intel.com>
L:	linux-rdma@vger.kernel.org
S:	Supported
F:	drivers/staging/rdma/hfi1

STARFIRE/DURALAN NETWORK DRIVER
M:	Ion Badulescu <ionut@badula.org>
S:	Odd Fixes
F:	drivers/net/ethernet/adaptec/starfire*

SUN3/3X
M:	Sam Creasey <sammy@sammy.net>
W:	http://sammy.net/sun3/
S:	Maintained
F:	arch/m68k/kernel/*sun3*
F:	arch/m68k/sun3*/
F:	arch/m68k/include/asm/sun3*
F:	drivers/net/ethernet/i825xx/sun3*

SUN4I LOW RES ADC ATTACHED TABLET KEYS DRIVER
M:	Hans de Goede <hdegoede@redhat.com>
L:	linux-input@vger.kernel.org
S:	Maintained
F:	Documentation/devicetree/bindings/input/sun4i-lradc-keys.txt
F:	drivers/input/keyboard/sun4i-lradc-keys.c

SUNDANCE NETWORK DRIVER
M:	Denis Kirjanov <kda@linux-powerpc.org>
L:	netdev@vger.kernel.org
S:	Maintained
F:	drivers/net/ethernet/dlink/sundance.c

SUPERH
L:	linux-sh@vger.kernel.org
Q:	http://patchwork.kernel.org/project/linux-sh/list/
S:	Orphan
F:	Documentation/sh/
F:	arch/sh/
F:	drivers/sh/

SUSPEND TO RAM
M:	"Rafael J. Wysocki" <rjw@rjwysocki.net>
M:	Len Brown <len.brown@intel.com>
M:	Pavel Machek <pavel@ucw.cz>
L:	linux-pm@vger.kernel.org
S:	Supported
F:	Documentation/power/
F:	arch/x86/kernel/acpi/
F:	drivers/base/power/
F:	kernel/power/
F:	include/linux/suspend.h
F:	include/linux/freezer.h
F:	include/linux/pm.h

SVGA HANDLING
M:	Martin Mares <mj@ucw.cz>
L:	linux-video@atrey.karlin.mff.cuni.cz
S:	Maintained
F:	Documentation/svga.txt
F:	arch/x86/boot/video*

SWIOTLB SUBSYSTEM
M:	Konrad Rzeszutek Wilk <konrad.wilk@oracle.com>
L:	linux-kernel@vger.kernel.org
S:	Supported
F:	lib/swiotlb.c
F:	arch/*/kernel/pci-swiotlb.c
F:	include/linux/swiotlb.h

SWITCHDEV
M:	Jiri Pirko <jiri@resnulli.us>
L:	netdev@vger.kernel.org
S:	Supported
F:	net/switchdev/
F:	include/net/switchdev.h

SYNOPSYS ARC ARCHITECTURE
M:	Vineet Gupta <vgupta@synopsys.com>
L:	linux-snps-arc@lists.infradead.org
S:	Supported
F:	arch/arc/
F:	Documentation/devicetree/bindings/arc/*
F:	Documentation/devicetree/bindings/interrupt-controller/snps,arc*
F:	drivers/tty/serial/arc_uart.c
T:	git git://git.kernel.org/pub/scm/linux/kernel/git/vgupta/arc.git

SYNOPSYS ARC SDP platform support
M:	Alexey Brodkin <abrodkin@synopsys.com>
S:	Supported
F:	arch/arc/plat-axs10x
F:	arch/arc/boot/dts/ax*
F:	Documentation/devicetree/bindings/arc/axs10*

SYSTEM CONFIGURATION (SYSCON)
M:	Lee Jones <lee.jones@linaro.org>
M:	Arnd Bergmann <arnd@arndb.de>
T:	git git://git.kernel.org/pub/scm/linux/kernel/git/lee/mfd.git
S:	Supported
F:	drivers/mfd/syscon.c

SYSV FILESYSTEM
M:	Christoph Hellwig <hch@infradead.org>
S:	Maintained
F:	Documentation/filesystems/sysv-fs.txt
F:	fs/sysv/
F:	include/linux/sysv_fs.h

TARGET SUBSYSTEM
M:	"Nicholas A. Bellinger" <nab@linux-iscsi.org>
L:	linux-scsi@vger.kernel.org
L:	target-devel@vger.kernel.org
W:	http://www.linux-iscsi.org
W:	http://groups.google.com/group/linux-iscsi-target-dev
T:	git git://git.kernel.org/pub/scm/linux/kernel/git/nab/target-pending.git master
S:	Supported
F:	drivers/target/
F:	include/target/
F:	Documentation/target/

TASKSTATS STATISTICS INTERFACE
M:	Balbir Singh <bsingharora@gmail.com>
S:	Maintained
F:	Documentation/accounting/taskstats*
F:	include/linux/taskstats*
F:	kernel/taskstats.c

TC CLASSIFIER
M:	Jamal Hadi Salim <jhs@mojatatu.com>
L:	netdev@vger.kernel.org
S:	Maintained
F:	include/net/pkt_cls.h
F:	include/uapi/linux/pkt_cls.h
F:	net/sched/

TCP LOW PRIORITY MODULE
M:	"Wong Hoi Sing, Edison" <hswong3i@gmail.com>
M:	"Hung Hing Lun, Mike" <hlhung3i@gmail.com>
W:	http://tcp-lp-mod.sourceforge.net/
S:	Maintained
F:	net/ipv4/tcp_lp.c

TDA10071 MEDIA DRIVER
M:	Antti Palosaari <crope@iki.fi>
L:	linux-media@vger.kernel.org
W:	http://linuxtv.org/
W:	http://palosaari.fi/linux/
Q:	http://patchwork.linuxtv.org/project/linux-media/list/
T:	git git://linuxtv.org/anttip/media_tree.git
S:	Maintained
F:	drivers/media/dvb-frontends/tda10071*

TDA18212 MEDIA DRIVER
M:	Antti Palosaari <crope@iki.fi>
L:	linux-media@vger.kernel.org
W:	http://linuxtv.org/
W:	http://palosaari.fi/linux/
Q:	http://patchwork.linuxtv.org/project/linux-media/list/
T:	git git://linuxtv.org/anttip/media_tree.git
S:	Maintained
F:	drivers/media/tuners/tda18212*

TDA18218 MEDIA DRIVER
M:	Antti Palosaari <crope@iki.fi>
L:	linux-media@vger.kernel.org
W:	http://linuxtv.org/
W:	http://palosaari.fi/linux/
Q:	http://patchwork.linuxtv.org/project/linux-media/list/
T:	git git://linuxtv.org/anttip/media_tree.git
S:	Maintained
F:	drivers/media/tuners/tda18218*

TDA18271 MEDIA DRIVER
M:	Michael Krufky <mkrufky@linuxtv.org>
L:	linux-media@vger.kernel.org
W:	http://linuxtv.org/
W:	http://github.com/mkrufky
Q:	http://patchwork.linuxtv.org/project/linux-media/list/
T:	git git://linuxtv.org/mkrufky/tuners.git
S:	Maintained
F:	drivers/media/tuners/tda18271*

TDA827x MEDIA DRIVER
M:	Michael Krufky <mkrufky@linuxtv.org>
L:	linux-media@vger.kernel.org
W:	http://linuxtv.org/
W:	http://github.com/mkrufky
Q:	http://patchwork.linuxtv.org/project/linux-media/list/
T:	git git://linuxtv.org/mkrufky/tuners.git
S:	Maintained
F:	drivers/media/tuners/tda8290.*

TDA8290 MEDIA DRIVER
M:	Michael Krufky <mkrufky@linuxtv.org>
L:	linux-media@vger.kernel.org
W:	http://linuxtv.org/
W:	http://github.com/mkrufky
Q:	http://patchwork.linuxtv.org/project/linux-media/list/
T:	git git://linuxtv.org/mkrufky/tuners.git
S:	Maintained
F:	drivers/media/tuners/tda8290.*

TDA9840 MEDIA DRIVER
M:	Hans Verkuil <hverkuil@xs4all.nl>
L:	linux-media@vger.kernel.org
T:	git git://linuxtv.org/media_tree.git
W:	http://linuxtv.org
S:	Maintained
F:	drivers/media/i2c/tda9840*

TEA5761 TUNER DRIVER
M:	Mauro Carvalho Chehab <mchehab@osg.samsung.com>
L:	linux-media@vger.kernel.org
W:	http://linuxtv.org
T:	git git://linuxtv.org/media_tree.git
S:	Odd fixes
F:	drivers/media/tuners/tea5761.*

TEA5767 TUNER DRIVER
M:	Mauro Carvalho Chehab <mchehab@osg.samsung.com>
L:	linux-media@vger.kernel.org
W:	http://linuxtv.org
T:	git git://linuxtv.org/media_tree.git
S:	Maintained
F:	drivers/media/tuners/tea5767.*

TEA6415C MEDIA DRIVER
M:	Hans Verkuil <hverkuil@xs4all.nl>
L:	linux-media@vger.kernel.org
T:	git git://linuxtv.org/media_tree.git
W:	http://linuxtv.org
S:	Maintained
F:	drivers/media/i2c/tea6415c*

TEA6420 MEDIA DRIVER
M:	Hans Verkuil <hverkuil@xs4all.nl>
L:	linux-media@vger.kernel.org
T:	git git://linuxtv.org/media_tree.git
W:	http://linuxtv.org
S:	Maintained
F:	drivers/media/i2c/tea6420*

TEAM DRIVER
M:	Jiri Pirko <jiri@resnulli.us>
L:	netdev@vger.kernel.org
S:	Supported
F:	drivers/net/team/
F:	include/linux/if_team.h
F:	include/uapi/linux/if_team.h

TECHNOLOGIC SYSTEMS TS-5500 PLATFORM SUPPORT
M:	"Savoir-faire Linux Inc." <kernel@savoirfairelinux.com>
S:	Maintained
F:	arch/x86/platform/ts5500/

TECHNOTREND USB IR RECEIVER
M:	Sean Young <sean@mess.org>
L:	linux-media@vger.kernel.org
S:	Maintained
F:	drivers/media/rc/ttusbir.c

TEGRA ARCHITECTURE SUPPORT
M:	Stephen Warren <swarren@wwwdotorg.org>
M:	Thierry Reding <thierry.reding@gmail.com>
M:	Alexandre Courbot <gnurou@gmail.com>
L:	linux-tegra@vger.kernel.org
Q:	http://patchwork.ozlabs.org/project/linux-tegra/list/
T:	git git://git.kernel.org/pub/scm/linux/kernel/git/tegra/linux.git
S:	Supported
N:	[^a-z]tegra

TEGRA CLOCK DRIVER
M:	Peter De Schrijver <pdeschrijver@nvidia.com>
M:	Prashant Gaikwad <pgaikwad@nvidia.com>
S:	Supported
F:	drivers/clk/tegra/

TEGRA DMA DRIVER
M:	Laxman Dewangan <ldewangan@nvidia.com>
S:	Supported
F:	drivers/dma/tegra20-apb-dma.c

TEGRA I2C DRIVER
M:	Laxman Dewangan <ldewangan@nvidia.com>
S:	Supported
F:	drivers/i2c/busses/i2c-tegra.c

TEGRA IOMMU DRIVERS
M:	Hiroshi Doyu <hdoyu@nvidia.com>
S:	Supported
F:	drivers/iommu/tegra*

TEGRA KBC DRIVER
M:	Rakesh Iyer <riyer@nvidia.com>
M:	Laxman Dewangan <ldewangan@nvidia.com>
S:	Supported
F:	drivers/input/keyboard/tegra-kbc.c

TEGRA PWM DRIVER
M:	Thierry Reding <thierry.reding@gmail.com>
S:	Supported
F:	drivers/pwm/pwm-tegra.c

TEGRA SERIAL DRIVER
M:	Laxman Dewangan <ldewangan@nvidia.com>
S:	Supported
F:	drivers/tty/serial/serial-tegra.c

TEGRA SPI DRIVER
M:	Laxman Dewangan <ldewangan@nvidia.com>
S:	Supported
F:	drivers/spi/spi-tegra*

TEHUTI ETHERNET DRIVER
M:	Andy Gospodarek <andy@greyhouse.net>
L:	netdev@vger.kernel.org
S:	Supported
F:	drivers/net/ethernet/tehuti/*

Telecom Clock Driver for MCPL0010
M:	Mark Gross <mark.gross@intel.com>
S:	Supported
F:	drivers/char/tlclk.c

TENSILICA XTENSA PORT (xtensa)
M:	Chris Zankel <chris@zankel.net>
M:	Max Filippov <jcmvbkbc@gmail.com>
L:	linux-xtensa@linux-xtensa.org
S:	Maintained
F:	arch/xtensa/
F:	drivers/irqchip/irq-xtensa-*

THANKO'S RAREMONO AM/FM/SW RADIO RECEIVER USB DRIVER
M:	Hans Verkuil <hverkuil@xs4all.nl>
L:	linux-media@vger.kernel.org
T:	git git://linuxtv.org/media_tree.git
W:	http://linuxtv.org
S:	Maintained
F:	drivers/media/radio/radio-raremono.c

THERMAL
M:	Zhang Rui <rui.zhang@intel.com>
M:	Eduardo Valentin <edubezval@gmail.com>
L:	linux-pm@vger.kernel.org
T:	git git://git.kernel.org/pub/scm/linux/kernel/git/rzhang/linux.git
T:	git git://git.kernel.org/pub/scm/linux/kernel/git/evalenti/linux-soc-thermal.git
Q:	https://patchwork.kernel.org/project/linux-pm/list/
S:	Supported
F:	drivers/thermal/
F:	include/linux/thermal.h
F:	include/uapi/linux/thermal.h
F:	include/linux/cpu_cooling.h
F:	Documentation/devicetree/bindings/thermal/

THERMAL/CPU_COOLING
M:	Amit Daniel Kachhap <amit.kachhap@gmail.com>
M:	Viresh Kumar <viresh.kumar@linaro.org>
M:	Javi Merino <javi.merino@arm.com>
L:	linux-pm@vger.kernel.org
S:	Supported
F:	Documentation/thermal/cpu-cooling-api.txt
F:	drivers/thermal/cpu_cooling.c
F:	include/linux/cpu_cooling.h

THINGM BLINK(1) USB RGB LED DRIVER
M:	Vivien Didelot <vivien.didelot@savoirfairelinux.com>
S:	Maintained
F:	drivers/hid/hid-thingm.c

THINKPAD ACPI EXTRAS DRIVER
M:	Henrique de Moraes Holschuh <ibm-acpi@hmh.eng.br>
L:	ibm-acpi-devel@lists.sourceforge.net
L:	platform-driver-x86@vger.kernel.org
W:	http://ibm-acpi.sourceforge.net
W:	http://thinkwiki.org/wiki/Ibm-acpi
T:	git git://repo.or.cz/linux-2.6/linux-acpi-2.6/ibm-acpi-2.6.git
S:	Maintained
F:	drivers/platform/x86/thinkpad_acpi.c

TI BANDGAP AND THERMAL DRIVER
M:	Eduardo Valentin <edubezval@gmail.com>
L:	linux-pm@vger.kernel.org
L:	linux-omap@vger.kernel.org
S:	Maintained
F:	drivers/thermal/ti-soc-thermal/

TI CDCE706 CLOCK DRIVER
M:	Max Filippov <jcmvbkbc@gmail.com>
S:	Maintained
F:	drivers/clk/clk-cdce706.c

TI CLOCK DRIVER
M:	Tero Kristo <t-kristo@ti.com>
L:	linux-omap@vger.kernel.org
S:	Maintained
F:	drivers/clk/ti/
F:	include/linux/clk/ti.h

TI FLASH MEDIA INTERFACE DRIVER
M:	Alex Dubov <oakad@yahoo.com>
S:	Maintained
F:	drivers/misc/tifm*
F:	drivers/mmc/host/tifm_sd.c
F:	include/linux/tifm.h

TI KEYSTONE MULTICORE NAVIGATOR DRIVERS
M:	Santosh Shilimkar <ssantosh@kernel.org>
L:	linux-kernel@vger.kernel.org
L:	linux-arm-kernel@lists.infradead.org (moderated for non-subscribers)
S:	Maintained
F:	drivers/soc/ti/*
T:	git git://git.kernel.org/pub/scm/linux/kernel/git/ssantosh/linux-keystone.git


TI LM49xxx FAMILY ASoC CODEC DRIVERS
M:	M R Swami Reddy <mr.swami.reddy@ti.com>
M:	Vishwas A Deshpande <vishwas.a.deshpande@ti.com>
L:	alsa-devel@alsa-project.org (moderated for non-subscribers)
S:	Maintained
F:	sound/soc/codecs/lm49453*
F:	sound/soc/codecs/isabelle*

TI LP855x BACKLIGHT DRIVER
M:	Milo Kim <milo.kim@ti.com>
S:	Maintained
F:	Documentation/backlight/lp855x-driver.txt
F:	drivers/video/backlight/lp855x_bl.c
F:	include/linux/platform_data/lp855x.h

TI LP8727 CHARGER DRIVER
M:	Milo Kim <milo.kim@ti.com>
S:	Maintained
F:	drivers/power/lp8727_charger.c
F:	include/linux/platform_data/lp8727.h

TI LP8788 MFD DRIVER
M:	Milo Kim <milo.kim@ti.com>
S:	Maintained
F:	drivers/iio/adc/lp8788_adc.c
F:	drivers/leds/leds-lp8788.c
F:	drivers/mfd/lp8788*.c
F:	drivers/power/lp8788-charger.c
F:	drivers/regulator/lp8788-*.c
F:	include/linux/mfd/lp8788*.h

TI NETCP ETHERNET DRIVER
M:	Wingman Kwok <w-kwok2@ti.com>
M:	Murali Karicheri <m-karicheri2@ti.com>
L:	netdev@vger.kernel.org
S:	Maintained
F:	drivers/net/ethernet/ti/netcp*

TI TAS571X FAMILY ASoC CODEC DRIVER
M:	Kevin Cernekee <cernekee@chromium.org>
L:	alsa-devel@alsa-project.org (moderated for non-subscribers)
S:	Odd Fixes
F:	sound/soc/codecs/tas571x*

TI TWL4030 SERIES SOC CODEC DRIVER
M:	Peter Ujfalusi <peter.ujfalusi@ti.com>
L:	alsa-devel@alsa-project.org (moderated for non-subscribers)
S:	Maintained
F:	sound/soc/codecs/twl4030*

TI WILINK WIRELESS DRIVERS
L:	linux-wireless@vger.kernel.org
W:	http://wireless.kernel.org/en/users/Drivers/wl12xx
W:	http://wireless.kernel.org/en/users/Drivers/wl1251
T:	git git://git.kernel.org/pub/scm/linux/kernel/git/luca/wl12xx.git
S:	Orphan
F:	drivers/net/wireless/ti/
F:	include/linux/wl12xx.h

TIPC NETWORK LAYER
M:	Jon Maloy <jon.maloy@ericsson.com>
M:	Ying Xue <ying.xue@windriver.com>
L:	netdev@vger.kernel.org (core kernel code)
L:	tipc-discussion@lists.sourceforge.net (user apps, general discussion)
W:	http://tipc.sourceforge.net/
S:	Maintained
F:	include/uapi/linux/tipc*.h
F:	net/tipc/

TILE ARCHITECTURE
M:	Chris Metcalf <cmetcalf@ezchip.com>
W:	http://www.ezchip.com/scm/
S:	Supported
F:	arch/tile/
F:	drivers/char/tile-srom.c
F:	drivers/edac/tile_edac.c
F:	drivers/net/ethernet/tile/
F:	drivers/rtc/rtc-tile.c
F:	drivers/tty/hvc/hvc_tile.c
F:	drivers/tty/serial/tilegx.c
F:	drivers/usb/host/*-tilegx.c
F:	include/linux/usb/tilegx.h

TLAN NETWORK DRIVER
M:	Samuel Chessman <chessman@tux.org>
L:	tlan-devel@lists.sourceforge.net (subscribers-only)
W:	http://sourceforge.net/projects/tlan/
S:	Maintained
F:	Documentation/networking/tlan.txt
F:	drivers/net/ethernet/ti/tlan.*

TOMOYO SECURITY MODULE
M:	Kentaro Takeda <takedakn@nttdata.co.jp>
M:	Tetsuo Handa <penguin-kernel@I-love.SAKURA.ne.jp>
L:	tomoyo-dev-en@lists.sourceforge.jp (subscribers-only, for developers in English)
L:	tomoyo-users-en@lists.sourceforge.jp (subscribers-only, for users in English)
L:	tomoyo-dev@lists.sourceforge.jp (subscribers-only, for developers in Japanese)
L:	tomoyo-users@lists.sourceforge.jp (subscribers-only, for users in Japanese)
W:	http://tomoyo.sourceforge.jp/
T:	quilt http://svn.sourceforge.jp/svnroot/tomoyo/trunk/2.5.x/tomoyo-lsm/patches/
S:	Maintained
F:	security/tomoyo/

TOPSTAR LAPTOP EXTRAS DRIVER
M:	Herton Ronaldo Krzesinski <herton@canonical.com>
L:	platform-driver-x86@vger.kernel.org
S:	Maintained
F:	drivers/platform/x86/topstar-laptop.c

TOSHIBA ACPI EXTRAS DRIVER
M:	Azael Avalos <coproscefalo@gmail.com>
L:	platform-driver-x86@vger.kernel.org
S:	Maintained
F:	drivers/platform/x86/toshiba_acpi.c

TOSHIBA BLUETOOTH DRIVER
M:	Azael Avalos <coproscefalo@gmail.com>
L:	platform-driver-x86@vger.kernel.org
S:	Maintained
F:	drivers/platform/x86/toshiba_bluetooth.c

TOSHIBA HDD ACTIVE PROTECTION SENSOR DRIVER
M:	Azael Avalos <coproscefalo@gmail.com>
L:	platform-driver-x86@vger.kernel.org
S:	Maintained
F:	drivers/platform/x86/toshiba_haps.c

TOSHIBA WMI HOTKEYS DRIVER
M:	Azael Avalos <coproscefalo@gmail.com>
L:	platform-driver-x86@vger.kernel.org
S:	Maintained
F:	drivers/platform/x86/toshiba-wmi.c

TOSHIBA SMM DRIVER
M:	Jonathan Buzzard <jonathan@buzzard.org.uk>
W:	http://www.buzzard.org.uk/toshiba/
S:	Maintained
F:	drivers/char/toshiba.c
F:	include/linux/toshiba.h
F:	include/uapi/linux/toshiba.h

TOSHIBA TC358743 DRIVER
M:	Mats Randgaard <matrandg@cisco.com>
L:	linux-media@vger.kernel.org
S:	Maintained
F:	drivers/media/i2c/tc358743*
F:	include/media/tc358743.h

TMIO MMC DRIVER
M:	Ian Molton <ian@mnementh.co.uk>
L:	linux-mmc@vger.kernel.org
S:	Maintained
F:	drivers/mmc/host/tmio_mmc*
F:	drivers/mmc/host/sh_mobile_sdhi.c
F:	include/linux/mmc/tmio.h
F:	include/linux/mmc/sh_mobile_sdhi.h

TMP401 HARDWARE MONITOR DRIVER
M:	Guenter Roeck <linux@roeck-us.net>
L:	lm-sensors@lm-sensors.org
S:	Maintained
F:	Documentation/hwmon/tmp401
F:	drivers/hwmon/tmp401.c

TMPFS (SHMEM FILESYSTEM)
M:	Hugh Dickins <hughd@google.com>
L:	linux-mm@kvack.org
S:	Maintained
F:	include/linux/shmem_fs.h
F:	mm/shmem.c

TM6000 VIDEO4LINUX DRIVER
M:	Mauro Carvalho Chehab <mchehab@osg.samsung.com>
L:	linux-media@vger.kernel.org
W:	http://linuxtv.org
T:	git git://linuxtv.org/media_tree.git
S:	Odd fixes
F:	drivers/media/usb/tm6000/

TW68 VIDEO4LINUX DRIVER
M:	Hans Verkuil <hverkuil@xs4all.nl>
L:	linux-media@vger.kernel.org
T:	git git://linuxtv.org/media_tree.git
W:	http://linuxtv.org
S:	Odd Fixes
F:	drivers/media/pci/tw68/

TPM DEVICE DRIVER
M:	Peter Huewe <peterhuewe@gmx.de>
M:	Marcel Selhorst <tpmdd@selhorst.net>
M:	Jarkko Sakkinen <jarkko.sakkinen@linux.intel.com>
R:	Jason Gunthorpe <jgunthorpe@obsidianresearch.com>
W:	http://tpmdd.sourceforge.net
L:	tpmdd-devel@lists.sourceforge.net (moderated for non-subscribers)
Q:	git git://github.com/PeterHuewe/linux-tpmdd.git
T:	https://github.com/PeterHuewe/linux-tpmdd
S:	Maintained
F:	drivers/char/tpm/

TPM IBM_VTPM DEVICE DRIVER
M:	Ashley Lai <ashleydlai@gmail.com>
W:	http://tpmdd.sourceforge.net
L:	tpmdd-devel@lists.sourceforge.net (moderated for non-subscribers)
S:	Maintained
F:	drivers/char/tpm/tpm_ibmvtpm*

TRACING
M:	Steven Rostedt <rostedt@goodmis.org>
M:	Ingo Molnar <mingo@redhat.com>
T:	git git://git.kernel.org/pub/scm/linux/kernel/git/tip/tip.git perf/core
S:	Maintained
F:	Documentation/trace/ftrace.txt
F:	arch/*/*/*/ftrace.h
F:	arch/*/kernel/ftrace.c
F:	include/*/ftrace.h
F:	include/linux/trace*.h
F:	include/trace/
F:	kernel/trace/
F:	tools/testing/selftests/ftrace/

TRIVIAL PATCHES
M:	Jiri Kosina <trivial@kernel.org>
T:	git git://git.kernel.org/pub/scm/linux/kernel/git/jikos/trivial.git
S:	Maintained
K:	^Subject:.*(?i)trivial

TTY LAYER
M:	Greg Kroah-Hartman <gregkh@linuxfoundation.org>
M:	Jiri Slaby <jslaby@suse.com>
S:	Supported
T:	git git://git.kernel.org/pub/scm/linux/kernel/git/gregkh/tty.git
F:	Documentation/serial/
F:	drivers/tty/
F:	drivers/tty/serial/serial_core.c
F:	include/linux/serial_core.h
F:	include/linux/serial.h
F:	include/linux/tty.h
F:	include/uapi/linux/serial_core.h
F:	include/uapi/linux/serial.h
F:	include/uapi/linux/tty.h

TUA9001 MEDIA DRIVER
M:	Antti Palosaari <crope@iki.fi>
L:	linux-media@vger.kernel.org
W:	http://linuxtv.org/
W:	http://palosaari.fi/linux/
Q:	http://patchwork.linuxtv.org/project/linux-media/list/
T:	git git://linuxtv.org/anttip/media_tree.git
S:	Maintained
F:	drivers/media/tuners/tua9001*

TULIP NETWORK DRIVERS
M:	Grant Grundler <grundler@parisc-linux.org>
L:	netdev@vger.kernel.org
S:	Maintained
F:	drivers/net/ethernet/dec/tulip/

TUN/TAP driver
M:	Maxim Krasnyansky <maxk@qti.qualcomm.com>
W:	http://vtun.sourceforge.net/tun
S:	Maintained
F:	Documentation/networking/tuntap.txt
F:	arch/um/os-Linux/drivers/

TURBOCHANNEL SUBSYSTEM
M:	"Maciej W. Rozycki" <macro@linux-mips.org>
M:	Ralf Baechle <ralf@linux-mips.org>
L:	linux-mips@linux-mips.org
Q:	http://patchwork.linux-mips.org/project/linux-mips/list/
S:	Maintained
F:	drivers/tc/
F:	include/linux/tc.h

U14-34F SCSI DRIVER
M:	Dario Ballabio <ballabio_dario@emc.com>
L:	linux-scsi@vger.kernel.org
S:	Maintained
F:	drivers/scsi/u14-34f.c

UBI FILE SYSTEM (UBIFS)
M:	Artem Bityutskiy <dedekind1@gmail.com>
M:	Adrian Hunter <adrian.hunter@intel.com>
L:	linux-mtd@lists.infradead.org
T:	git git://git.infradead.org/ubifs-2.6.git
W:	http://www.linux-mtd.infradead.org/doc/ubifs.html
S:	Maintained
F:	Documentation/filesystems/ubifs.txt
F:	fs/ubifs/

UCLINUX (M68KNOMMU AND COLDFIRE)
M:	Greg Ungerer <gerg@uclinux.org>
W:	http://www.uclinux.org/
L:	linux-m68k@lists.linux-m68k.org
L:	uclinux-dev@uclinux.org  (subscribers-only)
T:	git git://git.kernel.org/pub/scm/linux/kernel/git/gerg/m68knommu.git
S:	Maintained
F:	arch/m68k/coldfire/
F:	arch/m68k/68*/
F:	arch/m68k/*/*_no.*
F:	arch/m68k/include/asm/*_no.*

UDF FILESYSTEM
M:	Jan Kara <jack@suse.com>
S:	Maintained
F:	Documentation/filesystems/udf.txt
F:	fs/udf/

UFS FILESYSTEM
M:	Evgeniy Dushistov <dushistov@mail.ru>
S:	Maintained
F:	Documentation/filesystems/ufs.txt
F:	fs/ufs/

UHID USERSPACE HID IO DRIVER:
M:	David Herrmann <dh.herrmann@googlemail.com>
L:	linux-input@vger.kernel.org
S:	Maintained
F:	drivers/hid/uhid.c
F:	include/uapi/linux/uhid.h

ULTRA-WIDEBAND (UWB) SUBSYSTEM:
L:	linux-usb@vger.kernel.org
S:	Orphan
F:	drivers/uwb/
F:	include/linux/uwb.h
F:	include/linux/uwb/

UNICORE32 ARCHITECTURE:
M:	Guan Xuetao <gxt@mprc.pku.edu.cn>
W:	http://mprc.pku.edu.cn/~guanxuetao/linux
S:	Maintained
T:	git git://github.com/gxt/linux.git
F:	arch/unicore32/

UNIFDEF
M:	Tony Finch <dot@dotat.at>
W:	http://dotat.at/prog/unifdef
S:	Maintained
F:	scripts/unifdef.c

UNIFORM CDROM DRIVER
M:	Jens Axboe <axboe@kernel.dk>
W:	http://www.kernel.dk
S:	Maintained
F:	Documentation/cdrom/
F:	drivers/cdrom/cdrom.c
F:	include/linux/cdrom.h
F:	include/uapi/linux/cdrom.h

UNISYS S-PAR DRIVERS
M:	Benjamin Romer <benjamin.romer@unisys.com>
M:	David Kershner <david.kershner@unisys.com>
L:	sparmaintainer@unisys.com (Unisys internal)
S:	Supported
F:	drivers/staging/unisys/

UNIVERSAL FLASH STORAGE HOST CONTROLLER DRIVER
M:	Vinayak Holikatti <vinholikatti@gmail.com>
L:	linux-scsi@vger.kernel.org
S:	Supported
F:	Documentation/scsi/ufs.txt
F:	drivers/scsi/ufs/

UNSORTED BLOCK IMAGES (UBI)
M:	Artem Bityutskiy <dedekind1@gmail.com>
M:	Richard Weinberger <richard@nod.at>
W:	http://www.linux-mtd.infradead.org/
L:	linux-mtd@lists.infradead.org
T:	git git://git.infradead.org/ubifs-2.6.git
S:	Supported
F:	drivers/mtd/ubi/
F:	include/linux/mtd/ubi.h
F:	include/uapi/mtd/ubi-user.h

USB ACM DRIVER
M:	Oliver Neukum <oliver@neukum.org>
L:	linux-usb@vger.kernel.org
S:	Maintained
F:	Documentation/usb/acm.txt
F:	drivers/usb/class/cdc-acm.*

USB AR5523 WIRELESS DRIVER
M:	Pontus Fuchs <pontus.fuchs@gmail.com>
L:	linux-wireless@vger.kernel.org
S:	Maintained
F:	drivers/net/wireless/ath/ar5523/

USB ATTACHED SCSI
M:	Hans de Goede <hdegoede@redhat.com>
M:	Gerd Hoffmann <kraxel@redhat.com>
L:	linux-usb@vger.kernel.org
L:	linux-scsi@vger.kernel.org
S:	Maintained
F:	drivers/usb/storage/uas.c

USB CDC ETHERNET DRIVER
M:	Oliver Neukum <oliver@neukum.org>
L:	linux-usb@vger.kernel.org
S:	Maintained
F:	drivers/net/usb/cdc_*.c
F:	include/uapi/linux/usb/cdc.h

USB CHAOSKEY DRIVER
M:	Keith Packard <keithp@keithp.com>
L:	linux-usb@vger.kernel.org
S:	Maintained
F:	drivers/usb/misc/chaoskey.c

USB CYPRESS C67X00 DRIVER
M:	Peter Korsgaard <jacmet@sunsite.dk>
L:	linux-usb@vger.kernel.org
S:	Maintained
F:	drivers/usb/c67x00/

USB DAVICOM DM9601 DRIVER
M:	Peter Korsgaard <jacmet@sunsite.dk>
L:	netdev@vger.kernel.org
W:	http://www.linux-usb.org/usbnet
S:	Maintained
F:	drivers/net/usb/dm9601.c

USB DIAMOND RIO500 DRIVER
M:	Cesar Miquel <miquel@df.uba.ar>
L:	rio500-users@lists.sourceforge.net
W:	http://rio500.sourceforge.net
S:	Maintained
F:	drivers/usb/misc/rio500*

USB EHCI DRIVER
M:	Alan Stern <stern@rowland.harvard.edu>
L:	linux-usb@vger.kernel.org
S:	Maintained
F:	Documentation/usb/ehci.txt
F:	drivers/usb/host/ehci*

USB GADGET/PERIPHERAL SUBSYSTEM
M:	Felipe Balbi <balbi@ti.com>
L:	linux-usb@vger.kernel.org
W:	http://www.linux-usb.org/gadget
T:	git git://git.kernel.org/pub/scm/linux/kernel/git/balbi/usb.git
S:	Maintained
F:	drivers/usb/gadget/
F:	include/linux/usb/gadget*

USB HID/HIDBP DRIVERS (USB KEYBOARDS, MICE, REMOTE CONTROLS, ...)
M:	Jiri Kosina <jikos@kernel.org>
L:	linux-usb@vger.kernel.org
T:	git git://git.kernel.org/pub/scm/linux/kernel/git/jikos/hid.git
S:	Maintained
F:	Documentation/hid/hiddev.txt
F:	drivers/hid/usbhid/

USB ISP116X DRIVER
M:	Olav Kongas <ok@artecdesign.ee>
L:	linux-usb@vger.kernel.org
S:	Maintained
F:	drivers/usb/host/isp116x*
F:	include/linux/usb/isp116x.h

USB MASS STORAGE DRIVER
M:	Matthew Dharm <mdharm-usb@one-eyed-alien.net>
L:	linux-usb@vger.kernel.org
L:	usb-storage@lists.one-eyed-alien.net
S:	Maintained
W:	http://www.one-eyed-alien.net/~mdharm/linux-usb/
F:	drivers/usb/storage/

USB MIDI DRIVER
M:	Clemens Ladisch <clemens@ladisch.de>
L:	alsa-devel@alsa-project.org (moderated for non-subscribers)
T:	git git://git.alsa-project.org/alsa-kernel.git
S:	Maintained
F:	sound/usb/midi.*

USB NETWORKING DRIVERS
L:	linux-usb@vger.kernel.org
S:	Odd Fixes
F:	drivers/net/usb/

USB OHCI DRIVER
M:	Alan Stern <stern@rowland.harvard.edu>
L:	linux-usb@vger.kernel.org
S:	Maintained
F:	Documentation/usb/ohci.txt
F:	drivers/usb/host/ohci*

USB OTG FSM (Finite State Machine)
M:	Peter Chen <Peter.Chen@freescale.com>
T:	git git://git.kernel.org/pub/scm/linux/kernel/git/peter.chen/usb.git
L:	linux-usb@vger.kernel.org
S:	Maintained
F:	drivers/usb/common/usb-otg-fsm.c

USB OVER IP DRIVER
M:	Valentina Manea <valentina.manea.m@gmail.com>
M:	Shuah Khan <shuah.kh@samsung.com>
L:	linux-usb@vger.kernel.org
S:	Maintained
F:	drivers/usb/usbip/
F:	tools/usb/usbip/

USB PEGASUS DRIVER
M:	Petko Manolov <petkan@nucleusys.com>
L:	linux-usb@vger.kernel.org
L:	netdev@vger.kernel.org
T:	git git://github.com/petkan/pegasus.git
W:	https://github.com/petkan/pegasus
S:	Maintained
F:	drivers/net/usb/pegasus.*

USB PHY LAYER
M:	Felipe Balbi <balbi@ti.com>
L:	linux-usb@vger.kernel.org
T:	git git://git.kernel.org/pub/scm/linux/kernel/git/balbi/usb.git
S:	Maintained
F:	drivers/usb/phy/

USB PRINTER DRIVER (usblp)
M:	Pete Zaitcev <zaitcev@redhat.com>
L:	linux-usb@vger.kernel.org
S:	Supported
F:	drivers/usb/class/usblp.c

USB RTL8150 DRIVER
M:	Petko Manolov <petkan@nucleusys.com>
L:	linux-usb@vger.kernel.org
L:	netdev@vger.kernel.org
T:	git git://github.com/petkan/rtl8150.git
W:	https://github.com/petkan/rtl8150
S:	Maintained
F:	drivers/net/usb/rtl8150.c

USB SERIAL SUBSYSTEM
M:	Johan Hovold <johan@kernel.org>
L:	linux-usb@vger.kernel.org
S:	Maintained
F:	Documentation/usb/usb-serial.txt
F:	drivers/usb/serial/
F:	include/linux/usb/serial.h

USB SMSC75XX ETHERNET DRIVER
M:	Steve Glendinning <steve.glendinning@shawell.net>
L:	netdev@vger.kernel.org
S:	Maintained
F:	drivers/net/usb/smsc75xx.*

USB SMSC95XX ETHERNET DRIVER
M:	Steve Glendinning <steve.glendinning@shawell.net>
L:	netdev@vger.kernel.org
S:	Maintained
F:	drivers/net/usb/smsc95xx.*

USB SUBSYSTEM
M:	Greg Kroah-Hartman <gregkh@linuxfoundation.org>
L:	linux-usb@vger.kernel.org
W:	http://www.linux-usb.org
T:	git git://git.kernel.org/pub/scm/linux/kernel/git/gregkh/usb.git
S:	Supported
F:	Documentation/usb/
F:	drivers/usb/
F:	include/linux/usb.h
F:	include/linux/usb/

USB UHCI DRIVER
M:	Alan Stern <stern@rowland.harvard.edu>
L:	linux-usb@vger.kernel.org
S:	Maintained
F:	drivers/usb/host/uhci*

USB "USBNET" DRIVER FRAMEWORK
M:	Oliver Neukum <oneukum@suse.com>
L:	netdev@vger.kernel.org
W:	http://www.linux-usb.org/usbnet
S:	Maintained
F:	drivers/net/usb/usbnet.c
F:	include/linux/usb/usbnet.h

USB VIDEO CLASS
M:	Laurent Pinchart <laurent.pinchart@ideasonboard.com>
L:	linux-uvc-devel@lists.sourceforge.net (subscribers-only)
L:	linux-media@vger.kernel.org
T:	git git://linuxtv.org/media_tree.git
W:	http://www.ideasonboard.org/uvc/
S:	Maintained
F:	drivers/media/usb/uvc/
F:	include/uapi/linux/uvcvideo.h

USB VISION DRIVER
M:	Hans Verkuil <hverkuil@xs4all.nl>
L:	linux-media@vger.kernel.org
T:	git git://linuxtv.org/media_tree.git
W:	http://linuxtv.org
S:	Odd Fixes
F:	drivers/media/usb/usbvision/

USB WEBCAM GADGET
M:	Laurent Pinchart <laurent.pinchart@ideasonboard.com>
L:	linux-usb@vger.kernel.org
S:	Maintained
F:	drivers/usb/gadget/function/*uvc*
F:	drivers/usb/gadget/legacy/webcam.c

USB WIRELESS RNDIS DRIVER (rndis_wlan)
M:	Jussi Kivilinna <jussi.kivilinna@iki.fi>
L:	linux-wireless@vger.kernel.org
S:	Maintained
F:	drivers/net/wireless/rndis_wlan.c

USB XHCI DRIVER
M:	Mathias Nyman <mathias.nyman@intel.com>
L:	linux-usb@vger.kernel.org
S:	Supported
F:	drivers/usb/host/xhci*
F:	drivers/usb/host/pci-quirks*

USB ZD1201 DRIVER
L:	linux-wireless@vger.kernel.org
W:	http://linux-lc100020.sourceforge.net
S:	Orphan
F:	drivers/net/wireless/zd1201.*

USB ZR364XX DRIVER
M:	Antoine Jacquet <royale@zerezo.com>
L:	linux-usb@vger.kernel.org
L:	linux-media@vger.kernel.org
T:	git git://linuxtv.org/media_tree.git
W:	http://royale.zerezo.com/zr364xx/
S:	Maintained
F:	Documentation/video4linux/zr364xx.txt
F:	drivers/media/usb/zr364xx/

ULPI BUS
M:	Heikki Krogerus <heikki.krogerus@linux.intel.com>
L:	linux-usb@vger.kernel.org
S:	Maintained
F:	drivers/usb/common/ulpi.c
F:	include/linux/ulpi/

USER-MODE LINUX (UML)
M:	Jeff Dike <jdike@addtoit.com>
M:	Richard Weinberger <richard@nod.at>
L:	user-mode-linux-devel@lists.sourceforge.net
L:	user-mode-linux-user@lists.sourceforge.net
W:	http://user-mode-linux.sourceforge.net
S:	Maintained
F:	Documentation/virtual/uml/
F:	arch/um/
F:	arch/x86/um/
F:	fs/hostfs/
F:	fs/hppfs/

USERSPACE I/O (UIO)
M:	"Hans J. Koch" <hjk@hansjkoch.de>
M:	Greg Kroah-Hartman <gregkh@linuxfoundation.org>
S:	Maintained
T:	git git://git.kernel.org/pub/scm/linux/kernel/git/gregkh/char-misc.git
F:	Documentation/DocBook/uio-howto.tmpl
F:	drivers/uio/
F:	include/linux/uio*.h

UTIL-LINUX PACKAGE
M:	Karel Zak <kzak@redhat.com>
L:	util-linux@vger.kernel.org
W:	http://en.wikipedia.org/wiki/Util-linux
T:	git git://git.kernel.org/pub/scm/utils/util-linux/util-linux.git
S:	Maintained

UVESAFB DRIVER
M:	Michal Januszewski <spock@gentoo.org>
L:	linux-fbdev@vger.kernel.org
W:	http://dev.gentoo.org/~spock/projects/uvesafb/
S:	Maintained
F:	Documentation/fb/uvesafb.txt
F:	drivers/video/fbdev/uvesafb.*

VF610 NAND DRIVER
M:	Stefan Agner <stefan@agner.ch>
L:	linux-mtd@lists.infradead.org
S:	Supported
F:	drivers/mtd/nand/vf610_nfc.c

VFAT/FAT/MSDOS FILESYSTEM
M:	OGAWA Hirofumi <hirofumi@mail.parknet.co.jp>
S:	Maintained
F:	Documentation/filesystems/vfat.txt
F:	fs/fat/

VFIO DRIVER
M:	Alex Williamson <alex.williamson@redhat.com>
L:	kvm@vger.kernel.org
S:	Maintained
F:	Documentation/vfio.txt
F:	drivers/vfio/
F:	include/linux/vfio.h
F:	include/uapi/linux/vfio.h

VFIO PLATFORM DRIVER
M:	Baptiste Reynal <b.reynal@virtualopensystems.com>
L:	kvm@vger.kernel.org
S:	Maintained
F:	drivers/vfio/platform/

VIDEOBUF2 FRAMEWORK
M:	Pawel Osciak <pawel@osciak.com>
M:	Marek Szyprowski <m.szyprowski@samsung.com>
M:	Kyungmin Park <kyungmin.park@samsung.com>
L:	linux-media@vger.kernel.org
S:	Maintained
F:	drivers/media/v4l2-core/videobuf2-*
F:	include/media/videobuf2-*

VIRTUAL SERIO DEVICE DRIVER
M:	Stephen Chandler Paul <thatslyude@gmail.com>
S:	Maintained
F:	drivers/input/serio/userio.c
F:	include/uapi/linux/userio.h

VIRTIO CONSOLE DRIVER
M:	Amit Shah <amit.shah@redhat.com>
L:	virtualization@lists.linux-foundation.org
S:	Maintained
F:	drivers/char/virtio_console.c
F:	include/linux/virtio_console.h
F:	include/uapi/linux/virtio_console.h

VIRTIO CORE, NET AND BLOCK DRIVERS
M:	"Michael S. Tsirkin" <mst@redhat.com>
L:	virtualization@lists.linux-foundation.org
S:	Maintained
F:	drivers/virtio/
F:	tools/virtio/
F:	drivers/net/virtio_net.c
F:	drivers/block/virtio_blk.c
F:	include/linux/virtio_*.h
F:	include/uapi/linux/virtio_*.h

VIRTIO DRIVERS FOR S390
M:	Christian Borntraeger <borntraeger@de.ibm.com>
M:	Cornelia Huck <cornelia.huck@de.ibm.com>
L:	linux-s390@vger.kernel.org
L:	virtualization@lists.linux-foundation.org
L:	kvm@vger.kernel.org
S:	Supported
F:	drivers/s390/virtio/

VIRTIO GPU DRIVER
M:	David Airlie <airlied@linux.ie>
M:	Gerd Hoffmann <kraxel@redhat.com>
L:	dri-devel@lists.freedesktop.org
L:	virtualization@lists.linux-foundation.org
S:	Maintained
F:	drivers/gpu/drm/virtio/
F:	include/uapi/linux/virtio_gpu.h

VIRTIO HOST (VHOST)
M:	"Michael S. Tsirkin" <mst@redhat.com>
L:	kvm@vger.kernel.org
L:	virtualization@lists.linux-foundation.org
L:	netdev@vger.kernel.org
S:	Maintained
F:	drivers/vhost/
F:	include/uapi/linux/vhost.h

VIRTIO INPUT DRIVER
M:	Gerd Hoffmann <kraxel@redhat.com>
S:	Maintained
F:	drivers/virtio/virtio_input.c
F:	include/uapi/linux/virtio_input.h

VIA RHINE NETWORK DRIVER
S:	Orphan
F:	drivers/net/ethernet/via/via-rhine.c

VIA SD/MMC CARD CONTROLLER DRIVER
M:	Bruce Chang <brucechang@via.com.tw>
M:	Harald Welte <HaraldWelte@viatech.com>
S:	Maintained
F:	drivers/mmc/host/via-sdmmc.c

VIA UNICHROME(PRO)/CHROME9 FRAMEBUFFER DRIVER
M:	Florian Tobias Schandinat <FlorianSchandinat@gmx.de>
L:	linux-fbdev@vger.kernel.org
S:	Maintained
F:	include/linux/via-core.h
F:	include/linux/via-gpio.h
F:	include/linux/via_i2c.h
F:	drivers/video/fbdev/via/

VIA VELOCITY NETWORK DRIVER
M:	Francois Romieu <romieu@fr.zoreil.com>
L:	netdev@vger.kernel.org
S:	Maintained
F:	drivers/net/ethernet/via/via-velocity.*

VIRT LIB
M:	Alex Williamson <alex.williamson@redhat.com>
M:	Paolo Bonzini <pbonzini@redhat.com>
L:	kvm@vger.kernel.org
S:	Supported
F:	virt/lib/

VIVID VIRTUAL VIDEO DRIVER
M:	Hans Verkuil <hverkuil@xs4all.nl>
L:	linux-media@vger.kernel.org
T:	git git://linuxtv.org/media_tree.git
W:	http://linuxtv.org
S:	Maintained
F:	drivers/media/platform/vivid/*

VLAN (802.1Q)
M:	Patrick McHardy <kaber@trash.net>
L:	netdev@vger.kernel.org
S:	Maintained
F:	drivers/net/macvlan.c
F:	include/linux/if_*vlan.h
F:	net/8021q/

VLYNQ BUS
M:	Florian Fainelli <florian@openwrt.org>
L:	openwrt-devel@lists.openwrt.org (subscribers-only)
S:	Maintained
F:	drivers/vlynq/vlynq.c
F:	include/linux/vlynq.h

VME SUBSYSTEM
M:	Martyn Welch <martyn@welchs.me.uk>
M:	Manohar Vanga <manohar.vanga@gmail.com>
M:	Greg Kroah-Hartman <gregkh@linuxfoundation.org>
L:	devel@driverdev.osuosl.org
S:	Maintained
T:	git git://git.kernel.org/pub/scm/linux/kernel/git/gregkh/driver-core.git
F:	Documentation/vme_api.txt
F:	drivers/staging/vme/
F:	drivers/vme/
F:	include/linux/vme*

VMWARE HYPERVISOR INTERFACE
M:	Alok Kataria <akataria@vmware.com>
L:	virtualization@lists.linux-foundation.org
S:	Supported
F:	arch/x86/kernel/cpu/vmware.c

VMWARE BALLOON DRIVER
M:	Xavier Deguillard <xdeguillard@vmware.com>
M:	Philip Moltmann <moltmann@vmware.com>
M:	"VMware, Inc." <pv-drivers@vmware.com>
L:	linux-kernel@vger.kernel.org
S:	Maintained
F:	drivers/misc/vmw_balloon.c

VMWARE VMMOUSE SUBDRIVER
M:	"VMware Graphics" <linux-graphics-maintainer@vmware.com>
M:	"VMware, Inc." <pv-drivers@vmware.com>
L:	linux-input@vger.kernel.org
S:	Maintained
F:	drivers/input/mouse/vmmouse.c
F:	drivers/input/mouse/vmmouse.h

VMWARE VMXNET3 ETHERNET DRIVER
M:	Shrikrishna Khare <skhare@vmware.com>
M:	"VMware, Inc." <pv-drivers@vmware.com>
L:	netdev@vger.kernel.org
S:	Maintained
F:	drivers/net/vmxnet3/

VMware PVSCSI driver
M:	Arvind Kumar <arvindkumar@vmware.com>
M:	VMware PV-Drivers <pv-drivers@vmware.com>
L:	linux-scsi@vger.kernel.org
S:	Maintained
F:	drivers/scsi/vmw_pvscsi.c
F:	drivers/scsi/vmw_pvscsi.h

VOLTAGE AND CURRENT REGULATOR FRAMEWORK
M:	Liam Girdwood <lgirdwood@gmail.com>
M:	Mark Brown <broonie@kernel.org>
L:	linux-kernel@vger.kernel.org
W:	http://www.slimlogic.co.uk/?p=48
T:	git git://git.kernel.org/pub/scm/linux/kernel/git/broonie/regulator.git
S:	Supported
F:	drivers/regulator/
F:	include/linux/regulator/

VRF
M:	David Ahern <dsa@cumulusnetworks.com>
M:	Shrijeet Mukherjee <shm@cumulusnetworks.com>
L:	netdev@vger.kernel.org
S:	Maintained
F:	drivers/net/vrf.c
F:	Documentation/networking/vrf.txt

VT1211 HARDWARE MONITOR DRIVER
M:	Juerg Haefliger <juergh@gmail.com>
L:	lm-sensors@lm-sensors.org
S:	Maintained
F:	Documentation/hwmon/vt1211
F:	drivers/hwmon/vt1211.c

VT8231 HARDWARE MONITOR DRIVER
M:	Roger Lucas <vt8231@hiddenengine.co.uk>
L:	lm-sensors@lm-sensors.org
S:	Maintained
F:	drivers/hwmon/vt8231.c

VUB300 USB to SDIO/SD/MMC bridge chip
M:	Tony Olech <tony.olech@elandigitalsystems.com>
L:	linux-mmc@vger.kernel.org
L:	linux-usb@vger.kernel.org
S:	Supported
F:	drivers/mmc/host/vub300.c

W1 DALLAS'S 1-WIRE BUS
M:	Evgeniy Polyakov <zbr@ioremap.net>
S:	Maintained
F:	Documentation/w1/
F:	drivers/w1/

W83791D HARDWARE MONITORING DRIVER
M:	Marc Hulsman <m.hulsman@tudelft.nl>
L:	lm-sensors@lm-sensors.org
S:	Maintained
F:	Documentation/hwmon/w83791d
F:	drivers/hwmon/w83791d.c

W83793 HARDWARE MONITORING DRIVER
M:	Rudolf Marek <r.marek@assembler.cz>
L:	lm-sensors@lm-sensors.org
S:	Maintained
F:	Documentation/hwmon/w83793
F:	drivers/hwmon/w83793.c

W83795 HARDWARE MONITORING DRIVER
M:	Jean Delvare <jdelvare@suse.com>
L:	lm-sensors@lm-sensors.org
S:	Maintained
F:	drivers/hwmon/w83795.c

W83L51xD SD/MMC CARD INTERFACE DRIVER
M:	Pierre Ossman <pierre@ossman.eu>
S:	Maintained
F:	drivers/mmc/host/wbsd.*

WACOM PROTOCOL 4 SERIAL TABLETS
M:	Julian Squires <julian@cipht.net>
M:	Hans de Goede <hdegoede@redhat.com>
L:	linux-input@vger.kernel.org
S:	Maintained
F:	drivers/input/tablet/wacom_serial4.c

WATCHDOG DEVICE DRIVERS
M:	Wim Van Sebroeck <wim@iguana.be>
L:	linux-watchdog@vger.kernel.org
W:	http://www.linux-watchdog.org/
T:	git git://www.linux-watchdog.org/linux-watchdog.git
S:	Maintained
F:	Documentation/watchdog/
F:	drivers/watchdog/
F:	include/linux/watchdog.h
F:	include/uapi/linux/watchdog.h

WD7000 SCSI DRIVER
M:	Miroslav Zagorac <zaga@fly.cc.fer.hr>
L:	linux-scsi@vger.kernel.org
S:	Maintained
F:	drivers/scsi/wd7000.c

WIIMOTE HID DRIVER
M:	David Herrmann <dh.herrmann@googlemail.com>
L:	linux-input@vger.kernel.org
S:	Maintained
F:	drivers/hid/hid-wiimote*

WINBOND CIR DRIVER
M:	David Härdeman <david@hardeman.nu>
S:	Maintained
F:	drivers/media/rc/winbond-cir.c

WIMAX STACK
M:	Inaky Perez-Gonzalez <inaky.perez-gonzalez@intel.com>
M:	linux-wimax@intel.com
L:	wimax@linuxwimax.org (subscribers-only)
S:	Supported
W:	http://linuxwimax.org
F:	Documentation/wimax/README.wimax
F:	include/linux/wimax/debug.h
F:	include/net/wimax.h
F:	include/uapi/linux/wimax.h
F:	net/wimax/

WISTRON LAPTOP BUTTON DRIVER
M:	Miloslav Trmac <mitr@volny.cz>
S:	Maintained
F:	drivers/input/misc/wistron_btns.c

WL3501 WIRELESS PCMCIA CARD DRIVER
M:	Arnaldo Carvalho de Melo <acme@ghostprotocols.net>
L:	linux-wireless@vger.kernel.org
W:	http://oops.ghostprotocols.net:81/blog
S:	Maintained
F:	drivers/net/wireless/wl3501*

WOLFSON MICROELECTRONICS DRIVERS
L:	patches@opensource.wolfsonmicro.com
T:	git https://github.com/CirrusLogic/linux-drivers.git
W:	https://github.com/CirrusLogic/linux-drivers/wiki
S:	Supported
F:	Documentation/hwmon/wm83??
F:	Documentation/devicetree/bindings/extcon/extcon-arizona.txt
F:	Documentation/devicetree/bindings/regulator/arizona-regulator.txt
F:	Documentation/devicetree/bindings/mfd/arizona.txt
F:	arch/arm/mach-s3c64xx/mach-crag6410*
F:	drivers/clk/clk-wm83*.c
F:	drivers/extcon/extcon-arizona.c
F:	drivers/leds/leds-wm83*.c
F:	drivers/gpio/gpio-*wm*.c
F:	drivers/gpio/gpio-arizona.c
F:	drivers/hwmon/wm83??-hwmon.c
F:	drivers/input/misc/wm831x-on.c
F:	drivers/input/touchscreen/wm831x-ts.c
F:	drivers/input/touchscreen/wm97*.c
F:	drivers/mfd/arizona*
F:	drivers/mfd/wm*.c
F:	drivers/power/wm83*.c
F:	drivers/rtc/rtc-wm83*.c
F:	drivers/regulator/wm8*.c
F:	drivers/video/backlight/wm83*_bl.c
F:	drivers/watchdog/wm83*_wdt.c
F:	include/linux/mfd/arizona/
F:	include/linux/mfd/wm831x/
F:	include/linux/mfd/wm8350/
F:	include/linux/mfd/wm8400*
F:	include/linux/wm97xx.h
F:	include/sound/wm????.h
F:	sound/soc/codecs/arizona.?
F:	sound/soc/codecs/wm*

WORKQUEUE
M:	Tejun Heo <tj@kernel.org>
R:	Lai Jiangshan <jiangshanlai@gmail.com>
T:	git git://git.kernel.org/pub/scm/linux/kernel/git/tj/wq.git
S:	Maintained
F:	include/linux/workqueue.h
F:	kernel/workqueue.c
F:	Documentation/workqueue.txt

X.25 NETWORK LAYER
M:	Andrew Hendry <andrew.hendry@gmail.com>
L:	linux-x25@vger.kernel.org
S:	Odd Fixes
F:	Documentation/networking/x25*
F:	include/net/x25*
F:	net/x25/

X86 ARCHITECTURE (32-BIT AND 64-BIT)
M:	Thomas Gleixner <tglx@linutronix.de>
M:	Ingo Molnar <mingo@redhat.com>
M:	"H. Peter Anvin" <hpa@zytor.com>
M:	x86@kernel.org
L:	linux-kernel@vger.kernel.org
T:	git git://git.kernel.org/pub/scm/linux/kernel/git/tip/tip.git x86/core
S:	Maintained
F:	Documentation/x86/
F:	arch/x86/

X86 PLATFORM DRIVERS
M:	Darren Hart <dvhart@infradead.org>
L:	platform-driver-x86@vger.kernel.org
T:	git git://git.infradead.org/users/dvhart/linux-platform-drivers-x86.git
S:	Maintained
F:	drivers/platform/x86/
F:	drivers/platform/olpc/

X86 MCE INFRASTRUCTURE
M:	Tony Luck <tony.luck@intel.com>
M:	Borislav Petkov <bp@alien8.de>
L:	linux-edac@vger.kernel.org
S:	Maintained
F:	arch/x86/kernel/cpu/mcheck/*

X86 MICROCODE UPDATE SUPPORT
M:	Borislav Petkov <bp@alien8.de>
S:	Maintained
F:	arch/x86/kernel/cpu/microcode/*

X86 VDSO
M:	Andy Lutomirski <luto@amacapital.net>
L:	linux-kernel@vger.kernel.org
T:	git git://git.kernel.org/pub/scm/linux/kernel/git/tip/tip.git x86/vdso
S:	Maintained
F:	arch/x86/entry/vdso/

XC2028/3028 TUNER DRIVER
M:	Mauro Carvalho Chehab <mchehab@osg.samsung.com>
L:	linux-media@vger.kernel.org
W:	http://linuxtv.org
T:	git git://linuxtv.org/media_tree.git
S:	Maintained
F:	drivers/media/tuners/tuner-xc2028.*

XEN HYPERVISOR INTERFACE
M:	Konrad Rzeszutek Wilk <konrad.wilk@oracle.com>
M:	Boris Ostrovsky <boris.ostrovsky@oracle.com>
M:	David Vrabel <david.vrabel@citrix.com>
L:	xen-devel@lists.xenproject.org (moderated for non-subscribers)
T:	git git://git.kernel.org/pub/scm/linux/kernel/git/xen/tip.git
S:	Supported
F:	arch/x86/xen/
F:	drivers/*/xen-*front.c
F:	drivers/xen/
F:	arch/x86/include/asm/xen/
F:	include/xen/
F:	include/uapi/xen/

XEN HYPERVISOR ARM
M:	Stefano Stabellini <stefano.stabellini@eu.citrix.com>
L:	xen-devel@lists.xenproject.org (moderated for non-subscribers)
S:	Supported
F:	arch/arm/xen/
F:	arch/arm/include/asm/xen/

XEN HYPERVISOR ARM64
M:	Stefano Stabellini <stefano.stabellini@eu.citrix.com>
L:	xen-devel@lists.xenproject.org (moderated for non-subscribers)
S:	Supported
F:	arch/arm64/xen/
F:	arch/arm64/include/asm/xen/

XEN NETWORK BACKEND DRIVER
M:	Ian Campbell <ian.campbell@citrix.com>
M:	Wei Liu <wei.liu2@citrix.com>
L:	xen-devel@lists.xenproject.org (moderated for non-subscribers)
L:	netdev@vger.kernel.org
S:	Supported
F:	drivers/net/xen-netback/*

XEN PCI SUBSYSTEM
M:	Konrad Rzeszutek Wilk <konrad.wilk@oracle.com>
L:	xen-devel@lists.xenproject.org (moderated for non-subscribers)
S:	Supported
F:	arch/x86/pci/*xen*
F:	drivers/pci/*xen*

XEN BLOCK SUBSYSTEM
M:	Konrad Rzeszutek Wilk <konrad.wilk@oracle.com>
M:	Roger Pau Monné <roger.pau@citrix.com>
L:	xen-devel@lists.xenproject.org (moderated for non-subscribers)
S:	Supported
F:	drivers/block/xen-blkback/*
F:	drivers/block/xen*

XEN PVSCSI DRIVERS
M:	Juergen Gross <jgross@suse.com>
L:	xen-devel@lists.xenproject.org (moderated for non-subscribers)
L:	linux-scsi@vger.kernel.org
S:	Supported
F:	drivers/scsi/xen-scsifront.c
F:	drivers/xen/xen-scsiback.c
F:	include/xen/interface/io/vscsiif.h

XEN SWIOTLB SUBSYSTEM
M:	Konrad Rzeszutek Wilk <konrad.wilk@oracle.com>
L:	xen-devel@lists.xenproject.org (moderated for non-subscribers)
S:	Supported
F:	arch/x86/xen/*swiotlb*
F:	drivers/xen/*swiotlb*

XFS FILESYSTEM
P:	Silicon Graphics Inc
M:	Dave Chinner <david@fromorbit.com>
M:	xfs@oss.sgi.com
L:	xfs@oss.sgi.com
W:	http://oss.sgi.com/projects/xfs
T:	git git://oss.sgi.com/xfs/xfs.git
S:	Supported
F:	Documentation/filesystems/xfs.txt
F:	fs/xfs/

XILINX AXI ETHERNET DRIVER
M:	Anirudha Sarangi <anirudh@xilinx.com>
M:	John Linn <John.Linn@xilinx.com>
S:	Maintained
F:	drivers/net/ethernet/xilinx/xilinx_axienet*

XILINX UARTLITE SERIAL DRIVER
M:	Peter Korsgaard <jacmet@sunsite.dk>
L:	linux-serial@vger.kernel.org
S:	Maintained
F:	drivers/tty/serial/uartlite.c

XILINX VIDEO IP CORES
M:	Hyun Kwon <hyun.kwon@xilinx.com>
M:	Laurent Pinchart <laurent.pinchart@ideasonboard.com>
L:	linux-media@vger.kernel.org
T:	git git://linuxtv.org/media_tree.git
S:	Supported
F:	Documentation/devicetree/bindings/media/xilinx/
F:	drivers/media/platform/xilinx/
F:	include/uapi/linux/xilinx-v4l2-controls.h

XILLYBUS DRIVER
M:	Eli Billauer <eli.billauer@gmail.com>
L:	linux-kernel@vger.kernel.org
S:	Supported
F:	drivers/char/xillybus/

XTENSA XTFPGA PLATFORM SUPPORT
M:	Max Filippov <jcmvbkbc@gmail.com>
L:	linux-xtensa@linux-xtensa.org
S:	Maintained
F:	drivers/spi/spi-xtensa-xtfpga.c
F:	sound/soc/xtensa/xtfpga-i2s.c

YAM DRIVER FOR AX.25
M:	Jean-Paul Roubelat <jpr@f6fbb.org>
L:	linux-hams@vger.kernel.org
S:	Maintained
F:	drivers/net/hamradio/yam*
F:	include/linux/yam.h

YEALINK PHONE DRIVER
M:	Henk Vergonet <Henk.Vergonet@gmail.com>
L:	usbb2k-api-dev@nongnu.org
S:	Maintained
F:	Documentation/input/yealink.txt
F:	drivers/input/misc/yealink.*

Z8530 DRIVER FOR AX.25
M:	Joerg Reuter <jreuter@yaina.de>
W:	http://yaina.de/jreuter/
W:	http://www.qsl.net/dl1bke/
L:	linux-hams@vger.kernel.org
S:	Maintained
F:	Documentation/networking/z8530drv.txt
F:	drivers/net/hamradio/*scc.c
F:	drivers/net/hamradio/z8530.h

ZBUD COMPRESSED PAGE ALLOCATOR
M:	Seth Jennings <sjennings@variantweb.net>
L:	linux-mm@kvack.org
S:	Maintained
F:	mm/zbud.c
F:	include/linux/zbud.h

ZD1211RW WIRELESS DRIVER
M:	Daniel Drake <dsd@gentoo.org>
M:	Ulrich Kunitz <kune@deine-taler.de>
W:	http://zd1211.ath.cx/wiki/DriverRewrite
L:	linux-wireless@vger.kernel.org
L:	zd1211-devs@lists.sourceforge.net (subscribers-only)
S:	Maintained
F:	drivers/net/wireless/zd1211rw/

ZPOOL COMPRESSED PAGE STORAGE API
M:	Dan Streetman <ddstreet@ieee.org>
L:	linux-mm@kvack.org
S:	Maintained
F:	mm/zpool.c
F:	include/linux/zpool.h

ZR36067 VIDEO FOR LINUX DRIVER
L:	mjpeg-users@lists.sourceforge.net
L:	linux-media@vger.kernel.org
W:	http://mjpeg.sourceforge.net/driver-zoran/
T:	hg http://linuxtv.org/hg/v4l-dvb
S:	Odd Fixes
F:	drivers/media/pci/zoran/

ZRAM COMPRESSED RAM BLOCK DEVICE DRVIER
M:	Minchan Kim <minchan@kernel.org>
M:	Nitin Gupta <ngupta@vflare.org>
R:	Sergey Senozhatsky <sergey.senozhatsky.work@gmail.com>
L:	linux-kernel@vger.kernel.org
S:	Maintained
F:	drivers/block/zram/
F:	Documentation/blockdev/zram.txt

ZS DECSTATION Z85C30 SERIAL DRIVER
M:	"Maciej W. Rozycki" <macro@linux-mips.org>
S:	Maintained
F:	drivers/tty/serial/zs.*

ZSMALLOC COMPRESSED SLAB MEMORY ALLOCATOR
M:	Minchan Kim <minchan@kernel.org>
M:	Nitin Gupta <ngupta@vflare.org>
R:	Sergey Senozhatsky <sergey.senozhatsky.work@gmail.com>
L:	linux-mm@kvack.org
S:	Maintained
F:	mm/zsmalloc.c
F:	include/linux/zsmalloc.h
F:	Documentation/vm/zsmalloc.txt

ZSWAP COMPRESSED SWAP CACHING
M:	Seth Jennings <sjennings@variantweb.net>
L:	linux-mm@kvack.org
S:	Maintained
F:	mm/zswap.c

THE REST
M:	Linus Torvalds <torvalds@linux-foundation.org>
L:	linux-kernel@vger.kernel.org
Q:	http://patchwork.kernel.org/project/LKML/list/
T:	git git://git.kernel.org/pub/scm/linux/kernel/git/torvalds/linux.git
S:	Buried alive in reporters
F:	*
F:	*/<|MERGE_RESOLUTION|>--- conflicted
+++ resolved
@@ -4410,10 +4410,7 @@
 
 FPGA MANAGER FRAMEWORK
 M:	Alan Tull <atull@opensource.altera.com>
-<<<<<<< HEAD
-=======
 R:	Moritz Fischer <moritz.fischer@ettus.com>
->>>>>>> 06a691e6
 S:	Maintained
 F:	drivers/fpga/
 F:	include/linux/fpga/fpga-mgr.h
