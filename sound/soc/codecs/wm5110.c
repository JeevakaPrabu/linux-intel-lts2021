--- conflicted
+++ resolved
@@ -2173,8 +2173,6 @@
 	return wm_adsp_compr_open(&priv->core.adsp[n_adsp], stream);
 }
 
-<<<<<<< HEAD
-=======
 static irqreturn_t wm5110_adsp2_irq(int irq, void *data)
 {
 	struct wm5110_priv *florida = data;
@@ -2187,7 +2185,6 @@
 	return IRQ_HANDLED;
 }
 
->>>>>>> d0021d3b
 static int wm5110_codec_probe(struct snd_soc_codec *codec)
 {
 	struct snd_soc_dapm_context *dapm = snd_soc_codec_get_dapm(codec);
@@ -2298,11 +2295,8 @@
 	.set_params = wm_adsp_compr_set_params,
 	.get_caps = wm_adsp_compr_get_caps,
 	.trigger = wm_adsp_compr_trigger,
-<<<<<<< HEAD
-=======
 	.pointer = wm_adsp_compr_pointer,
 	.copy = wm_adsp_compr_copy,
->>>>>>> d0021d3b
 };
 
 static struct snd_soc_platform_driver wm5110_compr_platform = {
