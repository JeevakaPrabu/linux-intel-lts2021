/* SPDX-License-Identifier: GPL-2.0 */
/*
 * Copyright(c) 2015-18 Intel Corporation.
 */

#ifndef __HDAC_HDA_H__
#define __HDAC_HDA_H__

enum {
	HDAC_ANALOG_DAI_ID = 0,
	HDAC_DIGITAL_DAI_ID,
	HDAC_ALT_ANALOG_DAI_ID,
	HDAC_HDMI_0_DAI_ID,
	HDAC_HDMI_1_DAI_ID,
	HDAC_HDMI_2_DAI_ID,
	HDAC_HDMI_3_DAI_ID,
	HDAC_DAI_ID_NUM
};

struct hdac_hda_pcm {
	int stream_tag[2];
	unsigned int format_val[2];
};

struct hdac_hda_priv {
<<<<<<< HEAD
	struct hda_codec *codec;
	struct hdac_hda_pcm pcm[HDAC_LAST_DAI_ID];
=======
	struct hda_codec codec;
	struct hdac_hda_pcm pcm[HDAC_DAI_ID_NUM];
>>>>>>> 19c0ed55
	bool need_display_power;
};

struct hdac_ext_bus_ops *snd_soc_hdac_hda_get_ops(void);

#endif /* __HDAC_HDA_H__ */<|MERGE_RESOLUTION|>--- conflicted
+++ resolved
@@ -23,13 +23,8 @@
 };
 
 struct hdac_hda_priv {
-<<<<<<< HEAD
 	struct hda_codec *codec;
-	struct hdac_hda_pcm pcm[HDAC_LAST_DAI_ID];
-=======
-	struct hda_codec codec;
 	struct hdac_hda_pcm pcm[HDAC_DAI_ID_NUM];
->>>>>>> 19c0ed55
 	bool need_display_power;
 };
 
