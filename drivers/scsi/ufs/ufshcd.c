--- conflicted
+++ resolved
@@ -5275,12 +5275,9 @@
 		lrbp->compl_time_stamp = ktime_get();
 		cmd = lrbp->cmd;
 		if (cmd) {
-<<<<<<< HEAD
 			trace_android_vh_ufs_compl_command(hba, lrbp);
-=======
 			if (unlikely(ufshcd_should_inform_monitor(hba, lrbp)))
 				ufshcd_update_monitor(hba, lrbp);
->>>>>>> df8ba5f1
 			ufshcd_add_command_trace(hba, index, UFS_CMD_COMP);
 			result = ufshcd_transfer_rsp_status(hba, lrbp);
 			scsi_dma_unmap(cmd);
