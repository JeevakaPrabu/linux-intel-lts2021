--- conflicted
+++ resolved
@@ -105,43 +105,36 @@
 	}
 }
 
-<<<<<<< HEAD
+static void tb_discover_dp_resource(struct tb *tb, struct tb_port *port)
+{
+	struct tb_cm *tcm = tb_priv(tb);
+	struct tb_port *p;
+
+	list_for_each_entry(p, &tcm->dp_resources, list) {
+		if (p == port)
+			return;
+	}
+
+	tb_port_dbg(port, "DP %s resource available discovered\n",
+		    tb_port_is_dpin(port) ? "IN" : "OUT");
+	list_add_tail(&port->list, &tcm->dp_resources);
+}
+
+static void tb_discover_dp_resources(struct tb *tb)
+{
+	struct tb_cm *tcm = tb_priv(tb);
+	struct tb_tunnel *tunnel;
+
+	list_for_each_entry(tunnel, &tcm->tunnel_list, list) {
+		if (tb_tunnel_is_dp(tunnel))
+			tb_discover_dp_resource(tb, tunnel->dst_port);
+	}
+}
+
 static void tb_switch_discover_tunnels(struct tb_switch *sw,
 				       struct list_head *list,
 				       bool alloc_hopids)
 {
-=======
-static void tb_discover_dp_resource(struct tb *tb, struct tb_port *port)
-{
-	struct tb_cm *tcm = tb_priv(tb);
-	struct tb_port *p;
-
-	list_for_each_entry(p, &tcm->dp_resources, list) {
-		if (p == port)
-			return;
-	}
-
-	tb_port_dbg(port, "DP %s resource available discovered\n",
-		    tb_port_is_dpin(port) ? "IN" : "OUT");
-	list_add_tail(&port->list, &tcm->dp_resources);
-}
-
-static void tb_discover_dp_resources(struct tb *tb)
-{
-	struct tb_cm *tcm = tb_priv(tb);
-	struct tb_tunnel *tunnel;
-
-	list_for_each_entry(tunnel, &tcm->tunnel_list, list) {
-		if (tb_tunnel_is_dp(tunnel))
-			tb_discover_dp_resource(tb, tunnel->dst_port);
-	}
-}
-
-static void tb_switch_discover_tunnels(struct tb_switch *sw,
-				       struct list_head *list,
-				       bool alloc_hopids)
-{
->>>>>>> 19c0ed55
 	struct tb *tb = sw->tb;
 	struct tb_port *port;
 
@@ -168,7 +161,6 @@
 		if (tunnel)
 			list_add_tail(&tunnel->list, list);
 	}
-<<<<<<< HEAD
 
 	tb_switch_for_each_port(sw, port) {
 		if (tb_port_has_remote(port)) {
@@ -178,17 +170,6 @@
 	}
 }
 
-=======
-
-	tb_switch_for_each_port(sw, port) {
-		if (tb_port_has_remote(port)) {
-			tb_switch_discover_tunnels(port->remote->sw, list,
-						   alloc_hopids);
-		}
-	}
-}
-
->>>>>>> 19c0ed55
 static void tb_discover_tunnels(struct tb *tb)
 {
 	struct tb_cm *tcm = tb_priv(tb);
@@ -1441,11 +1422,8 @@
 	tb_scan_switch(tb->root_switch);
 	/* Find out tunnels created by the boot firmware */
 	tb_discover_tunnels(tb);
-<<<<<<< HEAD
-=======
 	/* Add DP resources from the DP tunnels created by the boot firmware */
 	tb_discover_dp_resources(tb);
->>>>>>> 19c0ed55
 	/*
 	 * If the boot firmware did not create USB 3.x tunnels create them
 	 * now for the whole topology.
