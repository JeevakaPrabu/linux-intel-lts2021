--- conflicted
+++ resolved
@@ -2481,10 +2481,7 @@
 	is_on = !!is_on;
 
 	dwc->softconnect = is_on;
-<<<<<<< HEAD
-
-=======
->>>>>>> 90c7e9b4
+
 	/*
 	 * Per databook, when we want to stop the gadget, if a control transfer
 	 * is still in process, complete it and get the core into setup phase.
@@ -2520,23 +2517,10 @@
 		return 0;
 	}
 
-<<<<<<< HEAD
-	if (dwc->pullups_connected == is_on)
-		return 0;
-
-	/*
-	 * Synchronize and disable any further event handling while controller
-	 * is being enabled/disabled.
-	 */
-	disable_irq(dwc->irq_gadget);
-
-	spin_lock_irqsave(&dwc->lock, flags);
-=======
 	if (dwc->pullups_connected == is_on) {
 		pm_runtime_put(dwc->dev);
 		return 0;
 	}
->>>>>>> 90c7e9b4
 
 	if (!is_on) {
 		ret = dwc3_gadget_soft_disconnect(dwc);
@@ -2549,34 +2533,6 @@
 		 */
 		dwc3_core_soft_reset(dwc);
 
-<<<<<<< HEAD
-		/*
-		 * In the Synopsis DesignWare Cores USB3 Databook Rev. 3.30a
-		 * Section 1.3.4, it mentions that for the DEVCTRLHLT bit, the
-		 * "software needs to acknowledge the events that are generated
-		 * (by writing to GEVNTCOUNTn) while it is waiting for this bit
-		 * to be set to '1'."
-		 */
-		count = dwc3_readl(dwc->regs, DWC3_GEVNTCOUNT(0));
-		count &= DWC3_GEVNTCOUNT_MASK;
-		if (count > 0) {
-			dwc3_writel(dwc->regs, DWC3_GEVNTCOUNT(0), count);
-			dwc->ev_buf->lpos = (dwc->ev_buf->lpos + count) %
-						dwc->ev_buf->length;
-		}
-	} else {
-		/*
-		 * In the Synopsys DWC_usb31 1.90a programming guide section
-		 * 4.1.9, it specifies that for a reconnect after a
-		 * device-initiated disconnect requires a core soft reset
-		 * (DCTL.CSftRst) before enabling the run/stop bit.
-		 */
-		spin_unlock_irqrestore(&dwc->lock, flags);
-		dwc3_core_soft_reset(dwc);
-		spin_lock_irqsave(&dwc->lock, flags);
-
-=======
->>>>>>> 90c7e9b4
 		dwc3_event_buffers_setup(dwc);
 		__dwc3_gadget_start(dwc);
 		ret = dwc3_gadget_run_stop(dwc, true, false);
