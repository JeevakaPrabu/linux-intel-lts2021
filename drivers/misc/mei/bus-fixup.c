// SPDX-License-Identifier: GPL-2.0
/*
 * Copyright (c) 2013-2023, Intel Corporation. All rights reserved.
 * Intel Management Engine Interface (Intel MEI) Linux driver
 */

#include <linux/kernel.h>
#include <linux/sched.h>
#include <linux/module.h>
#include <linux/device.h>
#include <linux/slab.h>
#include <linux/uuid.h>

#include <linux/mei_cl_bus.h>

#include "mei_dev.h"
#include "client.h"
#include "mkhi.h"

#define MEI_UUID_NFC_INFO UUID_LE(0xd2de1625, 0x382d, 0x417d, \
			0x48, 0xa4, 0xef, 0xab, 0xba, 0x8a, 0x12, 0x06)

static const uuid_le mei_nfc_info_guid = MEI_UUID_NFC_INFO;

#define MEI_UUID_NFC_HCI UUID_LE(0x0bb17a78, 0x2a8e, 0x4c50, \
			0x94, 0xd4, 0x50, 0x26, 0x67, 0x23, 0x77, 0x5c)

#define MEI_UUID_WD UUID_LE(0x05B79A6F, 0x4628, 0x4D7F, \
			    0x89, 0x9D, 0xA9, 0x15, 0x14, 0xCB, 0x32, 0xAB)

#define MEI_UUID_MKHIF_FIX UUID_LE(0x55213584, 0x9a29, 0x4916, \
			0xba, 0xdf, 0xf, 0xb7, 0xed, 0x68, 0x2a, 0xeb)

#define MEI_UUID_IGSC_MKHI UUID_LE(0xE2C2AFA2, 0x3817, 0x4D19, \
			0x9D, 0x95, 0x06, 0xB1, 0x6B, 0x58, 0x8A, 0x5D)

#define MEI_UUID_IGSC_MKHI_FIX UUID_LE(0x46E0C1FB, 0xA546, 0x414F, \
			0x91, 0x70, 0xB7, 0xF4, 0x6D, 0x57, 0xB4, 0xAD)

#define MEI_UUID_HDCP UUID_LE(0xB638AB7E, 0x94E2, 0x4EA2, \
			      0xA5, 0x52, 0xD1, 0xC5, 0x4B, 0x62, 0x7F, 0x04)

#define MEI_UUID_PAVP UUID_LE(0xfbf6fcf1, 0x96cf, 0x4e2e, 0xA6, \
			      0xa6, 0x1b, 0xab, 0x8c, 0xbe, 0x36, 0xb1)

#define MEI_UUID_ANY NULL_UUID_LE

/**
 * number_of_connections - determine whether an client be on the bus
 *    according number of connections
 *    We support only clients:
 *       1. with single connection
 *       2. and fixed clients (max_number_of_connections == 0)
 *
 * @cldev: me clients device
 */
static void number_of_connections(struct mei_cl_device *cldev)
{
	if (cldev->me_cl->props.max_number_of_connections > 1)
		cldev->do_match = 0;
}

/**
 * blacklist - blacklist a client from the bus
 *
 * @cldev: me clients device
 */
static void blacklist(struct mei_cl_device *cldev)
{
	cldev->do_match = 0;
}

/**
 * whitelist - forcefully whitelist client
 *
 * @cldev: me clients device
 */
static void whitelist(struct mei_cl_device *cldev)
{
	cldev->do_match = 1;
}

#define OSTYPE_LINUX    2
struct mei_os_ver {
	__le16 build;
	__le16 reserved1;
	u8  os_type;
	u8  major;
	u8  minor;
	u8  reserved2;
} __packed;

struct mkhi_fw_ver_block {
	u16 minor;
	u8 major;
	u8 platform;
	u16 buildno;
	u16 hotfix;
} __packed;

struct mkhi_fw_ver {
	struct mkhi_fw_ver_block ver[MEI_MAX_FW_VER_BLOCKS];
} __packed;

#define MKHI_OSVER_BUF_LEN (sizeof(struct mkhi_msg_hdr) + \
			    sizeof(struct mkhi_fwcaps) + \
			    sizeof(struct mei_os_ver))
static int mei_osver(struct mei_cl_device *cldev)
{
	const size_t size = MKHI_OSVER_BUF_LEN;
	char buf[MKHI_OSVER_BUF_LEN];
	struct mkhi_msg *req;
	struct mkhi_fwcaps *fwcaps;
	struct mei_os_ver *os_ver;
	unsigned int mode = MEI_CL_IO_TX_BLOCKING | MEI_CL_IO_TX_INTERNAL;

	memset(buf, 0, size);

	req = (struct mkhi_msg *)buf;
	req->hdr.group_id = MKHI_FWCAPS_GROUP_ID;
	req->hdr.command = MKHI_FWCAPS_SET_OS_VER_APP_RULE_CMD;

	fwcaps = (struct mkhi_fwcaps *)req->data;

	fwcaps->id.rule_type = 0x0;
	fwcaps->id.feature_id = MKHI_FEATURE_PTT;
	fwcaps->len = sizeof(*os_ver);
	os_ver = (struct mei_os_ver *)fwcaps->data;
	os_ver->os_type = OSTYPE_LINUX;

	return __mei_cl_send(cldev->cl, buf, size, 0, mode);
}

#define MKHI_FWVER_BUF_LEN (sizeof(struct mkhi_msg_hdr) + \
			    sizeof(struct mkhi_fw_ver))
#define MKHI_FWVER_LEN(__num) (sizeof(struct mkhi_msg_hdr) + \
			       sizeof(struct mkhi_fw_ver_block) * (__num))
static int mei_fwver(struct mei_cl_device *cldev)
{
	char buf[MKHI_FWVER_BUF_LEN];
	struct mkhi_msg req;
	struct mkhi_msg *rsp;
	struct mkhi_fw_ver *fwver;
	int bytes_recv, ret, i;

	memset(buf, 0, sizeof(buf));

	req.hdr.group_id = MKHI_GEN_GROUP_ID;
	req.hdr.command = MKHI_GEN_GET_FW_VERSION_CMD;

	ret = __mei_cl_send(cldev->cl, (u8 *)&req, sizeof(req), 0,
			    MEI_CL_IO_TX_BLOCKING);
	if (ret < 0) {
<<<<<<< HEAD
		dev_info(&cldev->dev, "Could not send ReqFWVersion cmd ret = %d\n", ret);
=======
		dev_err(&cldev->dev, "Could not send ReqFWVersion cmd ret = %d\n", ret);
>>>>>>> 06fe0f3c
		return ret;
	}

	ret = 0;
	bytes_recv = __mei_cl_recv(cldev->cl, buf, sizeof(buf), NULL, 0,
				   cldev->bus->timeouts.mkhi_recv);
	if (bytes_recv < 0 || (size_t)bytes_recv < MKHI_FWVER_LEN(1)) {
		/*
		 * Should be at least one version block,
		 * error out if nothing found
		 */
<<<<<<< HEAD
		dev_info(&cldev->dev, "Could not read FW version ret = %d\n", bytes_recv);
=======
		dev_err(&cldev->dev, "Could not read FW version ret = %d\n", bytes_recv);
>>>>>>> 06fe0f3c
		return -EIO;
	}

	rsp = (struct mkhi_msg *)buf;
	fwver = (struct mkhi_fw_ver *)rsp->data;
	memset(cldev->bus->fw_ver, 0, sizeof(cldev->bus->fw_ver));
	for (i = 0; i < MEI_MAX_FW_VER_BLOCKS; i++) {
		if ((size_t)bytes_recv < MKHI_FWVER_LEN(i + 1))
			break;
		dev_dbg(&cldev->dev, "FW version%d %d:%d.%d.%d.%d\n",
			i, fwver->ver[i].platform,
			fwver->ver[i].major, fwver->ver[i].minor,
			fwver->ver[i].hotfix, fwver->ver[i].buildno);

		cldev->bus->fw_ver[i].platform = fwver->ver[i].platform;
		cldev->bus->fw_ver[i].major = fwver->ver[i].major;
		cldev->bus->fw_ver[i].minor = fwver->ver[i].minor;
		cldev->bus->fw_ver[i].hotfix = fwver->ver[i].hotfix;
		cldev->bus->fw_ver[i].buildno = fwver->ver[i].buildno;
	}
	cldev->bus->fw_ver_received = 1;

	return ret;
}

#define GFX_MEMORY_READY_TIMEOUT 200 /* timeout in milliseconds */

static int mei_gfx_memory_ready(struct mei_cl_device *cldev)
{
	struct mkhi_gfx_mem_ready req = {0};
	unsigned int mode = MEI_CL_IO_TX_INTERNAL | MEI_CL_IO_TX_BLOCKING;

	req.hdr.group_id = MKHI_GROUP_ID_GFX;
	req.hdr.command = MKHI_GFX_MEMORY_READY_CMD_REQ;
	req.flags = MKHI_GFX_MEM_READY_PXP_ALLOWED;

	dev_dbg(&cldev->dev, "Sending memory ready command\n");
	return __mei_cl_send_timeout(cldev->cl, (u8 *)&req, sizeof(req), 0,
				     mode, GFX_MEMORY_READY_TIMEOUT);
}

static void mei_mkhi_fix(struct mei_cl_device *cldev)
{
	int ret;

	/* No need to enable the client if nothing is needed from it */
	if (!cldev->bus->fw_f_fw_ver_supported &&
	    !cldev->bus->hbm_f_os_supported)
		return;

	ret = mei_cldev_enable(cldev);
	if (ret)
		return;

	if (cldev->bus->fw_f_fw_ver_supported) {
		ret = mei_fwver(cldev);
		if (ret < 0)
			dev_info(&cldev->dev, "FW version command failed %d\n",
				 ret);
	}

	if (cldev->bus->hbm_f_os_supported) {
		ret = mei_osver(cldev);
		if (ret < 0)
			dev_info(&cldev->dev, "OS version command failed %d\n",
				 ret);
	}
	mei_cldev_disable(cldev);
}

static void mei_gsc_mkhi_ver(struct mei_cl_device *cldev)
{
	int ret;

	/*
	 * No need to enable the client if nothing is needed from it
	 * No need to fill version if it already filled by fixed client
	 */
	if (!cldev->bus->fw_f_fw_ver_supported || cldev->bus->fw_ver_received)
		return;

	ret = mei_cldev_enable(cldev);
	if (ret)
		return;

	ret = mei_fwver(cldev);
	if (ret < 0)
		dev_info(&cldev->dev, "FW version command failed %d\n", ret);
	mei_cldev_disable(cldev);
}

static void mei_gsc_mkhi_fix_ver(struct mei_cl_device *cldev)
{
	int ret;

	/* No need to enable the client if nothing is needed from it */
	if (!cldev->bus->fw_f_fw_ver_supported &&
	    cldev->bus->pxp_mode != MEI_DEV_PXP_INIT)
		return;

	ret = mei_cldev_enable(cldev);
	if (ret)
		return;

	if (cldev->bus->pxp_mode == MEI_DEV_PXP_INIT) {
		ret = mei_gfx_memory_ready(cldev);
		if (ret < 0) {
			dev_err(&cldev->dev, "memory ready command failed %d\n", ret);
		} else {
			dev_dbg(&cldev->dev, "memory ready command sent\n");
			cldev->bus->pxp_mode = MEI_DEV_PXP_SETUP;
		}
		/* we go to reset after that */
		goto out;
	}

	ret = mei_fwver(cldev);
	if (ret < 0)
		dev_info(&cldev->dev, "FW version command failed %d\n",
			 ret);
out:
	mei_cldev_disable(cldev);
}

/**
 * mei_wd - wd client on the bus, change protocol version
 *   as the API has changed.
 *
 * @cldev: me clients device
 */
#if IS_ENABLED(CONFIG_INTEL_MEI_ME)
#include <linux/pci.h>
#include "hw-me-regs.h"
static void mei_wd(struct mei_cl_device *cldev)
{
	struct pci_dev *pdev = to_pci_dev(cldev->dev.parent);

	if (pdev->device == MEI_DEV_ID_WPT_LP ||
	    pdev->device == MEI_DEV_ID_SPT ||
	    pdev->device == MEI_DEV_ID_SPT_H)
		cldev->me_cl->props.protocol_version = 0x2;

	cldev->do_match = 1;
}
#else
static inline void mei_wd(struct mei_cl_device *cldev) {}
#endif /* CONFIG_INTEL_MEI_ME */

struct mei_nfc_cmd {
	u8 command;
	u8 status;
	u16 req_id;
	u32 reserved;
	u16 data_size;
	u8 sub_command;
	u8 data[];
} __packed;

struct mei_nfc_reply {
	u8 command;
	u8 status;
	u16 req_id;
	u32 reserved;
	u16 data_size;
	u8 sub_command;
	u8 reply_status;
	u8 data[];
} __packed;

struct mei_nfc_if_version {
	u8 radio_version_sw[3];
	u8 reserved[3];
	u8 radio_version_hw[3];
	u8 i2c_addr;
	u8 fw_ivn;
	u8 vendor_id;
	u8 radio_type;
} __packed;


#define MEI_NFC_CMD_MAINTENANCE 0x00
#define MEI_NFC_SUBCMD_IF_VERSION 0x01

/* Vendors */
#define MEI_NFC_VENDOR_INSIDE 0x00
#define MEI_NFC_VENDOR_NXP    0x01

/* Radio types */
#define MEI_NFC_VENDOR_INSIDE_UREAD 0x00
#define MEI_NFC_VENDOR_NXP_PN544    0x01

/**
 * mei_nfc_if_version - get NFC interface version
 *
 * @cl: host client (nfc info)
 * @ver: NFC interface version to be filled in
 *
 * Return: 0 on success; < 0 otherwise
 */
static int mei_nfc_if_version(struct mei_cl *cl,
			      struct mei_nfc_if_version *ver)
{
	struct mei_device *bus;
	struct mei_nfc_cmd cmd = {
		.command = MEI_NFC_CMD_MAINTENANCE,
		.data_size = 1,
		.sub_command = MEI_NFC_SUBCMD_IF_VERSION,
	};
	struct mei_nfc_reply *reply = NULL;
	size_t if_version_length;
	u8 vtag;
	int bytes_recv, ret;

	bus = cl->dev;

	WARN_ON(mutex_is_locked(&bus->device_lock));

	ret = __mei_cl_send(cl, (u8 *)&cmd, sizeof(cmd), 0,
			    MEI_CL_IO_TX_BLOCKING);
	if (ret < 0) {
		dev_err(bus->dev, "Could not send IF version cmd ret = %d\n", ret);
		return ret;
	}

	/* to be sure on the stack we alloc memory */
	if_version_length = sizeof(*reply) + sizeof(*ver);

	reply = kzalloc(if_version_length, GFP_KERNEL);
	if (!reply)
		return -ENOMEM;

	ret = 0;
	bytes_recv = __mei_cl_recv(cl, (u8 *)reply, if_version_length, &vtag,
				   0, 0);
	if (bytes_recv < 0 || (size_t)bytes_recv < if_version_length) {
		dev_err(bus->dev, "Could not read IF version ret = %d\n", bytes_recv);
		ret = -EIO;
		goto err;
	}

	memcpy(ver, reply->data, sizeof(*ver));

	dev_info(bus->dev, "NFC MEI VERSION: IVN 0x%x Vendor ID 0x%x Type 0x%x\n",
		 ver->fw_ivn, ver->vendor_id, ver->radio_type);

err:
	kfree(reply);
	return ret;
}

/**
 * mei_nfc_radio_name - derive nfc radio name from the interface version
 *
 * @ver: NFC radio version
 *
 * Return: radio name string
 */
static const char *mei_nfc_radio_name(struct mei_nfc_if_version *ver)
{

	if (ver->vendor_id == MEI_NFC_VENDOR_INSIDE) {
		if (ver->radio_type == MEI_NFC_VENDOR_INSIDE_UREAD)
			return "microread";
	}

	if (ver->vendor_id == MEI_NFC_VENDOR_NXP) {
		if (ver->radio_type == MEI_NFC_VENDOR_NXP_PN544)
			return "pn544";
	}

	return NULL;
}

/**
 * mei_nfc - The nfc fixup function. The function retrieves nfc radio
 *    name and set is as device attribute so we can load
 *    the proper device driver for it
 *
 * @cldev: me client device (nfc)
 */
static void mei_nfc(struct mei_cl_device *cldev)
{
	struct mei_device *bus;
	struct mei_cl *cl;
	struct mei_me_client *me_cl = NULL;
	struct mei_nfc_if_version ver;
	const char *radio_name = NULL;
	int ret;

	bus = cldev->bus;

	mutex_lock(&bus->device_lock);
	/* we need to connect to INFO GUID */
	cl = mei_cl_alloc_linked(bus);
	if (IS_ERR(cl)) {
		ret = PTR_ERR(cl);
		cl = NULL;
		dev_err(bus->dev, "nfc hook alloc failed %d\n", ret);
		goto out;
	}

	me_cl = mei_me_cl_by_uuid(bus, &mei_nfc_info_guid);
	if (!me_cl) {
		ret = -ENOTTY;
		dev_err(bus->dev, "Cannot find nfc info %d\n", ret);
		goto out;
	}

	ret = mei_cl_connect(cl, me_cl, NULL);
	if (ret < 0) {
		dev_err(&cldev->dev, "Can't connect to the NFC INFO ME ret = %d\n",
			ret);
		goto out;
	}

	mutex_unlock(&bus->device_lock);

	ret = mei_nfc_if_version(cl, &ver);
	if (ret)
		goto disconnect;

	radio_name = mei_nfc_radio_name(&ver);

	if (!radio_name) {
		ret = -ENOENT;
		dev_err(&cldev->dev, "Can't get the NFC interface version ret = %d\n",
			ret);
		goto disconnect;
	}

	dev_dbg(bus->dev, "nfc radio %s\n", radio_name);
	strlcpy(cldev->name, radio_name, sizeof(cldev->name));

disconnect:
	mutex_lock(&bus->device_lock);
	if (mei_cl_disconnect(cl) < 0)
		dev_err(bus->dev, "Can't disconnect the NFC INFO ME\n");

	mei_cl_flush_queues(cl, NULL);

out:
	mei_cl_unlink(cl);
	mutex_unlock(&bus->device_lock);
	mei_me_cl_put(me_cl);
	kfree(cl);

	if (ret)
		cldev->do_match = 0;

	dev_dbg(bus->dev, "end of fixup match = %d\n", cldev->do_match);
}

/**
 * vt_support - enable on bus clients with vtag support
 *
 * @cldev: me clients device
 */
static void vt_support(struct mei_cl_device *cldev)
{
	if (cldev->me_cl->props.vt_supported == 1)
		cldev->do_match = 1;
}

/**
 * pxp_is_ready - enable bus client if pxp is ready
 *
 * @cldev: me clients device
 */
static void pxp_is_ready(struct mei_cl_device *cldev)
{
	struct mei_device *bus = cldev->bus;

	switch (bus->pxp_mode) {
	case MEI_DEV_PXP_READY:
	case MEI_DEV_PXP_DEFAULT:
		cldev->do_match = 1;
	break;
	default:
		cldev->do_match = 0;
	break;
	}
}

#define MEI_FIXUP(_uuid, _hook) { _uuid, _hook }

static struct mei_fixup {

	const uuid_le uuid;
	void (*hook)(struct mei_cl_device *cldev);
} mei_fixups[] = {
	MEI_FIXUP(MEI_UUID_ANY, number_of_connections),
	MEI_FIXUP(MEI_UUID_NFC_INFO, blacklist),
	MEI_FIXUP(MEI_UUID_NFC_HCI, mei_nfc),
	MEI_FIXUP(MEI_UUID_WD, mei_wd),
	MEI_FIXUP(MEI_UUID_MKHIF_FIX, mei_mkhi_fix),
	MEI_FIXUP(MEI_UUID_IGSC_MKHI_FIX, mei_gsc_mkhi_fix_ver),
	MEI_FIXUP(MEI_UUID_IGSC_MKHI, mei_gsc_mkhi_ver),
	MEI_FIXUP(MEI_UUID_HDCP, whitelist),
	MEI_FIXUP(MEI_UUID_ANY, vt_support),
	MEI_FIXUP(MEI_UUID_PAVP, pxp_is_ready),
};

/**
 * mei_cl_bus_dev_fixup - run fixup handlers
 *
 * @cldev: me client device
 */
void mei_cl_bus_dev_fixup(struct mei_cl_device *cldev)
{
	struct mei_fixup *f;
	const uuid_le *uuid = mei_me_cl_uuid(cldev->me_cl);
	size_t i;

	for (i = 0; i < ARRAY_SIZE(mei_fixups); i++) {

		f = &mei_fixups[i];
		if (uuid_le_cmp(f->uuid, MEI_UUID_ANY) == 0 ||
		    uuid_le_cmp(f->uuid, *uuid) == 0)
			f->hook(cldev);
	}
}
<|MERGE_RESOLUTION|>--- conflicted
+++ resolved
@@ -151,11 +151,7 @@
 	ret = __mei_cl_send(cldev->cl, (u8 *)&req, sizeof(req), 0,
 			    MEI_CL_IO_TX_BLOCKING);
 	if (ret < 0) {
-<<<<<<< HEAD
-		dev_info(&cldev->dev, "Could not send ReqFWVersion cmd ret = %d\n", ret);
-=======
 		dev_err(&cldev->dev, "Could not send ReqFWVersion cmd ret = %d\n", ret);
->>>>>>> 06fe0f3c
 		return ret;
 	}
 
@@ -167,11 +163,7 @@
 		 * Should be at least one version block,
 		 * error out if nothing found
 		 */
-<<<<<<< HEAD
-		dev_info(&cldev->dev, "Could not read FW version ret = %d\n", bytes_recv);
-=======
 		dev_err(&cldev->dev, "Could not read FW version ret = %d\n", bytes_recv);
->>>>>>> 06fe0f3c
 		return -EIO;
 	}
 
