--- conflicted
+++ resolved
@@ -376,22 +376,13 @@
 #define RCKCR_CKSEL	BIT(1)		/* Manual RCLK parent selection */
 #define SD_SKIP_FIRST	BIT(2)		/* Skip first clock in SD table */
 
-<<<<<<< HEAD
-static struct clk * __init cpg_sd_clk_register(const struct cpg_core_clk *core,
-	void __iomem *base, const char *parent_name,
-=======
 static struct clk * __init cpg_sd_clk_register(const char *name,
 	void __iomem *base, unsigned int offset, const char *parent_name,
->>>>>>> 0ecfebd2
 	struct raw_notifier_head *notifiers)
 {
 	struct clk_init_data init;
 	struct sd_clock *clock;
 	struct clk *clk;
-<<<<<<< HEAD
-	unsigned int i;
-=======
->>>>>>> 0ecfebd2
 	u32 val;
 
 	clock = kzalloc(sizeof(*clock), GFP_KERNEL);
@@ -417,16 +408,6 @@
 	val = readl(clock->csn.reg) & ~CPG_SD_FC_MASK;
 	val |= CPG_SD_STP_MASK | (clock->div_table[0].val & CPG_SD_FC_MASK);
 	writel(val, clock->csn.reg);
-<<<<<<< HEAD
-
-	clock->div_max = clock->div_table[0].div;
-	clock->div_min = clock->div_max;
-	for (i = 1; i < clock->div_num; i++) {
-		clock->div_max = max(clock->div_max, clock->div_table[i].div);
-		clock->div_min = min(clock->div_min, clock->div_table[i].div);
-	}
-=======
->>>>>>> 0ecfebd2
 
 	clk = clk_register(NULL, &clock->hw);
 	if (IS_ERR(clk))
