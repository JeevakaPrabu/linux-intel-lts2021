--- conflicted
+++ resolved
@@ -246,8 +246,6 @@
 			    enum drm_bridge_attach_flags flags)
 {
 	struct sn65dsi83 *ctx = bridge_to_sn65dsi83(bridge);
-<<<<<<< HEAD
-=======
 	struct device *dev = ctx->dev;
 	struct mipi_dsi_device *dsi;
 	struct mipi_dsi_host *host;
@@ -284,7 +282,6 @@
 		dev_err(dev, "failed to attach dsi to host\n");
 		goto err_dsi_attach;
 	}
->>>>>>> eb99a642
 
 	return drm_bridge_attach(bridge->encoder, ctx->panel_bridge,
 				 &ctx->bridge, flags);
