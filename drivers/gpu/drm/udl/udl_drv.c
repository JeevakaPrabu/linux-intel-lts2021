// SPDX-License-Identifier: GPL-2.0-only
/*
 * Copyright (C) 2012 Red Hat
 */

#include <linux/module.h>
#include <drm/drmP.h>
#include <drm/drm_crtc_helper.h>
#include <drm/drm_probe_helper.h>
#include "udl_drv.h"

static int udl_usb_suspend(struct usb_interface *interface,
			   pm_message_t message)
{
	struct drm_device *dev = usb_get_intfdata(interface);

	drm_kms_helper_poll_disable(dev);
	return 0;
}

static int udl_usb_resume(struct usb_interface *interface)
{
	struct drm_device *dev = usb_get_intfdata(interface);

	drm_kms_helper_poll_enable(dev);
	udl_modeset_restore(dev);
	return 0;
}

static const struct vm_operations_struct udl_gem_vm_ops = {
	.fault = udl_gem_fault,
	.open = drm_gem_vm_open,
	.close = drm_gem_vm_close,
};

static const struct file_operations udl_driver_fops = {
	.owner = THIS_MODULE,
	.open = drm_open,
	.mmap = udl_drm_gem_mmap,
	.poll = drm_poll,
	.read = drm_read,
	.unlocked_ioctl	= drm_ioctl,
	.release = drm_release,
	.compat_ioctl = drm_compat_ioctl,
	.llseek = noop_llseek,
};

static void udl_driver_release(struct drm_device *dev)
{
	udl_fini(dev);
	udl_modeset_cleanup(dev);
	drm_dev_fini(dev);
	kfree(dev);
}

static struct drm_driver driver = {
	.driver_features = DRIVER_MODESET | DRIVER_GEM | DRIVER_PRIME,
<<<<<<< HEAD
	.load = udl_driver_load,
	.unload = udl_driver_unload,
=======
>>>>>>> 0ecfebd2
	.release = udl_driver_release,

	/* gem hooks */
	.gem_free_object_unlocked = udl_gem_free_object,
	.gem_vm_ops = &udl_gem_vm_ops,

	.dumb_create = udl_dumb_create,
	.dumb_map_offset = udl_gem_mmap,
	.fops = &udl_driver_fops,

	.prime_handle_to_fd = drm_gem_prime_handle_to_fd,
	.prime_fd_to_handle = drm_gem_prime_fd_to_handle,
	.gem_prime_export = udl_gem_prime_export,
	.gem_prime_import = udl_gem_prime_import,

	.name = DRIVER_NAME,
	.desc = DRIVER_DESC,
	.date = DRIVER_DATE,
	.major = DRIVER_MAJOR,
	.minor = DRIVER_MINOR,
	.patchlevel = DRIVER_PATCHLEVEL,
};

static struct udl_device *udl_driver_create(struct usb_interface *interface)
{
	struct usb_device *udev = interface_to_usbdev(interface);
	struct udl_device *udl;
	int r;

	udl = kzalloc(sizeof(*udl), GFP_KERNEL);
	if (!udl)
		return ERR_PTR(-ENOMEM);

	r = drm_dev_init(&udl->drm, &driver, &interface->dev);
	if (r) {
		kfree(udl);
		return ERR_PTR(r);
	}

	udl->udev = udev;
	udl->drm.dev_private = udl;

	r = udl_init(udl);
	if (r) {
		drm_dev_fini(&udl->drm);
		kfree(udl);
		return ERR_PTR(r);
	}

	usb_set_intfdata(interface, udl);
	return udl;
}

static int udl_usb_probe(struct usb_interface *interface,
			 const struct usb_device_id *id)
{
	int r;
	struct udl_device *udl;

	udl = udl_driver_create(interface);
	if (IS_ERR(udl))
		return PTR_ERR(udl);

	r = drm_dev_register(&udl->drm, 0);
	if (r)
		goto err_free;

	DRM_INFO("Initialized udl on minor %d\n", udl->drm.primary->index);

	return 0;

err_free:
	drm_dev_put(&udl->drm);
	return r;
}

static void udl_usb_disconnect(struct usb_interface *interface)
{
	struct drm_device *dev = usb_get_intfdata(interface);

	drm_kms_helper_poll_disable(dev);
	udl_fbdev_unplug(dev);
	udl_drop_usb(dev);
	drm_dev_unplug(dev);
	drm_dev_put(dev);
}

/*
 * There are many DisplayLink-based graphics products, all with unique PIDs.
 * So we match on DisplayLink's VID + Vendor-Defined Interface Class (0xff)
 * We also require a match on SubClass (0x00) and Protocol (0x00),
 * which is compatible with all known USB 2.0 era graphics chips and firmware,
 * but allows DisplayLink to increment those for any future incompatible chips
 */
static const struct usb_device_id id_table[] = {
	{.idVendor = 0x17e9, .bInterfaceClass = 0xff,
	 .bInterfaceSubClass = 0x00,
	 .bInterfaceProtocol = 0x00,
	 .match_flags = USB_DEVICE_ID_MATCH_VENDOR |
			USB_DEVICE_ID_MATCH_INT_CLASS |
			USB_DEVICE_ID_MATCH_INT_SUBCLASS |
			USB_DEVICE_ID_MATCH_INT_PROTOCOL,},
	{},
};
MODULE_DEVICE_TABLE(usb, id_table);

static struct usb_driver udl_driver = {
	.name = "udl",
	.probe = udl_usb_probe,
	.disconnect = udl_usb_disconnect,
	.suspend = udl_usb_suspend,
	.resume = udl_usb_resume,
	.id_table = id_table,
};
module_usb_driver(udl_driver);
MODULE_LICENSE("GPL");<|MERGE_RESOLUTION|>--- conflicted
+++ resolved
@@ -55,11 +55,6 @@
 
 static struct drm_driver driver = {
 	.driver_features = DRIVER_MODESET | DRIVER_GEM | DRIVER_PRIME,
-<<<<<<< HEAD
-	.load = udl_driver_load,
-	.unload = udl_driver_unload,
-=======
->>>>>>> 0ecfebd2
 	.release = udl_driver_release,
 
 	/* gem hooks */
