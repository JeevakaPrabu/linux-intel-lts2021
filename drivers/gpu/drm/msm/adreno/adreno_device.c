// SPDX-License-Identifier: GPL-2.0-only
/*
 * Copyright (C) 2013-2014 Red Hat
 * Author: Rob Clark <robdclark@gmail.com>
 *
 * Copyright (c) 2014,2017 The Linux Foundation. All rights reserved.
 */

#include "adreno_gpu.h"

bool hang_debug = false;
MODULE_PARM_DESC(hang_debug, "Dump registers when hang is detected (can be slow!)");
module_param_named(hang_debug, hang_debug, bool, 0600);

bool snapshot_debugbus = false;
MODULE_PARM_DESC(snapshot_debugbus, "Include debugbus sections in GPU devcoredump (if not fused off)");
module_param_named(snapshot_debugbus, snapshot_debugbus, bool, 0600);

bool allow_vram_carveout = false;
MODULE_PARM_DESC(allow_vram_carveout, "Allow using VRAM Carveout, in place of IOMMU");
module_param_named(allow_vram_carveout, allow_vram_carveout, bool, 0600);

static const struct adreno_info gpulist[] = {
	{
		.rev   = ADRENO_REV(2, 0, 0, 0),
		.revn  = 200,
		.name  = "A200",
		.fw = {
			[ADRENO_FW_PM4] = "yamato_pm4.fw",
			[ADRENO_FW_PFP] = "yamato_pfp.fw",
		},
		.gmem  = SZ_256K,
		.inactive_period = DRM_MSM_INACTIVE_PERIOD,
		.init  = a2xx_gpu_init,
	}, { /* a200 on i.mx51 has only 128kib gmem */
		.rev   = ADRENO_REV(2, 0, 0, 1),
		.revn  = 201,
		.name  = "A200",
		.fw = {
			[ADRENO_FW_PM4] = "yamato_pm4.fw",
			[ADRENO_FW_PFP] = "yamato_pfp.fw",
		},
		.gmem  = SZ_128K,
		.inactive_period = DRM_MSM_INACTIVE_PERIOD,
		.init  = a2xx_gpu_init,
	}, {
		.rev   = ADRENO_REV(2, 2, 0, ANY_ID),
		.revn  = 220,
		.name  = "A220",
		.fw = {
			[ADRENO_FW_PM4] = "leia_pm4_470.fw",
			[ADRENO_FW_PFP] = "leia_pfp_470.fw",
		},
		.gmem  = SZ_512K,
		.inactive_period = DRM_MSM_INACTIVE_PERIOD,
		.init  = a2xx_gpu_init,
	}, {
		.rev   = ADRENO_REV(3, 0, 5, ANY_ID),
		.revn  = 305,
		.name  = "A305",
		.fw = {
			[ADRENO_FW_PM4] = "a300_pm4.fw",
			[ADRENO_FW_PFP] = "a300_pfp.fw",
		},
		.gmem  = SZ_256K,
		.inactive_period = DRM_MSM_INACTIVE_PERIOD,
		.init  = a3xx_gpu_init,
	}, {
		.rev   = ADRENO_REV(3, 0, 6, 0),
		.revn  = 307,        /* because a305c is revn==306 */
		.name  = "A306",
		.fw = {
			[ADRENO_FW_PM4] = "a300_pm4.fw",
			[ADRENO_FW_PFP] = "a300_pfp.fw",
		},
		.gmem  = SZ_128K,
		.inactive_period = DRM_MSM_INACTIVE_PERIOD,
		.init  = a3xx_gpu_init,
	}, {
		.rev   = ADRENO_REV(3, 2, ANY_ID, ANY_ID),
		.revn  = 320,
		.name  = "A320",
		.fw = {
			[ADRENO_FW_PM4] = "a300_pm4.fw",
			[ADRENO_FW_PFP] = "a300_pfp.fw",
		},
		.gmem  = SZ_512K,
		.inactive_period = DRM_MSM_INACTIVE_PERIOD,
		.init  = a3xx_gpu_init,
	}, {
		.rev   = ADRENO_REV(3, 3, 0, ANY_ID),
		.revn  = 330,
		.name  = "A330",
		.fw = {
			[ADRENO_FW_PM4] = "a330_pm4.fw",
			[ADRENO_FW_PFP] = "a330_pfp.fw",
		},
		.gmem  = SZ_1M,
		.inactive_period = DRM_MSM_INACTIVE_PERIOD,
		.init  = a3xx_gpu_init,
	}, {
		.rev   = ADRENO_REV(4, 0, 5, ANY_ID),
		.revn  = 405,
		.name  = "A405",
		.fw = {
			[ADRENO_FW_PM4] = "a420_pm4.fw",
			[ADRENO_FW_PFP] = "a420_pfp.fw",
		},
		.gmem  = SZ_256K,
		.inactive_period = DRM_MSM_INACTIVE_PERIOD,
		.init  = a4xx_gpu_init,
	}, {
		.rev   = ADRENO_REV(4, 2, 0, ANY_ID),
		.revn  = 420,
		.name  = "A420",
		.fw = {
			[ADRENO_FW_PM4] = "a420_pm4.fw",
			[ADRENO_FW_PFP] = "a420_pfp.fw",
		},
		.gmem  = (SZ_1M + SZ_512K),
		.inactive_period = DRM_MSM_INACTIVE_PERIOD,
		.init  = a4xx_gpu_init,
	}, {
		.rev   = ADRENO_REV(4, 3, 0, ANY_ID),
		.revn  = 430,
		.name  = "A430",
		.fw = {
			[ADRENO_FW_PM4] = "a420_pm4.fw",
			[ADRENO_FW_PFP] = "a420_pfp.fw",
		},
		.gmem  = (SZ_1M + SZ_512K),
		.inactive_period = DRM_MSM_INACTIVE_PERIOD,
		.init  = a4xx_gpu_init,
	}, {
		.rev   = ADRENO_REV(5, 0, 6, ANY_ID),
		.revn = 506,
		.name = "A506",
		.fw = {
			[ADRENO_FW_PM4] = "a530_pm4.fw",
			[ADRENO_FW_PFP] = "a530_pfp.fw",
		},
		.gmem = (SZ_128K + SZ_8K),
		/*
		 * Increase inactive period to 250 to avoid bouncing
		 * the GDSC which appears to make it grumpy
		 */
		.inactive_period = 250,
		.quirks = ADRENO_QUIRK_TWO_PASS_USE_WFI |
			  ADRENO_QUIRK_LMLOADKILL_DISABLE,
		.init = a5xx_gpu_init,
		.zapfw = "a506_zap.mdt",
	}, {
		.rev   = ADRENO_REV(5, 0, 8, ANY_ID),
		.revn = 508,
		.name = "A508",
		.fw = {
			[ADRENO_FW_PM4] = "a530_pm4.fw",
			[ADRENO_FW_PFP] = "a530_pfp.fw",
		},
		.gmem = (SZ_128K + SZ_8K),
		/*
		 * Increase inactive period to 250 to avoid bouncing
		 * the GDSC which appears to make it grumpy
		 */
		.inactive_period = 250,
		.quirks = ADRENO_QUIRK_LMLOADKILL_DISABLE,
		.init = a5xx_gpu_init,
		.zapfw = "a508_zap.mdt",
	}, {
		.rev   = ADRENO_REV(5, 0, 9, ANY_ID),
		.revn = 509,
		.name = "A509",
		.fw = {
			[ADRENO_FW_PM4] = "a530_pm4.fw",
			[ADRENO_FW_PFP] = "a530_pfp.fw",
		},
		.gmem = (SZ_256K + SZ_16K),
		/*
		 * Increase inactive period to 250 to avoid bouncing
		 * the GDSC which appears to make it grumpy
		 */
		.inactive_period = 250,
		.quirks = ADRENO_QUIRK_LMLOADKILL_DISABLE,
		.init = a5xx_gpu_init,
		/* Adreno 509 uses the same ZAP as 512 */
		.zapfw = "a512_zap.mdt",
	}, {
		.rev   = ADRENO_REV(5, 1, 0, ANY_ID),
		.revn = 510,
		.name = "A510",
		.fw = {
			[ADRENO_FW_PM4] = "a530_pm4.fw",
			[ADRENO_FW_PFP] = "a530_pfp.fw",
		},
		.gmem = SZ_256K,
		/*
		 * Increase inactive period to 250 to avoid bouncing
		 * the GDSC which appears to make it grumpy
		 */
		.inactive_period = 250,
		.init = a5xx_gpu_init,
	}, {
		.rev   = ADRENO_REV(5, 1, 2, ANY_ID),
		.revn = 512,
		.name = "A512",
		.fw = {
			[ADRENO_FW_PM4] = "a530_pm4.fw",
			[ADRENO_FW_PFP] = "a530_pfp.fw",
		},
		.gmem = (SZ_256K + SZ_16K),
		/*
		 * Increase inactive period to 250 to avoid bouncing
		 * the GDSC which appears to make it grumpy
		 */
		.inactive_period = 250,
		.quirks = ADRENO_QUIRK_LMLOADKILL_DISABLE,
		.init = a5xx_gpu_init,
		.zapfw = "a512_zap.mdt",
	}, {
		.rev = ADRENO_REV(5, 3, 0, 2),
		.revn = 530,
		.name = "A530",
		.fw = {
			[ADRENO_FW_PM4] = "a530_pm4.fw",
			[ADRENO_FW_PFP] = "a530_pfp.fw",
			[ADRENO_FW_GPMU] = "a530v3_gpmu.fw2",
		},
		.gmem = SZ_1M,
		/*
		 * Increase inactive period to 250 to avoid bouncing
		 * the GDSC which appears to make it grumpy
		 */
		.inactive_period = 250,
		.quirks = ADRENO_QUIRK_TWO_PASS_USE_WFI |
			ADRENO_QUIRK_FAULT_DETECT_MASK,
		.init = a5xx_gpu_init,
		.zapfw = "a530_zap.mdt",
	}, {
		.rev = ADRENO_REV(5, 4, 0, ANY_ID),
		.revn = 540,
		.name = "A540",
		.fw = {
			[ADRENO_FW_PM4] = "a530_pm4.fw",
			[ADRENO_FW_PFP] = "a530_pfp.fw",
			[ADRENO_FW_GPMU] = "a540_gpmu.fw2",
		},
		.gmem = SZ_1M,
		/*
		 * Increase inactive period to 250 to avoid bouncing
		 * the GDSC which appears to make it grumpy
		 */
		.inactive_period = 250,
		.quirks = ADRENO_QUIRK_LMLOADKILL_DISABLE,
		.init = a5xx_gpu_init,
		.zapfw = "a540_zap.mdt",
	}, {
		.rev = ADRENO_REV(6, 1, 8, ANY_ID),
		.revn = 618,
		.name = "A618",
		.fw = {
			[ADRENO_FW_SQE] = "a630_sqe.fw",
			[ADRENO_FW_GMU] = "a630_gmu.bin",
		},
		.gmem = SZ_512K,
		.inactive_period = DRM_MSM_INACTIVE_PERIOD,
		.init = a6xx_gpu_init,
	}, {
		.rev = ADRENO_REV(6, 1, 9, ANY_ID),
		.revn = 619,
		.name = "A619",
		.fw = {
			[ADRENO_FW_SQE] = "a630_sqe.fw",
			[ADRENO_FW_GMU] = "a619_gmu.bin",
		},
		.gmem = SZ_512K,
		.inactive_period = DRM_MSM_INACTIVE_PERIOD,
		.init = a6xx_gpu_init,
		.zapfw = "a615_zap.mdt",
		.hwcg = a615_hwcg,
	}, {
		.rev = ADRENO_REV(6, 3, 0, ANY_ID),
		.revn = 630,
		.name = "A630",
		.fw = {
			[ADRENO_FW_SQE] = "a630_sqe.fw",
			[ADRENO_FW_GMU] = "a630_gmu.bin",
		},
		.gmem = SZ_1M,
		.inactive_period = DRM_MSM_INACTIVE_PERIOD,
		.init = a6xx_gpu_init,
		.zapfw = "a630_zap.mdt",
		.hwcg = a630_hwcg,
	}, {
		.rev = ADRENO_REV(6, 4, 0, ANY_ID),
		.revn = 640,
		.name = "A640",
		.fw = {
			[ADRENO_FW_SQE] = "a630_sqe.fw",
			[ADRENO_FW_GMU] = "a640_gmu.bin",
		},
		.gmem = SZ_1M,
		.inactive_period = DRM_MSM_INACTIVE_PERIOD,
		.init = a6xx_gpu_init,
		.zapfw = "a640_zap.mdt",
		.hwcg = a640_hwcg,
	}, {
		.rev = ADRENO_REV(6, 5, 0, ANY_ID),
		.revn = 650,
		.name = "A650",
		.fw = {
			[ADRENO_FW_SQE] = "a650_sqe.fw",
			[ADRENO_FW_GMU] = "a650_gmu.bin",
		},
		.gmem = SZ_1M + SZ_128K,
		.inactive_period = DRM_MSM_INACTIVE_PERIOD,
		.init = a6xx_gpu_init,
		.zapfw = "a650_zap.mdt",
		.hwcg = a650_hwcg,
		.address_space_size = SZ_16G,
	}, {
		.rev = ADRENO_REV(6, 6, 0, ANY_ID),
		.revn = 660,
		.name = "A660",
		.fw = {
			[ADRENO_FW_SQE] = "a660_sqe.fw",
			[ADRENO_FW_GMU] = "a660_gmu.bin",
		},
		.gmem = SZ_1M + SZ_512K,
		.inactive_period = DRM_MSM_INACTIVE_PERIOD,
		.init = a6xx_gpu_init,
		.zapfw = "a660_zap.mdt",
		.hwcg = a660_hwcg,
		.address_space_size = SZ_16G,
	}, {
		.rev = ADRENO_REV(6, 3, 5, ANY_ID),
		.fw = {
			[ADRENO_FW_SQE] = "a660_sqe.fw",
			[ADRENO_FW_GMU] = "a660_gmu.bin",
		},
		.gmem = SZ_512K,
		.inactive_period = DRM_MSM_INACTIVE_PERIOD,
		.init = a6xx_gpu_init,
		.hwcg = a660_hwcg,
		.address_space_size = SZ_16G,
	}, {
		.rev = ADRENO_REV(6, 8, 0, ANY_ID),
		.revn = 680,
		.name = "A680",
		.fw = {
			[ADRENO_FW_SQE] = "a630_sqe.fw",
			[ADRENO_FW_GMU] = "a640_gmu.bin",
		},
		.gmem = SZ_2M,
		.inactive_period = DRM_MSM_INACTIVE_PERIOD,
		.init = a6xx_gpu_init,
		.zapfw = "a640_zap.mdt",
		.hwcg = a640_hwcg,
	},
};

MODULE_FIRMWARE("qcom/a300_pm4.fw");
MODULE_FIRMWARE("qcom/a300_pfp.fw");
MODULE_FIRMWARE("qcom/a330_pm4.fw");
MODULE_FIRMWARE("qcom/a330_pfp.fw");
MODULE_FIRMWARE("qcom/a420_pm4.fw");
MODULE_FIRMWARE("qcom/a420_pfp.fw");
MODULE_FIRMWARE("qcom/a530_pm4.fw");
MODULE_FIRMWARE("qcom/a530_pfp.fw");
MODULE_FIRMWARE("qcom/a530v3_gpmu.fw2");
MODULE_FIRMWARE("qcom/a530_zap.mdt");
MODULE_FIRMWARE("qcom/a530_zap.b00");
MODULE_FIRMWARE("qcom/a530_zap.b01");
MODULE_FIRMWARE("qcom/a530_zap.b02");
MODULE_FIRMWARE("qcom/a619_gmu.bin");
MODULE_FIRMWARE("qcom/a630_sqe.fw");
MODULE_FIRMWARE("qcom/a630_gmu.bin");
MODULE_FIRMWARE("qcom/a630_zap.mbn");

static inline bool _rev_match(uint8_t entry, uint8_t id)
{
	return (entry == ANY_ID) || (entry == id);
}

bool adreno_cmp_rev(struct adreno_rev rev1, struct adreno_rev rev2)
{

	return _rev_match(rev1.core, rev2.core) &&
		_rev_match(rev1.major, rev2.major) &&
		_rev_match(rev1.minor, rev2.minor) &&
		_rev_match(rev1.patchid, rev2.patchid);
}

const struct adreno_info *adreno_info(struct adreno_rev rev)
{
	int i;

	/* identify gpu: */
	for (i = 0; i < ARRAY_SIZE(gpulist); i++) {
		const struct adreno_info *info = &gpulist[i];
		if (adreno_cmp_rev(info->rev, rev))
			return info;
	}

	return NULL;
}

struct msm_gpu *adreno_load_gpu(struct drm_device *dev)
{
	struct msm_drm_private *priv = dev->dev_private;
	struct platform_device *pdev = priv->gpu_pdev;
	struct msm_gpu *gpu = NULL;
	struct adreno_gpu *adreno_gpu;
	int ret;

	if (pdev)
		gpu = dev_to_gpu(&pdev->dev);

	if (!gpu) {
		dev_err_once(dev->dev, "no GPU device was found\n");
		return NULL;
	}

	adreno_gpu = to_adreno_gpu(gpu);

	/*
	 * The number one reason for HW init to fail is if the firmware isn't
	 * loaded yet. Try that first and don't bother continuing on
	 * otherwise
	 */

	ret = adreno_load_fw(adreno_gpu);
	if (ret)
		return NULL;

	/*
	 * Now that we have firmware loaded, and are ready to begin
	 * booting the gpu, go ahead and enable runpm:
	 */
	pm_runtime_enable(&pdev->dev);
<<<<<<< HEAD

	/* Make sure pm runtime is active and reset any previous errors */
	pm_runtime_set_active(&pdev->dev);
=======
>>>>>>> 06fe0f3c

	ret = pm_runtime_get_sync(&pdev->dev);
	if (ret < 0) {
		pm_runtime_put_noidle(&pdev->dev);
		DRM_DEV_ERROR(dev->dev, "Couldn't power up the GPU: %d\n", ret);
		goto err_disable_rpm;
	}

	mutex_lock(&gpu->lock);
	ret = msm_gpu_hw_init(gpu);
	mutex_unlock(&gpu->lock);
<<<<<<< HEAD
	pm_runtime_put_autosuspend(&pdev->dev);
=======
>>>>>>> 06fe0f3c
	if (ret) {
		DRM_DEV_ERROR(dev->dev, "gpu hw init failed: %d\n", ret);
		goto err_put_rpm;
	}

	pm_runtime_put_autosuspend(&pdev->dev);

#ifdef CONFIG_DEBUG_FS
	if (gpu->funcs->debugfs_init) {
		gpu->funcs->debugfs_init(gpu, dev->primary);
		gpu->funcs->debugfs_init(gpu, dev->render);
	}
#endif

	return gpu;

err_put_rpm:
	pm_runtime_put_sync_suspend(&pdev->dev);
err_disable_rpm:
	pm_runtime_disable(&pdev->dev);

	return NULL;
}

static int find_chipid(struct device *dev, struct adreno_rev *rev)
{
	struct device_node *node = dev->of_node;
	const char *compat;
	int ret;
	u32 chipid;

	/* first search the compat strings for qcom,adreno-XYZ.W: */
	ret = of_property_read_string_index(node, "compatible", 0, &compat);
	if (ret == 0) {
		unsigned int r, patch;

		if (sscanf(compat, "qcom,adreno-%u.%u", &r, &patch) == 2 ||
		    sscanf(compat, "amd,imageon-%u.%u", &r, &patch) == 2) {
			rev->core = r / 100;
			r %= 100;
			rev->major = r / 10;
			r %= 10;
			rev->minor = r;
			rev->patchid = patch;

			return 0;
		}
	}

	/* and if that fails, fall back to legacy "qcom,chipid" property: */
	ret = of_property_read_u32(node, "qcom,chipid", &chipid);
	if (ret) {
		DRM_DEV_ERROR(dev, "could not parse qcom,chipid: %d\n", ret);
		return ret;
	}

	rev->core = (chipid >> 24) & 0xff;
	rev->major = (chipid >> 16) & 0xff;
	rev->minor = (chipid >> 8) & 0xff;
	rev->patchid = (chipid & 0xff);

	dev_warn(dev, "Using legacy qcom,chipid binding!\n");
	dev_warn(dev, "Use compatible qcom,adreno-%u%u%u.%u instead.\n",
		rev->core, rev->major, rev->minor, rev->patchid);

	return 0;
}

static int adreno_bind(struct device *dev, struct device *master, void *data)
{
	static struct adreno_platform_config config = {};
	const struct adreno_info *info;
	struct msm_drm_private *priv = dev_get_drvdata(master);
	struct drm_device *drm = priv->dev;
	struct msm_gpu *gpu;
	int ret;

	ret = find_chipid(dev, &config.rev);
	if (ret)
		return ret;

	dev->platform_data = &config;
	priv->gpu_pdev = to_platform_device(dev);

	info = adreno_info(config.rev);

	if (!info) {
		dev_warn(drm->dev, "Unknown GPU revision: %u.%u.%u.%u\n",
			config.rev.core, config.rev.major,
			config.rev.minor, config.rev.patchid);
		return -ENXIO;
	}

	DBG("Found GPU: %u.%u.%u.%u", config.rev.core, config.rev.major,
		config.rev.minor, config.rev.patchid);

	priv->is_a2xx = config.rev.core == 2;
	priv->has_cached_coherent = config.rev.core >= 6;

	gpu = info->init(drm);
	if (IS_ERR(gpu)) {
		dev_warn(drm->dev, "failed to load adreno gpu\n");
		return PTR_ERR(gpu);
	}

	return 0;
}

static void adreno_unbind(struct device *dev, struct device *master,
		void *data)
{
	struct msm_drm_private *priv = dev_get_drvdata(master);
	struct msm_gpu *gpu = dev_to_gpu(dev);

	pm_runtime_force_suspend(dev);
	gpu->funcs->destroy(gpu);

	priv->gpu_pdev = NULL;
}

static const struct component_ops a3xx_ops = {
		.bind   = adreno_bind,
		.unbind = adreno_unbind,
};

static void adreno_device_register_headless(void)
{
	/* on imx5, we don't have a top-level mdp/dpu node
	 * this creates a dummy node for the driver for that case
	 */
	struct platform_device_info dummy_info = {
		.parent = NULL,
		.name = "msm",
		.id = -1,
		.res = NULL,
		.num_res = 0,
		.data = NULL,
		.size_data = 0,
		.dma_mask = ~0,
	};
	platform_device_register_full(&dummy_info);
}

static int adreno_probe(struct platform_device *pdev)
{

	int ret;

	ret = component_add(&pdev->dev, &a3xx_ops);
	if (ret)
		return ret;

	if (of_device_is_compatible(pdev->dev.of_node, "amd,imageon"))
		adreno_device_register_headless();

	return 0;
}

static int adreno_remove(struct platform_device *pdev)
{
	component_del(&pdev->dev, &a3xx_ops);
	return 0;
}

static void adreno_shutdown(struct platform_device *pdev)
{
	pm_runtime_force_suspend(&pdev->dev);
}

static const struct of_device_id dt_match[] = {
	{ .compatible = "qcom,adreno" },
	{ .compatible = "qcom,adreno-3xx" },
	/* for compatibility with imx5 gpu: */
	{ .compatible = "amd,imageon" },
	/* for backwards compat w/ downstream kgsl DT files: */
	{ .compatible = "qcom,kgsl-3d0" },
	{}
};

#ifdef CONFIG_PM
static int adreno_runtime_resume(struct device *dev)
{
	struct msm_gpu *gpu = dev_to_gpu(dev);

	return gpu->funcs->pm_resume(gpu);
}

static int adreno_runtime_suspend(struct device *dev)
{
	struct msm_gpu *gpu = dev_to_gpu(dev);

	/*
	 * We should be holding a runpm ref, which will prevent
	 * runtime suspend.  In the system suspend path, we've
	 * already waited for active jobs to complete.
	 */
	WARN_ON_ONCE(gpu->active_submits);

	return gpu->funcs->pm_suspend(gpu);
}

static void suspend_scheduler(struct msm_gpu *gpu)
{
	int i;

	/*
	 * Shut down the scheduler before we force suspend, so that
	 * suspend isn't racing with scheduler kthread feeding us
	 * more work.
	 *
	 * Note, we just want to park the thread, and let any jobs
	 * that are already on the hw queue complete normally, as
	 * opposed to the drm_sched_stop() path used for handling
	 * faulting/timed-out jobs.  We can't really cancel any jobs
	 * already on the hw queue without racing with the GPU.
	 */
	for (i = 0; i < gpu->nr_rings; i++) {
		struct drm_gpu_scheduler *sched = &gpu->rb[i]->sched;
		kthread_park(sched->thread);
	}
}

static void resume_scheduler(struct msm_gpu *gpu)
{
	int i;

	for (i = 0; i < gpu->nr_rings; i++) {
		struct drm_gpu_scheduler *sched = &gpu->rb[i]->sched;
		kthread_unpark(sched->thread);
	}
}

static int adreno_system_suspend(struct device *dev)
{
	struct msm_gpu *gpu = dev_to_gpu(dev);
	int remaining, ret;

	suspend_scheduler(gpu);

	remaining = wait_event_timeout(gpu->retire_event,
				       gpu->active_submits == 0,
				       msecs_to_jiffies(1000));
	if (remaining == 0) {
		dev_err(dev, "Timeout waiting for GPU to suspend\n");
		ret = -EBUSY;
		goto out;
	}

	ret = pm_runtime_force_suspend(dev);
out:
	if (ret)
		resume_scheduler(gpu);

	return ret;
}

static int adreno_system_resume(struct device *dev)
{
	resume_scheduler(dev_to_gpu(dev));
	return pm_runtime_force_resume(dev);
}

#endif

static const struct dev_pm_ops adreno_pm_ops = {
	SET_SYSTEM_SLEEP_PM_OPS(adreno_system_suspend, adreno_system_resume)
	SET_RUNTIME_PM_OPS(adreno_runtime_suspend, adreno_runtime_resume, NULL)
};

static struct platform_driver adreno_driver = {
	.probe = adreno_probe,
	.remove = adreno_remove,
	.shutdown = adreno_shutdown,
	.driver = {
		.name = "adreno",
		.of_match_table = dt_match,
		.pm = &adreno_pm_ops,
	},
};

void __init adreno_register(void)
{
	platform_driver_register(&adreno_driver);
}

void __exit adreno_unregister(void)
{
	platform_driver_unregister(&adreno_driver);
}<|MERGE_RESOLUTION|>--- conflicted
+++ resolved
@@ -437,12 +437,6 @@
 	 * booting the gpu, go ahead and enable runpm:
 	 */
 	pm_runtime_enable(&pdev->dev);
-<<<<<<< HEAD
-
-	/* Make sure pm runtime is active and reset any previous errors */
-	pm_runtime_set_active(&pdev->dev);
-=======
->>>>>>> 06fe0f3c
 
 	ret = pm_runtime_get_sync(&pdev->dev);
 	if (ret < 0) {
@@ -454,10 +448,6 @@
 	mutex_lock(&gpu->lock);
 	ret = msm_gpu_hw_init(gpu);
 	mutex_unlock(&gpu->lock);
-<<<<<<< HEAD
-	pm_runtime_put_autosuspend(&pdev->dev);
-=======
->>>>>>> 06fe0f3c
 	if (ret) {
 		DRM_DEV_ERROR(dev->dev, "gpu hw init failed: %d\n", ret);
 		goto err_put_rpm;
