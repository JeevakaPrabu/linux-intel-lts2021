/* SPDX-License-Identifier: GPL-2.0 */
/* Copyright (c) 2017 The Linux Foundation. All rights reserved. */

#ifndef _A6XX_GMU_H_
#define _A6XX_GMU_H_

#include <linux/iopoll.h>
#include <linux/interrupt.h>
#include "msm_drv.h"
#include "a6xx_hfi.h"

struct a6xx_gmu_bo {
	struct drm_gem_object *obj;
	void *virt;
	size_t size;
<<<<<<< HEAD
	dma_addr_t iova;
	unsigned long attrs;
=======
	u64 iova;
>>>>>>> ad57a102
};

/*
 * These define the different GMU wake up options - these define how both the
 * CPU and the GMU bring up the hardware
 */

/* THe GMU has already been booted and the rentention registers are active */
#define GMU_WARM_BOOT 0

/* the GMU is coming up for the first time or back from a power collapse */
#define GMU_COLD_BOOT 1

/*
 * These define the level of control that the GMU has - the higher the number
 * the more things that the GMU hardware controls on its own.
 */

/* The GMU does not do any idle state management */
#define GMU_IDLE_STATE_ACTIVE 0

/* The GMU manages SPTP power collapse */
#define GMU_IDLE_STATE_SPTP 2

/* The GMU does automatic IFPC (intra-frame power collapse) */
#define GMU_IDLE_STATE_IFPC 3

struct a6xx_gmu {
	struct device *dev;

	struct msm_gem_address_space *aspace;

	void * __iomem mmio;
	void * __iomem rscc;

	int hfi_irq;
	int gmu_irq;

	struct device *gxpd;

	int idle_level;

	struct a6xx_gmu_bo hfi;
	struct a6xx_gmu_bo debug;
	struct a6xx_gmu_bo icache;
	struct a6xx_gmu_bo dcache;
	struct a6xx_gmu_bo dummy;
	struct a6xx_gmu_bo log;

	int nr_clocks;
	struct clk_bulk_data *clocks;
	struct clk *core_clk;

	/* current performance index set externally */
	int current_perf_index;

	int nr_gpu_freqs;
	unsigned long gpu_freqs[16];
	u32 gx_arc_votes[16];

	int nr_gmu_freqs;
	unsigned long gmu_freqs[4];
	u32 cx_arc_votes[4];

	unsigned long freq;

	struct a6xx_hfi_queue queues[2];

	bool initialized;
	bool hung;
	bool legacy; /* a618 or a630 */
};

static inline u32 gmu_read(struct a6xx_gmu *gmu, u32 offset)
{
	return msm_readl(gmu->mmio + (offset << 2));
}

static inline void gmu_write(struct a6xx_gmu *gmu, u32 offset, u32 value)
{
	return msm_writel(value, gmu->mmio + (offset << 2));
}

static inline void
gmu_write_bulk(struct a6xx_gmu *gmu, u32 offset, const u32 *data, u32 size)
{
	memcpy_toio(gmu->mmio + (offset << 2), data, size);
	wmb();
}

static inline void gmu_rmw(struct a6xx_gmu *gmu, u32 reg, u32 mask, u32 or)
{
	u32 val = gmu_read(gmu, reg);

	val &= ~mask;

	gmu_write(gmu, reg, val | or);
}

static inline u64 gmu_read64(struct a6xx_gmu *gmu, u32 lo, u32 hi)
{
	u64 val;

	val = (u64) msm_readl(gmu->mmio + (lo << 2));
	val |= ((u64) msm_readl(gmu->mmio + (hi << 2)) << 32);

	return val;
}

#define gmu_poll_timeout(gmu, addr, val, cond, interval, timeout) \
	readl_poll_timeout((gmu)->mmio + ((addr) << 2), val, cond, \
		interval, timeout)

static inline void gmu_write_rscc(struct a6xx_gmu *gmu, u32 offset, u32 value)
{
	return msm_writel(value, gmu->rscc + (offset << 2));
}

#define gmu_poll_timeout_rscc(gmu, addr, val, cond, interval, timeout) \
	readl_poll_timeout((gmu)->rscc + ((addr) << 2), val, cond, \
		interval, timeout)

/*
 * These are the available OOB (out of band requests) to the GMU where "out of
 * band" means that the CPU talks to the GMU directly and not through HFI.
 * Normally this works by writing a ITCM/DTCM register and then triggering a
 * interrupt (the "request" bit) and waiting for an acknowledgment (the "ack"
 * bit). The state is cleared by writing the "clear' bit to the GMU interrupt.
 *
 * These are used to force the GMU/GPU to stay on during a critical sequence or
 * for hardware workarounds.
 */

enum a6xx_gmu_oob_state {
	GMU_OOB_BOOT_SLUMBER = 0,
	GMU_OOB_GPU_SET,
	GMU_OOB_DCVS_SET,
};

/* These are the interrupt / ack bits for each OOB request that are set
 * in a6xx_gmu_set_oob and a6xx_clear_oob
 */

/*
 * Let the GMU know that a boot or slumber operation has started. The value in
 * REG_A6XX_GMU_BOOT_SLUMBER_OPTION lets the GMU know which operation we are
 * doing
 */
#define GMU_OOB_BOOT_SLUMBER_REQUEST	22
#define GMU_OOB_BOOT_SLUMBER_ACK	30
#define GMU_OOB_BOOT_SLUMBER_CLEAR	30

/*
 * Set a new power level for the GPU when the CPU is doing frequency scaling
 */
#define GMU_OOB_DCVS_REQUEST	23
#define GMU_OOB_DCVS_ACK	31
#define GMU_OOB_DCVS_CLEAR	31

/*
 * Let the GMU know to not turn off any GPU registers while the CPU is in a
 * critical section
 */
#define GMU_OOB_GPU_SET_REQUEST	16
#define GMU_OOB_GPU_SET_ACK	24
#define GMU_OOB_GPU_SET_CLEAR	24

#define GMU_OOB_GPU_SET_REQUEST_NEW	30
#define GMU_OOB_GPU_SET_ACK_NEW		31
#define GMU_OOB_GPU_SET_CLEAR_NEW	31


void a6xx_hfi_init(struct a6xx_gmu *gmu);
int a6xx_hfi_start(struct a6xx_gmu *gmu, int boot_state);
void a6xx_hfi_stop(struct a6xx_gmu *gmu);
int a6xx_hfi_send_prep_slumber(struct a6xx_gmu *gmu);
int a6xx_hfi_set_freq(struct a6xx_gmu *gmu, int index);

bool a6xx_gmu_gx_is_on(struct a6xx_gmu *gmu);
bool a6xx_gmu_sptprac_is_on(struct a6xx_gmu *gmu);

#endif<|MERGE_RESOLUTION|>--- conflicted
+++ resolved
@@ -13,12 +13,7 @@
 	struct drm_gem_object *obj;
 	void *virt;
 	size_t size;
-<<<<<<< HEAD
-	dma_addr_t iova;
-	unsigned long attrs;
-=======
 	u64 iova;
->>>>>>> ad57a102
 };
 
 /*
