--- conflicted
+++ resolved
@@ -1381,10 +1381,6 @@
 
 	dp_catalog_ctrl_reset(ctrl->catalog);
 
-<<<<<<< HEAD
-	if (enable)
-		dp_catalog_ctrl_enable_irq(ctrl->catalog, enable);
-=======
 	/*
 	 * all dp controller programmable registers will not
 	 * be reset to default value after DP_SW_RESET
@@ -1392,7 +1388,6 @@
 	 * to enable/disable interrupts
 	 */
 	dp_catalog_ctrl_enable_irq(ctrl->catalog, enable);
->>>>>>> 633c3b4c
 }
 
 void dp_ctrl_phy_init(struct dp_ctrl *dp_ctrl)
@@ -1407,11 +1402,8 @@
 
 	dp_catalog_ctrl_phy_reset(ctrl->catalog);
 	phy_init(phy);
-<<<<<<< HEAD
 	DRM_DEBUG_DP("phy=%p init=%d power_on=%d\n",
 			phy, phy->init_count, phy->power_count);
-=======
->>>>>>> 633c3b4c
 }
 
 void dp_ctrl_phy_exit(struct dp_ctrl *dp_ctrl)
@@ -1426,11 +1418,8 @@
 
 	dp_catalog_ctrl_phy_reset(ctrl->catalog);
 	phy_exit(phy);
-<<<<<<< HEAD
 	DRM_DEBUG_DP("phy=%p init=%d power_on=%d\n",
 			phy, phy->init_count, phy->power_count);
-=======
->>>>>>> 633c3b4c
 }
 
 static bool dp_ctrl_use_fixed_nvid(struct dp_ctrl_private *ctrl)
@@ -1933,9 +1922,6 @@
 
 	phy_power_off(phy);
 
-	DRM_DEBUG_DP("After, phy=%x init_count=%d power_on=%d\n",
-		(u32)(uintptr_t)phy, phy->init_count, phy->power_count);
-
 	/* aux channel down, reinit phy */
 	phy_exit(phy);
 	phy_init(phy);
@@ -1972,20 +1958,10 @@
 		DRM_ERROR("Failed to disable link clocks. ret=%d\n", ret);
 	}
 
-	DRM_DEBUG_DP("Before, phy=%x init_count=%d power_on=%d\n",
-		(u32)(uintptr_t)phy, phy->init_count, phy->power_count);
-
 	phy_power_off(phy);
-<<<<<<< HEAD
 	DRM_DEBUG_DP("phy=%p init=%d power_on=%d\n",
 			phy, phy->init_count, phy->power_count);
 
-=======
-
-	DRM_DEBUG_DP("After, phy=%x init_count=%d power_on=%d\n",
-		(u32)(uintptr_t)phy, phy->init_count, phy->power_count);
-
->>>>>>> 633c3b4c
 	return ret;
 }
 
