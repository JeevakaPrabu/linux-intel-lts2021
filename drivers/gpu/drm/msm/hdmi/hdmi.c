// SPDX-License-Identifier: GPL-2.0-only
/*
 * Copyright (c) 2014 The Linux Foundation. All rights reserved.
 * Copyright (C) 2013 Red Hat
 * Author: Rob Clark <robdclark@gmail.com>
 */

#include <linux/of_irq.h>
#include <linux/of_gpio.h>

#include <drm/drm_bridge_connector.h>
#include <drm/drm_of.h>

#include <sound/hdmi-codec.h>
#include "hdmi.h"

void msm_hdmi_set_mode(struct hdmi *hdmi, bool power_on)
{
	uint32_t ctrl = 0;
	unsigned long flags;

	spin_lock_irqsave(&hdmi->reg_lock, flags);
	if (power_on) {
		ctrl |= HDMI_CTRL_ENABLE;
		if (!hdmi->hdmi_mode) {
			ctrl |= HDMI_CTRL_HDMI;
			hdmi_write(hdmi, REG_HDMI_CTRL, ctrl);
			ctrl &= ~HDMI_CTRL_HDMI;
		} else {
			ctrl |= HDMI_CTRL_HDMI;
		}
	} else {
		ctrl = HDMI_CTRL_HDMI;
	}

	hdmi_write(hdmi, REG_HDMI_CTRL, ctrl);
	spin_unlock_irqrestore(&hdmi->reg_lock, flags);
	DBG("HDMI Core: %s, HDMI_CTRL=0x%08x",
			power_on ? "Enable" : "Disable", ctrl);
}

static irqreturn_t msm_hdmi_irq(int irq, void *dev_id)
{
	struct hdmi *hdmi = dev_id;

	/* Process HPD: */
	msm_hdmi_hpd_irq(hdmi->bridge);

	/* Process DDC: */
	msm_hdmi_i2c_irq(hdmi->i2c);

	/* Process HDCP: */
	if (hdmi->hdcp_ctrl)
		msm_hdmi_hdcp_irq(hdmi->hdcp_ctrl);

	/* TODO audio.. */

	return IRQ_HANDLED;
}

static void msm_hdmi_destroy(struct hdmi *hdmi)
{
	/*
	 * at this point, hpd has been disabled,
	 * after flush workq, it's safe to deinit hdcp
	 */
	if (hdmi->workq)
		destroy_workqueue(hdmi->workq);
	msm_hdmi_hdcp_destroy(hdmi);

	if (hdmi->phy_dev) {
		put_device(hdmi->phy_dev);
		hdmi->phy = NULL;
		hdmi->phy_dev = NULL;
	}

	if (hdmi->i2c)
		msm_hdmi_i2c_destroy(hdmi->i2c);

	platform_set_drvdata(hdmi->pdev, NULL);
}

static int msm_hdmi_get_phy(struct hdmi *hdmi)
{
	struct platform_device *pdev = hdmi->pdev;
	struct platform_device *phy_pdev;
	struct device_node *phy_node;

	phy_node = of_parse_phandle(pdev->dev.of_node, "phys", 0);
	if (!phy_node) {
		DRM_DEV_ERROR(&pdev->dev, "cannot find phy device\n");
		return -ENXIO;
	}

	phy_pdev = of_find_device_by_node(phy_node);
	if (phy_pdev)
		hdmi->phy = platform_get_drvdata(phy_pdev);

	of_node_put(phy_node);

	if (!phy_pdev) {
		DRM_DEV_ERROR(&pdev->dev, "phy driver is not ready\n");
		return -EPROBE_DEFER;
	}
	if (!hdmi->phy) {
		DRM_DEV_ERROR(&pdev->dev, "phy driver is not ready\n");
		put_device(&phy_pdev->dev);
		return -EPROBE_DEFER;
	}

	hdmi->phy_dev = get_device(&phy_pdev->dev);

	return 0;
}

/* construct hdmi at bind/probe time, grab all the resources.  If
 * we are to EPROBE_DEFER we want to do it here, rather than later
 * at modeset_init() time
 */
static struct hdmi *msm_hdmi_init(struct platform_device *pdev)
{
	struct hdmi_platform_config *config = pdev->dev.platform_data;
	struct hdmi *hdmi = NULL;
	struct resource *res;
	int i, ret;

	hdmi = devm_kzalloc(&pdev->dev, sizeof(*hdmi), GFP_KERNEL);
	if (!hdmi) {
		ret = -ENOMEM;
		goto fail;
	}

	hdmi->pdev = pdev;
	hdmi->config = config;
	spin_lock_init(&hdmi->reg_lock);

	ret = drm_of_find_panel_or_bridge(pdev->dev.of_node, 1, 0, NULL, &hdmi->next_bridge);
	if (ret && ret != -ENODEV)
		goto fail;

	hdmi->mmio = msm_ioremap(pdev, config->mmio_name);
	if (IS_ERR(hdmi->mmio)) {
		ret = PTR_ERR(hdmi->mmio);
		goto fail;
	}

	/* HDCP needs physical address of hdmi register */
	res = platform_get_resource_byname(pdev, IORESOURCE_MEM,
		config->mmio_name);
	if (!res) {
		ret = -EINVAL;
		goto fail;
	}
	hdmi->mmio_phy_addr = res->start;

	hdmi->qfprom_mmio = msm_ioremap(pdev, config->qfprom_mmio_name);
	if (IS_ERR(hdmi->qfprom_mmio)) {
		DRM_DEV_INFO(&pdev->dev, "can't find qfprom resource\n");
		hdmi->qfprom_mmio = NULL;
	}

	hdmi->hpd_regs = devm_kcalloc(&pdev->dev,
				      config->hpd_reg_cnt,
				      sizeof(hdmi->hpd_regs[0]),
				      GFP_KERNEL);
	if (!hdmi->hpd_regs) {
		ret = -ENOMEM;
		goto fail;
	}
	for (i = 0; i < config->hpd_reg_cnt; i++)
		hdmi->hpd_regs[i].supply = config->hpd_reg_names[i];

	ret = devm_regulator_bulk_get(&pdev->dev, config->hpd_reg_cnt, hdmi->hpd_regs);
	if (ret) {
		DRM_DEV_ERROR(&pdev->dev, "failed to get hpd regulator: %d\n", ret);
		goto fail;
	}

	hdmi->pwr_regs = devm_kcalloc(&pdev->dev,
				      config->pwr_reg_cnt,
				      sizeof(hdmi->pwr_regs[0]),
				      GFP_KERNEL);
	if (!hdmi->pwr_regs) {
		ret = -ENOMEM;
		goto fail;
	}

	for (i = 0; i < config->pwr_reg_cnt; i++)
		hdmi->pwr_regs[i].supply = config->pwr_reg_names[i];

	ret = devm_regulator_bulk_get(&pdev->dev, config->pwr_reg_cnt, hdmi->pwr_regs);
	if (ret) {
		DRM_DEV_ERROR(&pdev->dev, "failed to get pwr regulator: %d\n", ret);
		goto fail;
	}

	hdmi->hpd_clks = devm_kcalloc(&pdev->dev,
				      config->hpd_clk_cnt,
				      sizeof(hdmi->hpd_clks[0]),
				      GFP_KERNEL);
	if (!hdmi->hpd_clks) {
		ret = -ENOMEM;
		goto fail;
	}
	for (i = 0; i < config->hpd_clk_cnt; i++) {
		struct clk *clk;

		clk = msm_clk_get(pdev, config->hpd_clk_names[i]);
		if (IS_ERR(clk)) {
			ret = PTR_ERR(clk);
			DRM_DEV_ERROR(&pdev->dev, "failed to get hpd clk: %s (%d)\n",
					config->hpd_clk_names[i], ret);
			goto fail;
		}

		hdmi->hpd_clks[i] = clk;
	}

	hdmi->pwr_clks = devm_kcalloc(&pdev->dev,
				      config->pwr_clk_cnt,
				      sizeof(hdmi->pwr_clks[0]),
				      GFP_KERNEL);
	if (!hdmi->pwr_clks) {
		ret = -ENOMEM;
		goto fail;
	}
	for (i = 0; i < config->pwr_clk_cnt; i++) {
		struct clk *clk;

		clk = msm_clk_get(pdev, config->pwr_clk_names[i]);
		if (IS_ERR(clk)) {
			ret = PTR_ERR(clk);
			DRM_DEV_ERROR(&pdev->dev, "failed to get pwr clk: %s (%d)\n",
					config->pwr_clk_names[i], ret);
			goto fail;
		}

		hdmi->pwr_clks[i] = clk;
	}

	hdmi->hpd_gpiod = devm_gpiod_get_optional(&pdev->dev, "hpd", GPIOD_IN);
	/* This will catch e.g. -EPROBE_DEFER */
	if (IS_ERR(hdmi->hpd_gpiod)) {
		ret = PTR_ERR(hdmi->hpd_gpiod);
		DRM_DEV_ERROR(&pdev->dev, "failed to get hpd gpio: (%d)\n", ret);
		goto fail;
	}

	if (!hdmi->hpd_gpiod)
		DBG("failed to get HPD gpio");

	if (hdmi->hpd_gpiod)
		gpiod_set_consumer_name(hdmi->hpd_gpiod, "HDMI_HPD");

<<<<<<< HEAD
	pm_runtime_enable(&pdev->dev);
=======
	devm_pm_runtime_enable(&pdev->dev);
>>>>>>> 19c0ed55

	hdmi->workq = alloc_ordered_workqueue("msm_hdmi", 0);
	if (!hdmi->workq) {
		ret = -ENOMEM;
		goto fail;
	}

	hdmi->i2c = msm_hdmi_i2c_init(hdmi);
	if (IS_ERR(hdmi->i2c)) {
		ret = PTR_ERR(hdmi->i2c);
		DRM_DEV_ERROR(&pdev->dev, "failed to get i2c: %d\n", ret);
		hdmi->i2c = NULL;
		goto fail;
	}

	ret = msm_hdmi_get_phy(hdmi);
	if (ret) {
		DRM_DEV_ERROR(&pdev->dev, "failed to get phy\n");
		goto fail;
	}

	hdmi->hdcp_ctrl = msm_hdmi_hdcp_init(hdmi);
	if (IS_ERR(hdmi->hdcp_ctrl)) {
		dev_warn(&pdev->dev, "failed to init hdcp: disabled\n");
		hdmi->hdcp_ctrl = NULL;
	}

	return hdmi;

fail:
	if (hdmi)
		msm_hdmi_destroy(hdmi);

	return ERR_PTR(ret);
}

/* Second part of initialization, the drm/kms level modeset_init,
 * constructs/initializes mode objects, etc, is called from master
 * driver (not hdmi sub-device's probe/bind!)
 *
 * Any resource (regulator/clk/etc) which could be missing at boot
 * should be handled in msm_hdmi_init() so that failure happens from
 * hdmi sub-device's probe.
 */
int msm_hdmi_modeset_init(struct hdmi *hdmi,
		struct drm_device *dev, struct drm_encoder *encoder)
{
	struct msm_drm_private *priv = dev->dev_private;
	struct platform_device *pdev = hdmi->pdev;
	int ret;

	if (priv->num_bridges == ARRAY_SIZE(priv->bridges)) {
		DRM_DEV_ERROR(dev->dev, "too many bridges\n");
		return -ENOSPC;
	}

	hdmi->dev = dev;
	hdmi->encoder = encoder;

	hdmi_audio_infoframe_init(&hdmi->audio.infoframe);

	hdmi->bridge = msm_hdmi_bridge_init(hdmi);
	if (IS_ERR(hdmi->bridge)) {
		ret = PTR_ERR(hdmi->bridge);
		DRM_DEV_ERROR(dev->dev, "failed to create HDMI bridge: %d\n", ret);
		hdmi->bridge = NULL;
		goto fail;
	}

	if (hdmi->next_bridge) {
		ret = drm_bridge_attach(hdmi->encoder, hdmi->next_bridge, hdmi->bridge,
					DRM_BRIDGE_ATTACH_NO_CONNECTOR);
		if (ret) {
			DRM_DEV_ERROR(dev->dev, "failed to attach next HDMI bridge: %d\n", ret);
			goto fail;
		}
	}

	hdmi->connector = drm_bridge_connector_init(hdmi->dev, encoder);
	if (IS_ERR(hdmi->connector)) {
		ret = PTR_ERR(hdmi->connector);
		DRM_DEV_ERROR(dev->dev, "failed to create HDMI connector: %d\n", ret);
		hdmi->connector = NULL;
		goto fail;
	}

	drm_connector_attach_encoder(hdmi->connector, hdmi->encoder);

	hdmi->irq = irq_of_parse_and_map(pdev->dev.of_node, 0);
	if (!hdmi->irq) {
		ret = -EINVAL;
		DRM_DEV_ERROR(dev->dev, "failed to get irq\n");
		goto fail;
	}

<<<<<<< HEAD
	ret = devm_request_irq(&pdev->dev, hdmi->irq,
=======
	ret = devm_request_irq(dev->dev, hdmi->irq,
>>>>>>> 19c0ed55
			msm_hdmi_irq, IRQF_TRIGGER_HIGH,
			"hdmi_isr", hdmi);
	if (ret < 0) {
		DRM_DEV_ERROR(dev->dev, "failed to request IRQ%u: %d\n",
				hdmi->irq, ret);
		goto fail;
	}

	drm_bridge_connector_enable_hpd(hdmi->connector);

	ret = msm_hdmi_hpd_enable(hdmi->bridge);
	if (ret < 0) {
		DRM_DEV_ERROR(&hdmi->pdev->dev, "failed to enable HPD: %d\n", ret);
		goto fail;
	}

	priv->bridges[priv->num_bridges++]       = hdmi->bridge;

	platform_set_drvdata(pdev, hdmi);

	return 0;

fail:
	/* bridge is normally destroyed by drm: */
	if (hdmi->bridge) {
		msm_hdmi_bridge_destroy(hdmi->bridge);
		hdmi->bridge = NULL;
	}
	if (hdmi->connector) {
		hdmi->connector->funcs->destroy(hdmi->connector);
		hdmi->connector = NULL;
	}

	return ret;
}

/*
 * The hdmi device:
 */

#define HDMI_CFG(item, entry) \
	.item ## _names = item ##_names_ ## entry, \
	.item ## _cnt   = ARRAY_SIZE(item ## _names_ ## entry)

static const char *hpd_reg_names_8960[] = {"core-vdda"};
static const char *hpd_clk_names_8960[] = {"core", "master_iface", "slave_iface"};

static struct hdmi_platform_config hdmi_tx_8960_config = {
		HDMI_CFG(hpd_reg, 8960),
		HDMI_CFG(hpd_clk, 8960),
};

static const char *pwr_reg_names_8x74[] = {"core-vdda", "core-vcc"};
static const char *pwr_clk_names_8x74[] = {"extp", "alt_iface"};
static const char *hpd_clk_names_8x74[] = {"iface", "core", "mdp_core"};
static unsigned long hpd_clk_freq_8x74[] = {0, 19200000, 0};

static struct hdmi_platform_config hdmi_tx_8974_config = {
		HDMI_CFG(pwr_reg, 8x74),
		HDMI_CFG(pwr_clk, 8x74),
		HDMI_CFG(hpd_clk, 8x74),
		.hpd_freq      = hpd_clk_freq_8x74,
};

<<<<<<< HEAD
=======
static const char *hpd_reg_names_8084[] = {"hpd-gdsc", "hpd-5v", "hpd-5v-en"};

static struct hdmi_platform_config hdmi_tx_8084_config = {
		HDMI_CFG(pwr_reg, 8x74),
		HDMI_CFG(hpd_reg, 8084),
		HDMI_CFG(pwr_clk, 8x74),
		HDMI_CFG(hpd_clk, 8x74),
		.hpd_freq      = hpd_clk_freq_8x74,
};

static struct hdmi_platform_config hdmi_tx_8994_config = {
		HDMI_CFG(pwr_reg, 8x74),
		HDMI_CFG(hpd_reg, none),
		HDMI_CFG(pwr_clk, 8x74),
		HDMI_CFG(hpd_clk, 8x74),
		.hpd_freq      = hpd_clk_freq_8x74,
};

static struct hdmi_platform_config hdmi_tx_8996_config = {
		HDMI_CFG(pwr_reg, none),
		HDMI_CFG(hpd_reg, none),
		HDMI_CFG(pwr_clk, 8x74),
		HDMI_CFG(hpd_clk, 8x74),
		.hpd_freq      = hpd_clk_freq_8x74,
};

>>>>>>> 19c0ed55
/*
 * HDMI audio codec callbacks
 */
static int msm_hdmi_audio_hw_params(struct device *dev, void *data,
				    struct hdmi_codec_daifmt *daifmt,
				    struct hdmi_codec_params *params)
{
	struct hdmi *hdmi = dev_get_drvdata(dev);
	unsigned int chan;
	unsigned int channel_allocation = 0;
	unsigned int rate;
	unsigned int level_shift  = 0; /* 0dB */
	bool down_mix = false;

	DRM_DEV_DEBUG(dev, "%u Hz, %d bit, %d channels\n", params->sample_rate,
		 params->sample_width, params->cea.channels);

	switch (params->cea.channels) {
	case 2:
		/* FR and FL speakers */
		channel_allocation  = 0;
		chan = MSM_HDMI_AUDIO_CHANNEL_2;
		break;
	case 4:
		/* FC, LFE, FR and FL speakers */
		channel_allocation  = 0x3;
		chan = MSM_HDMI_AUDIO_CHANNEL_4;
		break;
	case 6:
		/* RR, RL, FC, LFE, FR and FL speakers */
		channel_allocation  = 0x0B;
		chan = MSM_HDMI_AUDIO_CHANNEL_6;
		break;
	case 8:
		/* FRC, FLC, RR, RL, FC, LFE, FR and FL speakers */
		channel_allocation  = 0x1F;
		chan = MSM_HDMI_AUDIO_CHANNEL_8;
		break;
	default:
		return -EINVAL;
	}

	switch (params->sample_rate) {
	case 32000:
		rate = HDMI_SAMPLE_RATE_32KHZ;
		break;
	case 44100:
		rate = HDMI_SAMPLE_RATE_44_1KHZ;
		break;
	case 48000:
		rate = HDMI_SAMPLE_RATE_48KHZ;
		break;
	case 88200:
		rate = HDMI_SAMPLE_RATE_88_2KHZ;
		break;
	case 96000:
		rate = HDMI_SAMPLE_RATE_96KHZ;
		break;
	case 176400:
		rate = HDMI_SAMPLE_RATE_176_4KHZ;
		break;
	case 192000:
		rate = HDMI_SAMPLE_RATE_192KHZ;
		break;
	default:
		DRM_DEV_ERROR(dev, "rate[%d] not supported!\n",
			params->sample_rate);
		return -EINVAL;
	}

	msm_hdmi_audio_set_sample_rate(hdmi, rate);
	msm_hdmi_audio_info_setup(hdmi, 1, chan, channel_allocation,
			      level_shift, down_mix);

	return 0;
}

static void msm_hdmi_audio_shutdown(struct device *dev, void *data)
{
	struct hdmi *hdmi = dev_get_drvdata(dev);

	msm_hdmi_audio_info_setup(hdmi, 0, 0, 0, 0, 0);
}

static const struct hdmi_codec_ops msm_hdmi_audio_codec_ops = {
	.hw_params = msm_hdmi_audio_hw_params,
	.audio_shutdown = msm_hdmi_audio_shutdown,
};

static struct hdmi_codec_pdata codec_data = {
	.ops = &msm_hdmi_audio_codec_ops,
	.max_i2s_channels = 8,
	.i2s = 1,
};

static int msm_hdmi_register_audio_driver(struct hdmi *hdmi, struct device *dev)
{
	hdmi->audio_pdev = platform_device_register_data(dev,
							 HDMI_CODEC_DRV_NAME,
							 PLATFORM_DEVID_AUTO,
							 &codec_data,
							 sizeof(codec_data));
	return PTR_ERR_OR_ZERO(hdmi->audio_pdev);
}

static int msm_hdmi_bind(struct device *dev, struct device *master, void *data)
{
	struct msm_drm_private *priv = dev_get_drvdata(master);
	struct hdmi_platform_config *hdmi_cfg;
	struct hdmi *hdmi;
	struct device_node *of_node = dev->of_node;
	int err;

	hdmi_cfg = (struct hdmi_platform_config *)
			of_device_get_match_data(dev);
	if (!hdmi_cfg) {
		DRM_DEV_ERROR(dev, "unknown hdmi_cfg: %pOFn\n", of_node);
		return -ENXIO;
	}

	hdmi_cfg->mmio_name     = "core_physical";
	hdmi_cfg->qfprom_mmio_name = "qfprom_physical";

	dev->platform_data = hdmi_cfg;

	hdmi = msm_hdmi_init(to_platform_device(dev));
	if (IS_ERR(hdmi))
		return PTR_ERR(hdmi);
	priv->hdmi = hdmi;

	err = msm_hdmi_register_audio_driver(hdmi, dev);
	if (err) {
		DRM_ERROR("Failed to attach an audio codec %d\n", err);
		hdmi->audio_pdev = NULL;
	}

	return 0;
}

static void msm_hdmi_unbind(struct device *dev, struct device *master,
		void *data)
{
	struct msm_drm_private *priv = dev_get_drvdata(master);

	if (priv->hdmi) {
		if (priv->hdmi->audio_pdev)
			platform_device_unregister(priv->hdmi->audio_pdev);

		msm_hdmi_destroy(priv->hdmi);
		priv->hdmi = NULL;
	}
}

static const struct component_ops msm_hdmi_ops = {
		.bind   = msm_hdmi_bind,
		.unbind = msm_hdmi_unbind,
};

static int msm_hdmi_dev_probe(struct platform_device *pdev)
{
	return component_add(&pdev->dev, &msm_hdmi_ops);
}

static int msm_hdmi_dev_remove(struct platform_device *pdev)
{
	component_del(&pdev->dev, &msm_hdmi_ops);
	return 0;
}

static const struct of_device_id msm_hdmi_dt_match[] = {
	{ .compatible = "qcom,hdmi-tx-8996", .data = &hdmi_tx_8974_config },
	{ .compatible = "qcom,hdmi-tx-8994", .data = &hdmi_tx_8974_config },
	{ .compatible = "qcom,hdmi-tx-8084", .data = &hdmi_tx_8974_config },
	{ .compatible = "qcom,hdmi-tx-8974", .data = &hdmi_tx_8974_config },
	{ .compatible = "qcom,hdmi-tx-8960", .data = &hdmi_tx_8960_config },
	{ .compatible = "qcom,hdmi-tx-8660", .data = &hdmi_tx_8960_config },
	{}
};

static struct platform_driver msm_hdmi_driver = {
	.probe = msm_hdmi_dev_probe,
	.remove = msm_hdmi_dev_remove,
	.driver = {
		.name = "hdmi_msm",
		.of_match_table = msm_hdmi_dt_match,
	},
};

void __init msm_hdmi_register(void)
{
	msm_hdmi_phy_driver_register();
	platform_driver_register(&msm_hdmi_driver);
}

void __exit msm_hdmi_unregister(void)
{
	platform_driver_unregister(&msm_hdmi_driver);
	msm_hdmi_phy_driver_unregister();
}<|MERGE_RESOLUTION|>--- conflicted
+++ resolved
@@ -252,11 +252,7 @@
 	if (hdmi->hpd_gpiod)
 		gpiod_set_consumer_name(hdmi->hpd_gpiod, "HDMI_HPD");
 
-<<<<<<< HEAD
-	pm_runtime_enable(&pdev->dev);
-=======
 	devm_pm_runtime_enable(&pdev->dev);
->>>>>>> 19c0ed55
 
 	hdmi->workq = alloc_ordered_workqueue("msm_hdmi", 0);
 	if (!hdmi->workq) {
@@ -352,11 +348,7 @@
 		goto fail;
 	}
 
-<<<<<<< HEAD
-	ret = devm_request_irq(&pdev->dev, hdmi->irq,
-=======
 	ret = devm_request_irq(dev->dev, hdmi->irq,
->>>>>>> 19c0ed55
 			msm_hdmi_irq, IRQF_TRIGGER_HIGH,
 			"hdmi_isr", hdmi);
 	if (ret < 0) {
@@ -421,35 +413,6 @@
 		.hpd_freq      = hpd_clk_freq_8x74,
 };
 
-<<<<<<< HEAD
-=======
-static const char *hpd_reg_names_8084[] = {"hpd-gdsc", "hpd-5v", "hpd-5v-en"};
-
-static struct hdmi_platform_config hdmi_tx_8084_config = {
-		HDMI_CFG(pwr_reg, 8x74),
-		HDMI_CFG(hpd_reg, 8084),
-		HDMI_CFG(pwr_clk, 8x74),
-		HDMI_CFG(hpd_clk, 8x74),
-		.hpd_freq      = hpd_clk_freq_8x74,
-};
-
-static struct hdmi_platform_config hdmi_tx_8994_config = {
-		HDMI_CFG(pwr_reg, 8x74),
-		HDMI_CFG(hpd_reg, none),
-		HDMI_CFG(pwr_clk, 8x74),
-		HDMI_CFG(hpd_clk, 8x74),
-		.hpd_freq      = hpd_clk_freq_8x74,
-};
-
-static struct hdmi_platform_config hdmi_tx_8996_config = {
-		HDMI_CFG(pwr_reg, none),
-		HDMI_CFG(hpd_reg, none),
-		HDMI_CFG(pwr_clk, 8x74),
-		HDMI_CFG(hpd_clk, 8x74),
-		.hpd_freq      = hpd_clk_freq_8x74,
-};
-
->>>>>>> 19c0ed55
 /*
  * HDMI audio codec callbacks
  */
