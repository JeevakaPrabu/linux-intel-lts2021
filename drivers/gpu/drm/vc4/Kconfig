--- conflicted
+++ resolved
@@ -8,12 +8,9 @@
 	depends on DRM
 	depends on SND && SND_SOC
 	depends on COMMON_CLK
-<<<<<<< HEAD
+	depends on PM
 	select DRM_DISPLAY_HDMI_HELPER
 	select DRM_DISPLAY_HELPER
-=======
-	depends on PM
->>>>>>> 633c3b4c
 	select DRM_KMS_HELPER
 	select DRM_GEM_CMA_HELPER
 	select DRM_PANEL_BRIDGE
