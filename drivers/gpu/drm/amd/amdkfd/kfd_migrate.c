--- conflicted
+++ resolved
@@ -897,11 +897,7 @@
 		return VM_FAULT_SIGBUS;
 	}
 	if (!mmget_not_zero(svm_bo->eviction_fence->mm)) {
-<<<<<<< HEAD
 		pr_debug("addr 0x%lx of process mm is destroyed\n", addr);
-=======
-		pr_debug("addr 0x%lx of process mm is detroyed\n", addr);
->>>>>>> 19c0ed55
 		return VM_FAULT_SIGBUS;
 	}
 
@@ -952,12 +948,8 @@
 		goto out_unlock_prange;
 	}
 
-<<<<<<< HEAD
 	r = svm_migrate_vram_to_ram(prange, vmf->vma->vm_mm,
 				    KFD_MIGRATE_TRIGGER_PAGEFAULT_CPU);
-=======
-	r = svm_migrate_vram_to_ram(prange, vmf->vma->vm_mm);
->>>>>>> 19c0ed55
 	if (r)
 		pr_debug("failed %d migrate svms 0x%p range 0x%p [0x%lx 0x%lx]\n",
 			 r, prange->svms, prange, prange->start, prange->last);
@@ -977,13 +969,10 @@
 out_unlock_svms:
 	mutex_unlock(&p->svms.lock);
 out_unref_process:
-<<<<<<< HEAD
 	kfd_unref_process(p);
 out_mmput:
 	mmput(mm);
 
-=======
->>>>>>> 19c0ed55
 	pr_debug("CPU fault svms 0x%p address 0x%lx done\n", &p->svms, addr);
 	kfd_unref_process(p);
 out_mmput:
