--- conflicted
+++ resolved
@@ -6497,11 +6497,7 @@
 	return ret;
 }
 
-<<<<<<< HEAD
-static void UseMinimumDCFCLK(
-=======
 static noinline_for_stack void UseMinimumDCFCLK(
->>>>>>> 90c7e9b4
 		struct display_mode_lib *mode_lib,
 		struct vba_vars_st *v,
 		int MaxPrefetchMode,
