/*
 * Copyright 2012-15 Advanced Micro Devices, Inc.
 *
 * Permission is hereby granted, free of charge, to any person obtaining a
 * copy of this software and associated documentation files (the "Software"),
 * to deal in the Software without restriction, including without limitation
 * the rights to use, copy, modify, merge, publish, distribute, sublicense,
 * and/or sell copies of the Software, and to permit persons to whom the
 * Software is furnished to do so, subject to the following conditions:
 *
 * The above copyright notice and this permission notice shall be included in
 * all copies or substantial portions of the Software.
 *
 * THE SOFTWARE IS PROVIDED "AS IS", WITHOUT WARRANTY OF ANY KIND, EXPRESS OR
 * IMPLIED, INCLUDING BUT NOT LIMITED TO THE WARRANTIES OF MERCHANTABILITY,
 * FITNESS FOR A PARTICULAR PURPOSE AND NONINFRINGEMENT.  IN NO EVENT SHALL
 * THE COPYRIGHT HOLDER(S) OR AUTHOR(S) BE LIABLE FOR ANY CLAIM, DAMAGES OR
 * OTHER LIABILITY, WHETHER IN AN ACTION OF CONTRACT, TORT OR OTHERWISE,
 * ARISING FROM, OUT OF OR IN CONNECTION WITH THE SOFTWARE OR THE USE OR
 * OTHER DEALINGS IN THE SOFTWARE.
 *
 * Authors: AMD
 *
 */

#ifndef __DAL_AMDGPU_DM_MST_TYPES_H__
#define __DAL_AMDGPU_DM_MST_TYPES_H__

<<<<<<< HEAD
#define DP_BRANCH_DEVICE_ID_90CC24 0x90CC24

#define SYNAPTICS_RC_COMMAND       0x4B2
#define SYNAPTICS_RC_RESULT        0x4B3
#define SYNAPTICS_RC_LENGTH        0x4B8
#define SYNAPTICS_RC_OFFSET        0x4BC
#define SYNAPTICS_RC_DATA          0x4C0
=======
#define DP_BRANCH_VENDOR_SPECIFIC_START 0x50C

/**
 * Panamera MST Hub detection
 * Offset DPCD 050Eh == 0x5A indicates cascaded MST hub case
 * Check from beginning of branch device vendor specific field (050Ch)
 */
#define IS_SYNAPTICS_PANAMERA(branchDevName) (((int)branchDevName[4] & 0xF0) == 0x50 ? 1 : 0)
#define BRANCH_HW_REVISION_PANAMERA_A2 0x10
#define SYNAPTICS_CASCADED_HUB_ID  0x5A
#define IS_SYNAPTICS_CASCADED_PANAMERA(devName, data) ((IS_SYNAPTICS_PANAMERA(devName) && ((int)data[2] == SYNAPTICS_CASCADED_HUB_ID)) ? 1 : 0)
>>>>>>> 19c0ed55

struct amdgpu_display_manager;
struct amdgpu_dm_connector;

int dm_mst_get_pbn_divider(struct dc_link *link);

void amdgpu_dm_initialize_dp_connector(struct amdgpu_display_manager *dm,
				       struct amdgpu_dm_connector *aconnector,
				       int link_index);

void
dm_dp_create_fake_mst_encoders(struct amdgpu_device *adev);

struct dsc_mst_fairness_vars {
	int pbn;
	bool dsc_enabled;
	int bpp_x16;
	struct amdgpu_dm_connector *aconnector;
};

bool compute_mst_dsc_configs_for_state(struct drm_atomic_state *state,
				       struct dc_state *dc_state,
				       struct dsc_mst_fairness_vars *vars);

bool needs_dsc_aux_workaround(struct dc_link *link);

bool pre_validate_dsc(struct drm_atomic_state *state,
		      struct dm_atomic_state **dm_state_ptr,
		      struct dsc_mst_fairness_vars *vars);

enum dc_status dm_dp_mst_is_port_support_mode(
	struct amdgpu_dm_connector *aconnector,
	struct dc_stream_state *stream);

#endif<|MERGE_RESOLUTION|>--- conflicted
+++ resolved
@@ -26,7 +26,6 @@
 #ifndef __DAL_AMDGPU_DM_MST_TYPES_H__
 #define __DAL_AMDGPU_DM_MST_TYPES_H__
 
-<<<<<<< HEAD
 #define DP_BRANCH_DEVICE_ID_90CC24 0x90CC24
 
 #define SYNAPTICS_RC_COMMAND       0x4B2
@@ -34,7 +33,7 @@
 #define SYNAPTICS_RC_LENGTH        0x4B8
 #define SYNAPTICS_RC_OFFSET        0x4BC
 #define SYNAPTICS_RC_DATA          0x4C0
-=======
+
 #define DP_BRANCH_VENDOR_SPECIFIC_START 0x50C
 
 /**
@@ -46,7 +45,6 @@
 #define BRANCH_HW_REVISION_PANAMERA_A2 0x10
 #define SYNAPTICS_CASCADED_HUB_ID  0x5A
 #define IS_SYNAPTICS_CASCADED_PANAMERA(devName, data) ((IS_SYNAPTICS_PANAMERA(devName) && ((int)data[2] == SYNAPTICS_CASCADED_HUB_ID)) ? 1 : 0)
->>>>>>> 19c0ed55
 
 struct amdgpu_display_manager;
 struct amdgpu_dm_connector;
