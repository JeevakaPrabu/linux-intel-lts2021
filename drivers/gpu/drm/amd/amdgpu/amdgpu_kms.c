/*
 * Copyright 2008 Advanced Micro Devices, Inc.
 * Copyright 2008 Red Hat Inc.
 * Copyright 2009 Jerome Glisse.
 *
 * Permission is hereby granted, free of charge, to any person obtaining a
 * copy of this software and associated documentation files (the "Software"),
 * to deal in the Software without restriction, including without limitation
 * the rights to use, copy, modify, merge, publish, distribute, sublicense,
 * and/or sell copies of the Software, and to permit persons to whom the
 * Software is furnished to do so, subject to the following conditions:
 *
 * The above copyright notice and this permission notice shall be included in
 * all copies or substantial portions of the Software.
 *
 * THE SOFTWARE IS PROVIDED "AS IS", WITHOUT WARRANTY OF ANY KIND, EXPRESS OR
 * IMPLIED, INCLUDING BUT NOT LIMITED TO THE WARRANTIES OF MERCHANTABILITY,
 * FITNESS FOR A PARTICULAR PURPOSE AND NONINFRINGEMENT.  IN NO EVENT SHALL
 * THE COPYRIGHT HOLDER(S) OR AUTHOR(S) BE LIABLE FOR ANY CLAIM, DAMAGES OR
 * OTHER LIABILITY, WHETHER IN AN ACTION OF CONTRACT, TORT OR OTHERWISE,
 * ARISING FROM, OUT OF OR IN CONNECTION WITH THE SOFTWARE OR THE USE OR
 * OTHER DEALINGS IN THE SOFTWARE.
 *
 * Authors: Dave Airlie
 *          Alex Deucher
 *          Jerome Glisse
 */

#include "amdgpu.h"
#include <drm/amdgpu_drm.h>
#include <drm/drm_drv.h>
#include "amdgpu_uvd.h"
#include "amdgpu_vce.h"
#include "atom.h"

#include <linux/vga_switcheroo.h>
#include <linux/slab.h>
#include <linux/uaccess.h>
#include <linux/pci.h>
#include <linux/pm_runtime.h>
#include "amdgpu_amdkfd.h"
#include "amdgpu_gem.h"
#include "amdgpu_display.h"
#include "amdgpu_ras.h"

static void amdgpu_runtime_pm_quirk(struct amdgpu_device *adev)
{
	/*
	 * Add below quirk on several sienna_cichlid cards to disable
	 * runtime pm to fix EMI failures.
	 */
	if (((adev->pdev->device == 0x73A1) && (adev->pdev->revision == 0x00)) ||
	    ((adev->pdev->device == 0x73BF) && (adev->pdev->revision == 0xCF)))
		adev->runpm = false;
}

void amdgpu_unregister_gpu_instance(struct amdgpu_device *adev)
{
	struct amdgpu_gpu_instance *gpu_instance;
	int i;

	mutex_lock(&mgpu_info.mutex);

	for (i = 0; i < mgpu_info.num_gpu; i++) {
		gpu_instance = &(mgpu_info.gpu_ins[i]);
		if (gpu_instance->adev == adev) {
			mgpu_info.gpu_ins[i] =
				mgpu_info.gpu_ins[mgpu_info.num_gpu - 1];
			mgpu_info.num_gpu--;
			if (adev->flags & AMD_IS_APU)
				mgpu_info.num_apu--;
			else
				mgpu_info.num_dgpu--;
			break;
		}
	}

	mutex_unlock(&mgpu_info.mutex);
}

/**
 * amdgpu_driver_unload_kms - Main unload function for KMS.
 *
 * @dev: drm dev pointer
 *
 * This is the main unload function for KMS (all asics).
 * Returns 0 on success.
 */
void amdgpu_driver_unload_kms(struct drm_device *dev)
{
	struct amdgpu_device *adev = drm_to_adev(dev);

	if (adev == NULL)
		return;

	amdgpu_unregister_gpu_instance(adev);

	if (adev->rmmio == NULL)
		return;

	if (amdgpu_acpi_smart_shift_update(dev, AMDGPU_SS_DRV_UNLOAD))
		DRM_WARN("smart shift update failed\n");

	amdgpu_acpi_fini(adev);
	amdgpu_device_fini_hw(adev);
}

void amdgpu_register_gpu_instance(struct amdgpu_device *adev)
{
	struct amdgpu_gpu_instance *gpu_instance;

	mutex_lock(&mgpu_info.mutex);

	if (mgpu_info.num_gpu >= MAX_GPU_INSTANCE) {
		DRM_ERROR("Cannot register more gpu instance\n");
		mutex_unlock(&mgpu_info.mutex);
		return;
	}

	gpu_instance = &(mgpu_info.gpu_ins[mgpu_info.num_gpu]);
	gpu_instance->adev = adev;
	gpu_instance->mgpu_fan_enabled = 0;

	mgpu_info.num_gpu++;
	if (adev->flags & AMD_IS_APU)
		mgpu_info.num_apu++;
	else
		mgpu_info.num_dgpu++;

	mutex_unlock(&mgpu_info.mutex);
}

/**
 * amdgpu_driver_load_kms - Main load function for KMS.
 *
 * @adev: pointer to struct amdgpu_device
 * @flags: device flags
 *
 * This is the main load function for KMS (all asics).
 * Returns 0 on success, error on failure.
 */
int amdgpu_driver_load_kms(struct amdgpu_device *adev, unsigned long flags)
{
	struct drm_device *dev;
	int r, acpi_status;

	dev = adev_to_drm(adev);

	/* amdgpu_device_init should report only fatal error
	 * like memory allocation failure or iomapping failure,
	 * or memory manager initialization failure, it must
	 * properly initialize the GPU MC controller and permit
	 * VRAM allocation
	 */
	r = amdgpu_device_init(adev, flags);
	if (r) {
		dev_err(dev->dev, "Fatal error during GPU init\n");
		goto out;
	}

	adev->pm.rpm_mode = AMDGPU_RUNPM_NONE;
	if (amdgpu_device_supports_px(dev) &&
	    (amdgpu_runtime_pm != 0)) { /* enable PX as runtime mode */
		adev->pm.rpm_mode = AMDGPU_RUNPM_PX;
		dev_info(adev->dev, "Using ATPX for runtime pm\n");
	} else if (amdgpu_device_supports_boco(dev) &&
		   (amdgpu_runtime_pm != 0)) { /* enable boco as runtime mode */
		adev->pm.rpm_mode = AMDGPU_RUNPM_BOCO;
		dev_info(adev->dev, "Using BOCO for runtime pm\n");
	} else if (amdgpu_device_supports_baco(dev) &&
		   (amdgpu_runtime_pm != 0)) {
		switch (adev->asic_type) {
		case CHIP_VEGA20:
		case CHIP_ARCTURUS:
			/* enable BACO as runpm mode if runpm=1 */
			if (amdgpu_runtime_pm > 0)
				adev->pm.rpm_mode = AMDGPU_RUNPM_BACO;
			break;
		case CHIP_VEGA10:
			/* enable BACO as runpm mode if noretry=0 */
			if (!adev->gmc.noretry)
				adev->pm.rpm_mode = AMDGPU_RUNPM_BACO;
			break;
		default:
			/* enable BACO as runpm mode on CI+ */
			adev->pm.rpm_mode = AMDGPU_RUNPM_BACO;
			break;
		}
<<<<<<< HEAD

		if (adev->pm.rpm_mode == AMDGPU_RUNPM_BACO)
=======
		/* XXX: disable runtime pm if we are the primary adapter
		 * to avoid displays being re-enabled after DPMS.
		 * This needs to be sorted out and fixed properly.
		 */
		if (adev->is_fw_fb)
			adev->runpm = false;

		amdgpu_runtime_pm_quirk(adev);

		if (adev->runpm)
>>>>>>> 19c0ed55
			dev_info(adev->dev, "Using BACO for runtime pm\n");
	}

	/* Call ACPI methods: require modeset init
	 * but failure is not fatal
	 */

	acpi_status = amdgpu_acpi_init(adev);
	if (acpi_status)
		dev_dbg(dev->dev, "Error during ACPI methods call\n");

	if (amdgpu_acpi_smart_shift_update(dev, AMDGPU_SS_DRV_LOAD))
		DRM_WARN("smart shift update failed\n");

out:
	if (r)
		amdgpu_driver_unload_kms(dev);

	return r;
}

static int amdgpu_firmware_info(struct drm_amdgpu_info_firmware *fw_info,
				struct drm_amdgpu_query_fw *query_fw,
				struct amdgpu_device *adev)
{
	switch (query_fw->fw_type) {
	case AMDGPU_INFO_FW_VCE:
		fw_info->ver = adev->vce.fw_version;
		fw_info->feature = adev->vce.fb_version;
		break;
	case AMDGPU_INFO_FW_UVD:
		fw_info->ver = adev->uvd.fw_version;
		fw_info->feature = 0;
		break;
	case AMDGPU_INFO_FW_VCN:
		fw_info->ver = adev->vcn.fw_version;
		fw_info->feature = 0;
		break;
	case AMDGPU_INFO_FW_GMC:
		fw_info->ver = adev->gmc.fw_version;
		fw_info->feature = 0;
		break;
	case AMDGPU_INFO_FW_GFX_ME:
		fw_info->ver = adev->gfx.me_fw_version;
		fw_info->feature = adev->gfx.me_feature_version;
		break;
	case AMDGPU_INFO_FW_GFX_PFP:
		fw_info->ver = adev->gfx.pfp_fw_version;
		fw_info->feature = adev->gfx.pfp_feature_version;
		break;
	case AMDGPU_INFO_FW_GFX_CE:
		fw_info->ver = adev->gfx.ce_fw_version;
		fw_info->feature = adev->gfx.ce_feature_version;
		break;
	case AMDGPU_INFO_FW_GFX_RLC:
		fw_info->ver = adev->gfx.rlc_fw_version;
		fw_info->feature = adev->gfx.rlc_feature_version;
		break;
	case AMDGPU_INFO_FW_GFX_RLC_RESTORE_LIST_CNTL:
		fw_info->ver = adev->gfx.rlc_srlc_fw_version;
		fw_info->feature = adev->gfx.rlc_srlc_feature_version;
		break;
	case AMDGPU_INFO_FW_GFX_RLC_RESTORE_LIST_GPM_MEM:
		fw_info->ver = adev->gfx.rlc_srlg_fw_version;
		fw_info->feature = adev->gfx.rlc_srlg_feature_version;
		break;
	case AMDGPU_INFO_FW_GFX_RLC_RESTORE_LIST_SRM_MEM:
		fw_info->ver = adev->gfx.rlc_srls_fw_version;
		fw_info->feature = adev->gfx.rlc_srls_feature_version;
		break;
	case AMDGPU_INFO_FW_GFX_RLCP:
		fw_info->ver = adev->gfx.rlcp_ucode_version;
		fw_info->feature = adev->gfx.rlcp_ucode_feature_version;
		break;
	case AMDGPU_INFO_FW_GFX_RLCV:
		fw_info->ver = adev->gfx.rlcv_ucode_version;
		fw_info->feature = adev->gfx.rlcv_ucode_feature_version;
		break;
	case AMDGPU_INFO_FW_GFX_MEC:
		if (query_fw->index == 0) {
			fw_info->ver = adev->gfx.mec_fw_version;
			fw_info->feature = adev->gfx.mec_feature_version;
		} else if (query_fw->index == 1) {
			fw_info->ver = adev->gfx.mec2_fw_version;
			fw_info->feature = adev->gfx.mec2_feature_version;
		} else
			return -EINVAL;
		break;
	case AMDGPU_INFO_FW_SMC:
		fw_info->ver = adev->pm.fw_version;
		fw_info->feature = 0;
		break;
	case AMDGPU_INFO_FW_TA:
		switch (query_fw->index) {
		case TA_FW_TYPE_PSP_XGMI:
			fw_info->ver = adev->psp.xgmi_context.context.bin_desc.fw_version;
			fw_info->feature = adev->psp.xgmi_context.context
						   .bin_desc.feature_version;
			break;
		case TA_FW_TYPE_PSP_RAS:
			fw_info->ver = adev->psp.ras_context.context.bin_desc.fw_version;
			fw_info->feature = adev->psp.ras_context.context
						   .bin_desc.feature_version;
			break;
		case TA_FW_TYPE_PSP_HDCP:
			fw_info->ver = adev->psp.hdcp_context.context.bin_desc.fw_version;
			fw_info->feature = adev->psp.hdcp_context.context
						   .bin_desc.feature_version;
			break;
		case TA_FW_TYPE_PSP_DTM:
			fw_info->ver = adev->psp.dtm_context.context.bin_desc.fw_version;
			fw_info->feature = adev->psp.dtm_context.context
						   .bin_desc.feature_version;
			break;
		case TA_FW_TYPE_PSP_RAP:
			fw_info->ver = adev->psp.rap_context.context.bin_desc.fw_version;
			fw_info->feature = adev->psp.rap_context.context
						   .bin_desc.feature_version;
			break;
		case TA_FW_TYPE_PSP_SECUREDISPLAY:
			fw_info->ver = adev->psp.securedisplay_context.context.bin_desc.fw_version;
			fw_info->feature =
				adev->psp.securedisplay_context.context.bin_desc
					.feature_version;
			break;
		default:
			return -EINVAL;
		}
		break;
	case AMDGPU_INFO_FW_SDMA:
		if (query_fw->index >= adev->sdma.num_instances)
			return -EINVAL;
		fw_info->ver = adev->sdma.instance[query_fw->index].fw_version;
		fw_info->feature = adev->sdma.instance[query_fw->index].feature_version;
		break;
	case AMDGPU_INFO_FW_SOS:
		fw_info->ver = adev->psp.sos.fw_version;
		fw_info->feature = adev->psp.sos.feature_version;
		break;
	case AMDGPU_INFO_FW_ASD:
		fw_info->ver = adev->psp.asd_context.bin_desc.fw_version;
		fw_info->feature = adev->psp.asd_context.bin_desc.feature_version;
		break;
	case AMDGPU_INFO_FW_DMCU:
		fw_info->ver = adev->dm.dmcu_fw_version;
		fw_info->feature = 0;
		break;
	case AMDGPU_INFO_FW_DMCUB:
		fw_info->ver = adev->dm.dmcub_fw_version;
		fw_info->feature = 0;
		break;
	case AMDGPU_INFO_FW_TOC:
		fw_info->ver = adev->psp.toc.fw_version;
		fw_info->feature = adev->psp.toc.feature_version;
		break;
	case AMDGPU_INFO_FW_CAP:
		fw_info->ver = adev->psp.cap_fw_version;
		fw_info->feature = adev->psp.cap_feature_version;
		break;
	case AMDGPU_INFO_FW_MES_KIQ:
		fw_info->ver = adev->mes.ucode_fw_version[0];
		fw_info->feature = 0;
		break;
	case AMDGPU_INFO_FW_MES:
		fw_info->ver = adev->mes.ucode_fw_version[1];
		fw_info->feature = 0;
		break;
	default:
		return -EINVAL;
	}
	return 0;
}

static int amdgpu_hw_ip_info(struct amdgpu_device *adev,
			     struct drm_amdgpu_info *info,
			     struct drm_amdgpu_info_hw_ip *result)
{
	uint32_t ib_start_alignment = 0;
	uint32_t ib_size_alignment = 0;
	enum amd_ip_block_type type;
	unsigned int num_rings = 0;
	unsigned int i, j;

	if (info->query_hw_ip.ip_instance >= AMDGPU_HW_IP_INSTANCE_MAX_COUNT)
		return -EINVAL;

	switch (info->query_hw_ip.type) {
	case AMDGPU_HW_IP_GFX:
		type = AMD_IP_BLOCK_TYPE_GFX;
		for (i = 0; i < adev->gfx.num_gfx_rings; i++)
			if (adev->gfx.gfx_ring[i].sched.ready)
				++num_rings;
		ib_start_alignment = 32;
		ib_size_alignment = 32;
		break;
	case AMDGPU_HW_IP_COMPUTE:
		type = AMD_IP_BLOCK_TYPE_GFX;
		for (i = 0; i < adev->gfx.num_compute_rings; i++)
			if (adev->gfx.compute_ring[i].sched.ready)
				++num_rings;
		ib_start_alignment = 32;
		ib_size_alignment = 32;
		break;
	case AMDGPU_HW_IP_DMA:
		type = AMD_IP_BLOCK_TYPE_SDMA;
		for (i = 0; i < adev->sdma.num_instances; i++)
			if (adev->sdma.instance[i].ring.sched.ready)
				++num_rings;
		ib_start_alignment = 256;
		ib_size_alignment = 4;
		break;
	case AMDGPU_HW_IP_UVD:
		type = AMD_IP_BLOCK_TYPE_UVD;
		for (i = 0; i < adev->uvd.num_uvd_inst; i++) {
			if (adev->uvd.harvest_config & (1 << i))
				continue;

			if (adev->uvd.inst[i].ring.sched.ready)
				++num_rings;
		}
		ib_start_alignment = 64;
		ib_size_alignment = 64;
		break;
	case AMDGPU_HW_IP_VCE:
		type = AMD_IP_BLOCK_TYPE_VCE;
		for (i = 0; i < adev->vce.num_rings; i++)
			if (adev->vce.ring[i].sched.ready)
				++num_rings;
		ib_start_alignment = 4;
		ib_size_alignment = 1;
		break;
	case AMDGPU_HW_IP_UVD_ENC:
		type = AMD_IP_BLOCK_TYPE_UVD;
		for (i = 0; i < adev->uvd.num_uvd_inst; i++) {
			if (adev->uvd.harvest_config & (1 << i))
				continue;

			for (j = 0; j < adev->uvd.num_enc_rings; j++)
				if (adev->uvd.inst[i].ring_enc[j].sched.ready)
					++num_rings;
		}
		ib_start_alignment = 64;
		ib_size_alignment = 64;
		break;
	case AMDGPU_HW_IP_VCN_DEC:
		type = AMD_IP_BLOCK_TYPE_VCN;
		for (i = 0; i < adev->vcn.num_vcn_inst; i++) {
			if (adev->uvd.harvest_config & (1 << i))
				continue;

			if (adev->vcn.inst[i].ring_dec.sched.ready)
				++num_rings;
		}
		ib_start_alignment = 16;
		ib_size_alignment = 16;
		break;
	case AMDGPU_HW_IP_VCN_ENC:
		type = AMD_IP_BLOCK_TYPE_VCN;
		for (i = 0; i < adev->vcn.num_vcn_inst; i++) {
			if (adev->uvd.harvest_config & (1 << i))
				continue;

			for (j = 0; j < adev->vcn.num_enc_rings; j++)
				if (adev->vcn.inst[i].ring_enc[j].sched.ready)
					++num_rings;
		}
		ib_start_alignment = 64;
		ib_size_alignment = 1;
		break;
	case AMDGPU_HW_IP_VCN_JPEG:
		type = (amdgpu_device_ip_get_ip_block(adev, AMD_IP_BLOCK_TYPE_JPEG)) ?
			AMD_IP_BLOCK_TYPE_JPEG : AMD_IP_BLOCK_TYPE_VCN;

		for (i = 0; i < adev->jpeg.num_jpeg_inst; i++) {
			if (adev->jpeg.harvest_config & (1 << i))
				continue;

			if (adev->jpeg.inst[i].ring_dec.sched.ready)
				++num_rings;
		}
		ib_start_alignment = 16;
		ib_size_alignment = 16;
		break;
	default:
		return -EINVAL;
	}

	for (i = 0; i < adev->num_ip_blocks; i++)
		if (adev->ip_blocks[i].version->type == type &&
		    adev->ip_blocks[i].status.valid)
			break;

	if (i == adev->num_ip_blocks)
		return 0;

	num_rings = min(amdgpu_ctx_num_entities[info->query_hw_ip.type],
			num_rings);

	result->hw_ip_version_major = adev->ip_blocks[i].version->major;
	result->hw_ip_version_minor = adev->ip_blocks[i].version->minor;

	if (adev->asic_type >= CHIP_VEGA10) {
		switch (type) {
		case AMD_IP_BLOCK_TYPE_GFX:
			result->ip_discovery_version = adev->ip_versions[GC_HWIP][0];
			break;
		case AMD_IP_BLOCK_TYPE_SDMA:
			result->ip_discovery_version = adev->ip_versions[SDMA0_HWIP][0];
			break;
		case AMD_IP_BLOCK_TYPE_UVD:
		case AMD_IP_BLOCK_TYPE_VCN:
		case AMD_IP_BLOCK_TYPE_JPEG:
			result->ip_discovery_version = adev->ip_versions[UVD_HWIP][0];
			break;
		case AMD_IP_BLOCK_TYPE_VCE:
			result->ip_discovery_version = adev->ip_versions[VCE_HWIP][0];
			break;
		default:
			result->ip_discovery_version = 0;
			break;
		}
	} else {
		result->ip_discovery_version = 0;
	}
	result->capabilities_flags = 0;
	result->available_rings = (1 << num_rings) - 1;
	result->ib_start_alignment = ib_start_alignment;
	result->ib_size_alignment = ib_size_alignment;
	return 0;
}

/*
 * Userspace get information ioctl
 */
/**
 * amdgpu_info_ioctl - answer a device specific request.
 *
 * @dev: drm device pointer
 * @data: request object
 * @filp: drm filp
 *
 * This function is used to pass device specific parameters to the userspace
 * drivers.  Examples include: pci device id, pipeline parms, tiling params,
 * etc. (all asics).
 * Returns 0 on success, -EINVAL on failure.
 */
int amdgpu_info_ioctl(struct drm_device *dev, void *data, struct drm_file *filp)
{
	struct amdgpu_device *adev = drm_to_adev(dev);
	struct drm_amdgpu_info *info = data;
	struct amdgpu_mode_info *minfo = &adev->mode_info;
	void __user *out = (void __user *)(uintptr_t)info->return_pointer;
	uint32_t size = info->return_size;
	struct drm_crtc *crtc;
	uint32_t ui32 = 0;
	uint64_t ui64 = 0;
	int i, found;
	int ui32_size = sizeof(ui32);

	if (!info->return_size || !info->return_pointer)
		return -EINVAL;

	switch (info->query) {
	case AMDGPU_INFO_ACCEL_WORKING:
		ui32 = adev->accel_working;
		return copy_to_user(out, &ui32, min(size, 4u)) ? -EFAULT : 0;
	case AMDGPU_INFO_CRTC_FROM_ID:
		for (i = 0, found = 0; i < adev->mode_info.num_crtc; i++) {
			crtc = (struct drm_crtc *)minfo->crtcs[i];
			if (crtc && crtc->base.id == info->mode_crtc.id) {
				struct amdgpu_crtc *amdgpu_crtc = to_amdgpu_crtc(crtc);
				ui32 = amdgpu_crtc->crtc_id;
				found = 1;
				break;
			}
		}
		if (!found) {
			DRM_DEBUG_KMS("unknown crtc id %d\n", info->mode_crtc.id);
			return -EINVAL;
		}
		return copy_to_user(out, &ui32, min(size, 4u)) ? -EFAULT : 0;
	case AMDGPU_INFO_HW_IP_INFO: {
		struct drm_amdgpu_info_hw_ip ip = {};
		int ret;

		ret = amdgpu_hw_ip_info(adev, info, &ip);
		if (ret)
			return ret;

		ret = copy_to_user(out, &ip, min((size_t)size, sizeof(ip)));
		return ret ? -EFAULT : 0;
	}
	case AMDGPU_INFO_HW_IP_COUNT: {
		enum amd_ip_block_type type;
		uint32_t count = 0;

		switch (info->query_hw_ip.type) {
		case AMDGPU_HW_IP_GFX:
			type = AMD_IP_BLOCK_TYPE_GFX;
			break;
		case AMDGPU_HW_IP_COMPUTE:
			type = AMD_IP_BLOCK_TYPE_GFX;
			break;
		case AMDGPU_HW_IP_DMA:
			type = AMD_IP_BLOCK_TYPE_SDMA;
			break;
		case AMDGPU_HW_IP_UVD:
			type = AMD_IP_BLOCK_TYPE_UVD;
			break;
		case AMDGPU_HW_IP_VCE:
			type = AMD_IP_BLOCK_TYPE_VCE;
			break;
		case AMDGPU_HW_IP_UVD_ENC:
			type = AMD_IP_BLOCK_TYPE_UVD;
			break;
		case AMDGPU_HW_IP_VCN_DEC:
		case AMDGPU_HW_IP_VCN_ENC:
			type = AMD_IP_BLOCK_TYPE_VCN;
			break;
		case AMDGPU_HW_IP_VCN_JPEG:
			type = (amdgpu_device_ip_get_ip_block(adev, AMD_IP_BLOCK_TYPE_JPEG)) ?
				AMD_IP_BLOCK_TYPE_JPEG : AMD_IP_BLOCK_TYPE_VCN;
			break;
		default:
			return -EINVAL;
		}

		for (i = 0; i < adev->num_ip_blocks; i++)
			if (adev->ip_blocks[i].version->type == type &&
			    adev->ip_blocks[i].status.valid &&
			    count < AMDGPU_HW_IP_INSTANCE_MAX_COUNT)
				count++;

		return copy_to_user(out, &count, min(size, 4u)) ? -EFAULT : 0;
	}
	case AMDGPU_INFO_TIMESTAMP:
		ui64 = amdgpu_gfx_get_gpu_clock_counter(adev);
		return copy_to_user(out, &ui64, min(size, 8u)) ? -EFAULT : 0;
	case AMDGPU_INFO_FW_VERSION: {
		struct drm_amdgpu_info_firmware fw_info;
		int ret;

		/* We only support one instance of each IP block right now. */
		if (info->query_fw.ip_instance != 0)
			return -EINVAL;

		ret = amdgpu_firmware_info(&fw_info, &info->query_fw, adev);
		if (ret)
			return ret;

		return copy_to_user(out, &fw_info,
				    min((size_t)size, sizeof(fw_info))) ? -EFAULT : 0;
	}
	case AMDGPU_INFO_NUM_BYTES_MOVED:
		ui64 = atomic64_read(&adev->num_bytes_moved);
		return copy_to_user(out, &ui64, min(size, 8u)) ? -EFAULT : 0;
	case AMDGPU_INFO_NUM_EVICTIONS:
		ui64 = atomic64_read(&adev->num_evictions);
		return copy_to_user(out, &ui64, min(size, 8u)) ? -EFAULT : 0;
	case AMDGPU_INFO_NUM_VRAM_CPU_PAGE_FAULTS:
		ui64 = atomic64_read(&adev->num_vram_cpu_page_faults);
		return copy_to_user(out, &ui64, min(size, 8u)) ? -EFAULT : 0;
	case AMDGPU_INFO_VRAM_USAGE:
		ui64 = ttm_resource_manager_usage(&adev->mman.vram_mgr.manager);
		return copy_to_user(out, &ui64, min(size, 8u)) ? -EFAULT : 0;
	case AMDGPU_INFO_VIS_VRAM_USAGE:
		ui64 = amdgpu_vram_mgr_vis_usage(&adev->mman.vram_mgr);
		return copy_to_user(out, &ui64, min(size, 8u)) ? -EFAULT : 0;
	case AMDGPU_INFO_GTT_USAGE:
		ui64 = ttm_resource_manager_usage(&adev->mman.gtt_mgr.manager);
		return copy_to_user(out, &ui64, min(size, 8u)) ? -EFAULT : 0;
	case AMDGPU_INFO_GDS_CONFIG: {
		struct drm_amdgpu_info_gds gds_info;

		memset(&gds_info, 0, sizeof(gds_info));
		gds_info.compute_partition_size = adev->gds.gds_size;
		gds_info.gds_total_size = adev->gds.gds_size;
		gds_info.gws_per_compute_partition = adev->gds.gws_size;
		gds_info.oa_per_compute_partition = adev->gds.oa_size;
		return copy_to_user(out, &gds_info,
				    min((size_t)size, sizeof(gds_info))) ? -EFAULT : 0;
	}
	case AMDGPU_INFO_VRAM_GTT: {
		struct drm_amdgpu_info_vram_gtt vram_gtt;

		vram_gtt.vram_size = adev->gmc.real_vram_size -
			atomic64_read(&adev->vram_pin_size) -
			AMDGPU_VM_RESERVED_VRAM;
		vram_gtt.vram_cpu_accessible_size =
			min(adev->gmc.visible_vram_size -
			    atomic64_read(&adev->visible_pin_size),
			    vram_gtt.vram_size);
		vram_gtt.gtt_size = ttm_manager_type(&adev->mman.bdev, TTM_PL_TT)->size;
		vram_gtt.gtt_size -= atomic64_read(&adev->gart_pin_size);
		return copy_to_user(out, &vram_gtt,
				    min((size_t)size, sizeof(vram_gtt))) ? -EFAULT : 0;
	}
	case AMDGPU_INFO_MEMORY: {
		struct drm_amdgpu_memory_info mem;
		struct ttm_resource_manager *gtt_man =
			&adev->mman.gtt_mgr.manager;
		struct ttm_resource_manager *vram_man =
			&adev->mman.vram_mgr.manager;

		memset(&mem, 0, sizeof(mem));
		mem.vram.total_heap_size = adev->gmc.real_vram_size;
		mem.vram.usable_heap_size = adev->gmc.real_vram_size -
			atomic64_read(&adev->vram_pin_size) -
			AMDGPU_VM_RESERVED_VRAM;
		mem.vram.heap_usage =
			ttm_resource_manager_usage(vram_man);
		mem.vram.max_allocation = mem.vram.usable_heap_size * 3 / 4;

		mem.cpu_accessible_vram.total_heap_size =
			adev->gmc.visible_vram_size;
		mem.cpu_accessible_vram.usable_heap_size =
			min(adev->gmc.visible_vram_size -
			    atomic64_read(&adev->visible_pin_size),
			    mem.vram.usable_heap_size);
		mem.cpu_accessible_vram.heap_usage =
			amdgpu_vram_mgr_vis_usage(&adev->mman.vram_mgr);
		mem.cpu_accessible_vram.max_allocation =
			mem.cpu_accessible_vram.usable_heap_size * 3 / 4;

		mem.gtt.total_heap_size = gtt_man->size;
		mem.gtt.usable_heap_size = mem.gtt.total_heap_size -
			atomic64_read(&adev->gart_pin_size);
		mem.gtt.heap_usage = ttm_resource_manager_usage(gtt_man);
		mem.gtt.max_allocation = mem.gtt.usable_heap_size * 3 / 4;

		return copy_to_user(out, &mem,
				    min((size_t)size, sizeof(mem)))
				    ? -EFAULT : 0;
	}
	case AMDGPU_INFO_READ_MMR_REG: {
		unsigned n, alloc_size;
		uint32_t *regs;
		unsigned se_num = (info->read_mmr_reg.instance >>
				   AMDGPU_INFO_MMR_SE_INDEX_SHIFT) &
				  AMDGPU_INFO_MMR_SE_INDEX_MASK;
		unsigned sh_num = (info->read_mmr_reg.instance >>
				   AMDGPU_INFO_MMR_SH_INDEX_SHIFT) &
				  AMDGPU_INFO_MMR_SH_INDEX_MASK;

		/* set full masks if the userspace set all bits
		 * in the bitfields */
		if (se_num == AMDGPU_INFO_MMR_SE_INDEX_MASK)
			se_num = 0xffffffff;
		else if (se_num >= AMDGPU_GFX_MAX_SE)
			return -EINVAL;
		if (sh_num == AMDGPU_INFO_MMR_SH_INDEX_MASK)
			sh_num = 0xffffffff;
		else if (sh_num >= AMDGPU_GFX_MAX_SH_PER_SE)
			return -EINVAL;

		if (info->read_mmr_reg.count > 128)
			return -EINVAL;

		regs = kmalloc_array(info->read_mmr_reg.count, sizeof(*regs), GFP_KERNEL);
		if (!regs)
			return -ENOMEM;
		alloc_size = info->read_mmr_reg.count * sizeof(*regs);

		amdgpu_gfx_off_ctrl(adev, false);
		for (i = 0; i < info->read_mmr_reg.count; i++) {
			if (amdgpu_asic_read_register(adev, se_num, sh_num,
						      info->read_mmr_reg.dword_offset + i,
						      &regs[i])) {
				DRM_DEBUG_KMS("unallowed offset %#x\n",
					      info->read_mmr_reg.dword_offset + i);
				kfree(regs);
				amdgpu_gfx_off_ctrl(adev, true);
				return -EFAULT;
			}
		}
		amdgpu_gfx_off_ctrl(adev, true);
		n = copy_to_user(out, regs, min(size, alloc_size));
		kfree(regs);
		return n ? -EFAULT : 0;
	}
	case AMDGPU_INFO_DEV_INFO: {
		struct drm_amdgpu_info_device *dev_info;
		uint64_t vm_size;
		int ret;

		dev_info = kzalloc(sizeof(*dev_info), GFP_KERNEL);
		if (!dev_info)
			return -ENOMEM;

		dev_info->device_id = adev->pdev->device;
		dev_info->chip_rev = adev->rev_id;
		dev_info->external_rev = adev->external_rev_id;
		dev_info->pci_rev = adev->pdev->revision;
		dev_info->family = adev->family;
		dev_info->num_shader_engines = adev->gfx.config.max_shader_engines;
		dev_info->num_shader_arrays_per_engine = adev->gfx.config.max_sh_per_se;
		/* return all clocks in KHz */
		dev_info->gpu_counter_freq = amdgpu_asic_get_xclk(adev) * 10;
		if (adev->pm.dpm_enabled) {
			dev_info->max_engine_clock = amdgpu_dpm_get_sclk(adev, false) * 10;
			dev_info->max_memory_clock = amdgpu_dpm_get_mclk(adev, false) * 10;
		} else {
			dev_info->max_engine_clock = adev->clock.default_sclk * 10;
			dev_info->max_memory_clock = adev->clock.default_mclk * 10;
		}
		dev_info->enabled_rb_pipes_mask = adev->gfx.config.backend_enable_mask;
		dev_info->num_rb_pipes = adev->gfx.config.max_backends_per_se *
			adev->gfx.config.max_shader_engines;
		dev_info->num_hw_gfx_contexts = adev->gfx.config.max_hw_contexts;
		dev_info->_pad = 0;
		dev_info->ids_flags = 0;
		if (adev->flags & AMD_IS_APU)
			dev_info->ids_flags |= AMDGPU_IDS_FLAGS_FUSION;
		if (amdgpu_mcbp || amdgpu_sriov_vf(adev))
			dev_info->ids_flags |= AMDGPU_IDS_FLAGS_PREEMPTION;
		if (amdgpu_is_tmz(adev))
			dev_info->ids_flags |= AMDGPU_IDS_FLAGS_TMZ;

		vm_size = adev->vm_manager.max_pfn * AMDGPU_GPU_PAGE_SIZE;
		vm_size -= AMDGPU_VA_RESERVED_SIZE;

		/* Older VCE FW versions are buggy and can handle only 40bits */
		if (adev->vce.fw_version &&
		    adev->vce.fw_version < AMDGPU_VCE_FW_53_45)
			vm_size = min(vm_size, 1ULL << 40);

		dev_info->virtual_address_offset = AMDGPU_VA_RESERVED_SIZE;
		dev_info->virtual_address_max =
			min(vm_size, AMDGPU_GMC_HOLE_START);

		if (vm_size > AMDGPU_GMC_HOLE_START) {
			dev_info->high_va_offset = AMDGPU_GMC_HOLE_END;
			dev_info->high_va_max = AMDGPU_GMC_HOLE_END | vm_size;
		}
		dev_info->virtual_address_alignment = max_t(u32, PAGE_SIZE, AMDGPU_GPU_PAGE_SIZE);
		dev_info->pte_fragment_size = (1 << adev->vm_manager.fragment_size) * AMDGPU_GPU_PAGE_SIZE;
		dev_info->gart_page_size = max_t(u32, PAGE_SIZE, AMDGPU_GPU_PAGE_SIZE);
		dev_info->cu_active_number = adev->gfx.cu_info.number;
		dev_info->cu_ao_mask = adev->gfx.cu_info.ao_cu_mask;
		dev_info->ce_ram_size = adev->gfx.ce_ram_size;
		memcpy(&dev_info->cu_ao_bitmap[0], &adev->gfx.cu_info.ao_cu_bitmap[0],
		       sizeof(adev->gfx.cu_info.ao_cu_bitmap));
		memcpy(&dev_info->cu_bitmap[0], &adev->gfx.cu_info.bitmap[0],
		       sizeof(adev->gfx.cu_info.bitmap));
		dev_info->vram_type = adev->gmc.vram_type;
		dev_info->vram_bit_width = adev->gmc.vram_width;
		dev_info->vce_harvest_config = adev->vce.harvest_config;
		dev_info->gc_double_offchip_lds_buf =
			adev->gfx.config.double_offchip_lds_buf;
		dev_info->wave_front_size = adev->gfx.cu_info.wave_front_size;
		dev_info->num_shader_visible_vgprs = adev->gfx.config.max_gprs;
		dev_info->num_cu_per_sh = adev->gfx.config.max_cu_per_sh;
		dev_info->num_tcc_blocks = adev->gfx.config.max_texture_channel_caches;
		dev_info->gs_vgt_table_depth = adev->gfx.config.gs_vgt_table_depth;
		dev_info->gs_prim_buffer_depth = adev->gfx.config.gs_prim_buffer_depth;
		dev_info->max_gs_waves_per_vgt = adev->gfx.config.max_gs_threads;

		if (adev->family >= AMDGPU_FAMILY_NV)
			dev_info->pa_sc_tile_steering_override =
				adev->gfx.config.pa_sc_tile_steering_override;

		dev_info->tcc_disabled_mask = adev->gfx.config.tcc_disabled_mask;

		ret = copy_to_user(out, dev_info,
				   min((size_t)size, sizeof(*dev_info))) ? -EFAULT : 0;
		kfree(dev_info);
		return ret;
	}
	case AMDGPU_INFO_VCE_CLOCK_TABLE: {
		unsigned i;
		struct drm_amdgpu_info_vce_clock_table vce_clk_table = {};
		struct amd_vce_state *vce_state;

		for (i = 0; i < AMDGPU_VCE_CLOCK_TABLE_ENTRIES; i++) {
			vce_state = amdgpu_dpm_get_vce_clock_state(adev, i);
			if (vce_state) {
				vce_clk_table.entries[i].sclk = vce_state->sclk;
				vce_clk_table.entries[i].mclk = vce_state->mclk;
				vce_clk_table.entries[i].eclk = vce_state->evclk;
				vce_clk_table.num_valid_entries++;
			}
		}

		return copy_to_user(out, &vce_clk_table,
				    min((size_t)size, sizeof(vce_clk_table))) ? -EFAULT : 0;
	}
	case AMDGPU_INFO_VBIOS: {
		uint32_t bios_size = adev->bios_size;

		switch (info->vbios_info.type) {
		case AMDGPU_INFO_VBIOS_SIZE:
			return copy_to_user(out, &bios_size,
					min((size_t)size, sizeof(bios_size)))
					? -EFAULT : 0;
		case AMDGPU_INFO_VBIOS_IMAGE: {
			uint8_t *bios;
			uint32_t bios_offset = info->vbios_info.offset;

			if (bios_offset >= bios_size)
				return -EINVAL;

			bios = adev->bios + bios_offset;
			return copy_to_user(out, bios,
					    min((size_t)size, (size_t)(bios_size - bios_offset)))
					? -EFAULT : 0;
		}
		case AMDGPU_INFO_VBIOS_INFO: {
			struct drm_amdgpu_info_vbios vbios_info = {};
			struct atom_context *atom_context;

			atom_context = adev->mode_info.atom_context;
			memcpy(vbios_info.name, atom_context->name, sizeof(atom_context->name));
			memcpy(vbios_info.vbios_pn, atom_context->vbios_pn, sizeof(atom_context->vbios_pn));
			vbios_info.version = atom_context->version;
			memcpy(vbios_info.vbios_ver_str, atom_context->vbios_ver_str,
						sizeof(atom_context->vbios_ver_str));
			memcpy(vbios_info.date, atom_context->date, sizeof(atom_context->date));

			return copy_to_user(out, &vbios_info,
						min((size_t)size, sizeof(vbios_info))) ? -EFAULT : 0;
		}
		default:
			DRM_DEBUG_KMS("Invalid request %d\n",
					info->vbios_info.type);
			return -EINVAL;
		}
	}
	case AMDGPU_INFO_NUM_HANDLES: {
		struct drm_amdgpu_info_num_handles handle;

		switch (info->query_hw_ip.type) {
		case AMDGPU_HW_IP_UVD:
			/* Starting Polaris, we support unlimited UVD handles */
			if (adev->asic_type < CHIP_POLARIS10) {
				handle.uvd_max_handles = adev->uvd.max_handles;
				handle.uvd_used_handles = amdgpu_uvd_used_handles(adev);

				return copy_to_user(out, &handle,
					min((size_t)size, sizeof(handle))) ? -EFAULT : 0;
			} else {
				return -ENODATA;
			}

			break;
		default:
			return -EINVAL;
		}
	}
	case AMDGPU_INFO_SENSOR: {
		if (!adev->pm.dpm_enabled)
			return -ENOENT;

		switch (info->sensor_info.type) {
		case AMDGPU_INFO_SENSOR_GFX_SCLK:
			/* get sclk in Mhz */
			if (amdgpu_dpm_read_sensor(adev,
						   AMDGPU_PP_SENSOR_GFX_SCLK,
						   (void *)&ui32, &ui32_size)) {
				return -EINVAL;
			}
			ui32 /= 100;
			break;
		case AMDGPU_INFO_SENSOR_GFX_MCLK:
			/* get mclk in Mhz */
			if (amdgpu_dpm_read_sensor(adev,
						   AMDGPU_PP_SENSOR_GFX_MCLK,
						   (void *)&ui32, &ui32_size)) {
				return -EINVAL;
			}
			ui32 /= 100;
			break;
		case AMDGPU_INFO_SENSOR_GPU_TEMP:
			/* get temperature in millidegrees C */
			if (amdgpu_dpm_read_sensor(adev,
						   AMDGPU_PP_SENSOR_GPU_TEMP,
						   (void *)&ui32, &ui32_size)) {
				return -EINVAL;
			}
			break;
		case AMDGPU_INFO_SENSOR_GPU_LOAD:
			/* get GPU load */
			if (amdgpu_dpm_read_sensor(adev,
						   AMDGPU_PP_SENSOR_GPU_LOAD,
						   (void *)&ui32, &ui32_size)) {
				return -EINVAL;
			}
			break;
		case AMDGPU_INFO_SENSOR_GPU_AVG_POWER:
			/* get average GPU power */
			if (amdgpu_dpm_read_sensor(adev,
						   AMDGPU_PP_SENSOR_GPU_POWER,
						   (void *)&ui32, &ui32_size)) {
				return -EINVAL;
			}
			ui32 >>= 8;
			break;
		case AMDGPU_INFO_SENSOR_VDDNB:
			/* get VDDNB in millivolts */
			if (amdgpu_dpm_read_sensor(adev,
						   AMDGPU_PP_SENSOR_VDDNB,
						   (void *)&ui32, &ui32_size)) {
				return -EINVAL;
			}
			break;
		case AMDGPU_INFO_SENSOR_VDDGFX:
			/* get VDDGFX in millivolts */
			if (amdgpu_dpm_read_sensor(adev,
						   AMDGPU_PP_SENSOR_VDDGFX,
						   (void *)&ui32, &ui32_size)) {
				return -EINVAL;
			}
			break;
		case AMDGPU_INFO_SENSOR_STABLE_PSTATE_GFX_SCLK:
			/* get stable pstate sclk in Mhz */
			if (amdgpu_dpm_read_sensor(adev,
						   AMDGPU_PP_SENSOR_STABLE_PSTATE_SCLK,
						   (void *)&ui32, &ui32_size)) {
				return -EINVAL;
			}
			ui32 /= 100;
			break;
		case AMDGPU_INFO_SENSOR_STABLE_PSTATE_GFX_MCLK:
			/* get stable pstate mclk in Mhz */
			if (amdgpu_dpm_read_sensor(adev,
						   AMDGPU_PP_SENSOR_STABLE_PSTATE_MCLK,
						   (void *)&ui32, &ui32_size)) {
				return -EINVAL;
			}
			ui32 /= 100;
			break;
		default:
			DRM_DEBUG_KMS("Invalid request %d\n",
				      info->sensor_info.type);
			return -EINVAL;
		}
		return copy_to_user(out, &ui32, min(size, 4u)) ? -EFAULT : 0;
	}
	case AMDGPU_INFO_VRAM_LOST_COUNTER:
		ui32 = atomic_read(&adev->vram_lost_counter);
		return copy_to_user(out, &ui32, min(size, 4u)) ? -EFAULT : 0;
	case AMDGPU_INFO_RAS_ENABLED_FEATURES: {
		struct amdgpu_ras *ras = amdgpu_ras_get_context(adev);
		uint64_t ras_mask;

		if (!ras)
			return -EINVAL;
		ras_mask = (uint64_t)adev->ras_enabled << 32 | ras->features;

		return copy_to_user(out, &ras_mask,
				min_t(u64, size, sizeof(ras_mask))) ?
			-EFAULT : 0;
	}
	case AMDGPU_INFO_VIDEO_CAPS: {
		const struct amdgpu_video_codecs *codecs;
		struct drm_amdgpu_info_video_caps *caps;
		int r;

		switch (info->video_cap.type) {
		case AMDGPU_INFO_VIDEO_CAPS_DECODE:
			r = amdgpu_asic_query_video_codecs(adev, false, &codecs);
			if (r)
				return -EINVAL;
			break;
		case AMDGPU_INFO_VIDEO_CAPS_ENCODE:
			r = amdgpu_asic_query_video_codecs(adev, true, &codecs);
			if (r)
				return -EINVAL;
			break;
		default:
			DRM_DEBUG_KMS("Invalid request %d\n",
				      info->video_cap.type);
			return -EINVAL;
		}

		caps = kzalloc(sizeof(*caps), GFP_KERNEL);
		if (!caps)
			return -ENOMEM;

		for (i = 0; i < codecs->codec_count; i++) {
			int idx = codecs->codec_array[i].codec_type;

			switch (idx) {
			case AMDGPU_INFO_VIDEO_CAPS_CODEC_IDX_MPEG2:
			case AMDGPU_INFO_VIDEO_CAPS_CODEC_IDX_MPEG4:
			case AMDGPU_INFO_VIDEO_CAPS_CODEC_IDX_VC1:
			case AMDGPU_INFO_VIDEO_CAPS_CODEC_IDX_MPEG4_AVC:
			case AMDGPU_INFO_VIDEO_CAPS_CODEC_IDX_HEVC:
			case AMDGPU_INFO_VIDEO_CAPS_CODEC_IDX_JPEG:
			case AMDGPU_INFO_VIDEO_CAPS_CODEC_IDX_VP9:
			case AMDGPU_INFO_VIDEO_CAPS_CODEC_IDX_AV1:
				caps->codec_info[idx].valid = 1;
				caps->codec_info[idx].max_width =
					codecs->codec_array[i].max_width;
				caps->codec_info[idx].max_height =
					codecs->codec_array[i].max_height;
				caps->codec_info[idx].max_pixels_per_frame =
					codecs->codec_array[i].max_pixels_per_frame;
				caps->codec_info[idx].max_level =
					codecs->codec_array[i].max_level;
				break;
			default:
				break;
			}
		}
		r = copy_to_user(out, caps,
				 min((size_t)size, sizeof(*caps))) ? -EFAULT : 0;
		kfree(caps);
		return r;
	}
	default:
		DRM_DEBUG_KMS("Invalid request %d\n", info->query);
		return -EINVAL;
	}
	return 0;
}


/*
 * Outdated mess for old drm with Xorg being in charge (void function now).
 */
/**
 * amdgpu_driver_lastclose_kms - drm callback for last close
 *
 * @dev: drm dev pointer
 *
 * Switch vga_switcheroo state after last close (all asics).
 */
void amdgpu_driver_lastclose_kms(struct drm_device *dev)
{
	drm_fb_helper_lastclose(dev);
	vga_switcheroo_process_delayed_switch();
}

/**
 * amdgpu_driver_open_kms - drm callback for open
 *
 * @dev: drm dev pointer
 * @file_priv: drm file
 *
 * On device open, init vm on cayman+ (all asics).
 * Returns 0 on success, error on failure.
 */
int amdgpu_driver_open_kms(struct drm_device *dev, struct drm_file *file_priv)
{
	struct amdgpu_device *adev = drm_to_adev(dev);
	struct amdgpu_fpriv *fpriv;
	int r, pasid;

	/* Ensure IB tests are run on ring */
	flush_delayed_work(&adev->delayed_init_work);


	if (amdgpu_ras_intr_triggered()) {
		DRM_ERROR("RAS Intr triggered, device disabled!!");
		return -EHWPOISON;
	}

	file_priv->driver_priv = NULL;

	r = pm_runtime_get_sync(dev->dev);
	if (r < 0)
		goto pm_put;

	fpriv = kzalloc(sizeof(*fpriv), GFP_KERNEL);
	if (unlikely(!fpriv)) {
		r = -ENOMEM;
		goto out_suspend;
	}

	pasid = amdgpu_pasid_alloc(16);
	if (pasid < 0) {
		dev_warn(adev->dev, "No more PASIDs available!");
		pasid = 0;
	}

	r = amdgpu_vm_init(adev, &fpriv->vm);
	if (r)
		goto error_pasid;

	r = amdgpu_vm_set_pasid(adev, &fpriv->vm, pasid);
	if (r)
		goto error_vm;

	fpriv->prt_va = amdgpu_vm_bo_add(adev, &fpriv->vm, NULL);
	if (!fpriv->prt_va) {
		r = -ENOMEM;
		goto error_vm;
	}

	if (amdgpu_mcbp || amdgpu_sriov_vf(adev)) {
		uint64_t csa_addr = amdgpu_csa_vaddr(adev) & AMDGPU_GMC_HOLE_MASK;

		r = amdgpu_map_static_csa(adev, &fpriv->vm, adev->virt.csa_obj,
						&fpriv->csa_va, csa_addr, AMDGPU_CSA_SIZE);
		if (r)
			goto error_vm;
	}

	mutex_init(&fpriv->bo_list_lock);
	idr_init_base(&fpriv->bo_list_handles, 1);

	amdgpu_ctx_mgr_init(&fpriv->ctx_mgr, adev);

	file_priv->driver_priv = fpriv;
	goto out_suspend;

error_vm:
	amdgpu_vm_fini(adev, &fpriv->vm);

error_pasid:
	if (pasid) {
		amdgpu_pasid_free(pasid);
		amdgpu_vm_set_pasid(adev, &fpriv->vm, 0);
	}

	kfree(fpriv);

out_suspend:
	pm_runtime_mark_last_busy(dev->dev);
pm_put:
	pm_runtime_put_autosuspend(dev->dev);

	return r;
}

/**
 * amdgpu_driver_postclose_kms - drm callback for post close
 *
 * @dev: drm dev pointer
 * @file_priv: drm file
 *
 * On device post close, tear down vm on cayman+ (all asics).
 */
void amdgpu_driver_postclose_kms(struct drm_device *dev,
				 struct drm_file *file_priv)
{
	struct amdgpu_device *adev = drm_to_adev(dev);
	struct amdgpu_fpriv *fpriv = file_priv->driver_priv;
	struct amdgpu_bo_list *list;
	struct amdgpu_bo *pd;
	u32 pasid;
	int handle;

	if (!fpriv)
		return;

	pm_runtime_get_sync(dev->dev);

	if (amdgpu_device_ip_get_ip_block(adev, AMD_IP_BLOCK_TYPE_UVD) != NULL)
		amdgpu_uvd_free_handles(adev, file_priv);
	if (amdgpu_device_ip_get_ip_block(adev, AMD_IP_BLOCK_TYPE_VCE) != NULL)
		amdgpu_vce_free_handles(adev, file_priv);

	if (amdgpu_mcbp || amdgpu_sriov_vf(adev)) {
		/* TODO: how to handle reserve failure */
		BUG_ON(amdgpu_bo_reserve(adev->virt.csa_obj, true));
		amdgpu_vm_bo_del(adev, fpriv->csa_va);
		fpriv->csa_va = NULL;
		amdgpu_bo_unreserve(adev->virt.csa_obj);
	}

	pasid = fpriv->vm.pasid;
	pd = amdgpu_bo_ref(fpriv->vm.root.bo);
	if (!WARN_ON(amdgpu_bo_reserve(pd, true))) {
		amdgpu_vm_bo_del(adev, fpriv->prt_va);
		amdgpu_bo_unreserve(pd);
	}

	amdgpu_ctx_mgr_fini(&fpriv->ctx_mgr);
	amdgpu_vm_fini(adev, &fpriv->vm);

	if (pasid)
		amdgpu_pasid_free_delayed(pd->tbo.base.resv, pasid);
	amdgpu_bo_unref(&pd);

	idr_for_each_entry(&fpriv->bo_list_handles, list, handle)
		amdgpu_bo_list_put(list);

	idr_destroy(&fpriv->bo_list_handles);
	mutex_destroy(&fpriv->bo_list_lock);

	kfree(fpriv);
	file_priv->driver_priv = NULL;

	pm_runtime_mark_last_busy(dev->dev);
	pm_runtime_put_autosuspend(dev->dev);
}


void amdgpu_driver_release_kms(struct drm_device *dev)
{
	struct amdgpu_device *adev = drm_to_adev(dev);

	amdgpu_device_fini_sw(adev);
	pci_set_drvdata(adev->pdev, NULL);
}

/*
 * VBlank related functions.
 */
/**
 * amdgpu_get_vblank_counter_kms - get frame count
 *
 * @crtc: crtc to get the frame count from
 *
 * Gets the frame count on the requested crtc (all asics).
 * Returns frame count on success, -EINVAL on failure.
 */
u32 amdgpu_get_vblank_counter_kms(struct drm_crtc *crtc)
{
	struct drm_device *dev = crtc->dev;
	unsigned int pipe = crtc->index;
	struct amdgpu_device *adev = drm_to_adev(dev);
	int vpos, hpos, stat;
	u32 count;

	if (pipe >= adev->mode_info.num_crtc) {
		DRM_ERROR("Invalid crtc %u\n", pipe);
		return -EINVAL;
	}

	/* The hw increments its frame counter at start of vsync, not at start
	 * of vblank, as is required by DRM core vblank counter handling.
	 * Cook the hw count here to make it appear to the caller as if it
	 * incremented at start of vblank. We measure distance to start of
	 * vblank in vpos. vpos therefore will be >= 0 between start of vblank
	 * and start of vsync, so vpos >= 0 means to bump the hw frame counter
	 * result by 1 to give the proper appearance to caller.
	 */
	if (adev->mode_info.crtcs[pipe]) {
		/* Repeat readout if needed to provide stable result if
		 * we cross start of vsync during the queries.
		 */
		do {
			count = amdgpu_display_vblank_get_counter(adev, pipe);
			/* Ask amdgpu_display_get_crtc_scanoutpos to return
			 * vpos as distance to start of vblank, instead of
			 * regular vertical scanout pos.
			 */
			stat = amdgpu_display_get_crtc_scanoutpos(
				dev, pipe, GET_DISTANCE_TO_VBLANKSTART,
				&vpos, &hpos, NULL, NULL,
				&adev->mode_info.crtcs[pipe]->base.hwmode);
		} while (count != amdgpu_display_vblank_get_counter(adev, pipe));

		if (((stat & (DRM_SCANOUTPOS_VALID | DRM_SCANOUTPOS_ACCURATE)) !=
		    (DRM_SCANOUTPOS_VALID | DRM_SCANOUTPOS_ACCURATE))) {
			DRM_DEBUG_VBL("Query failed! stat %d\n", stat);
		} else {
			DRM_DEBUG_VBL("crtc %d: dist from vblank start %d\n",
				      pipe, vpos);

			/* Bump counter if we are at >= leading edge of vblank,
			 * but before vsync where vpos would turn negative and
			 * the hw counter really increments.
			 */
			if (vpos >= 0)
				count++;
		}
	} else {
		/* Fallback to use value as is. */
		count = amdgpu_display_vblank_get_counter(adev, pipe);
		DRM_DEBUG_VBL("NULL mode info! Returned count may be wrong.\n");
	}

	return count;
}

/**
 * amdgpu_enable_vblank_kms - enable vblank interrupt
 *
 * @crtc: crtc to enable vblank interrupt for
 *
 * Enable the interrupt on the requested crtc (all asics).
 * Returns 0 on success, -EINVAL on failure.
 */
int amdgpu_enable_vblank_kms(struct drm_crtc *crtc)
{
	struct drm_device *dev = crtc->dev;
	unsigned int pipe = crtc->index;
	struct amdgpu_device *adev = drm_to_adev(dev);
	int idx = amdgpu_display_crtc_idx_to_irq_type(adev, pipe);

	return amdgpu_irq_get(adev, &adev->crtc_irq, idx);
}

/**
 * amdgpu_disable_vblank_kms - disable vblank interrupt
 *
 * @crtc: crtc to disable vblank interrupt for
 *
 * Disable the interrupt on the requested crtc (all asics).
 */
void amdgpu_disable_vblank_kms(struct drm_crtc *crtc)
{
	struct drm_device *dev = crtc->dev;
	unsigned int pipe = crtc->index;
	struct amdgpu_device *adev = drm_to_adev(dev);
	int idx = amdgpu_display_crtc_idx_to_irq_type(adev, pipe);

	amdgpu_irq_put(adev, &adev->crtc_irq, idx);
}

/*
 * Debugfs info
 */
#if defined(CONFIG_DEBUG_FS)

static int amdgpu_debugfs_firmware_info_show(struct seq_file *m, void *unused)
{
	struct amdgpu_device *adev = (struct amdgpu_device *)m->private;
	struct drm_amdgpu_info_firmware fw_info;
	struct drm_amdgpu_query_fw query_fw;
	struct atom_context *ctx = adev->mode_info.atom_context;
	uint8_t smu_program, smu_major, smu_minor, smu_debug;
	int ret, i;

	static const char *ta_fw_name[TA_FW_TYPE_MAX_INDEX] = {
#define TA_FW_NAME(type) [TA_FW_TYPE_PSP_##type] = #type
		TA_FW_NAME(XGMI),
		TA_FW_NAME(RAS),
		TA_FW_NAME(HDCP),
		TA_FW_NAME(DTM),
		TA_FW_NAME(RAP),
		TA_FW_NAME(SECUREDISPLAY),
#undef TA_FW_NAME
	};

	/* VCE */
	query_fw.fw_type = AMDGPU_INFO_FW_VCE;
	ret = amdgpu_firmware_info(&fw_info, &query_fw, adev);
	if (ret)
		return ret;
	seq_printf(m, "VCE feature version: %u, firmware version: 0x%08x\n",
		   fw_info.feature, fw_info.ver);

	/* UVD */
	query_fw.fw_type = AMDGPU_INFO_FW_UVD;
	ret = amdgpu_firmware_info(&fw_info, &query_fw, adev);
	if (ret)
		return ret;
	seq_printf(m, "UVD feature version: %u, firmware version: 0x%08x\n",
		   fw_info.feature, fw_info.ver);

	/* GMC */
	query_fw.fw_type = AMDGPU_INFO_FW_GMC;
	ret = amdgpu_firmware_info(&fw_info, &query_fw, adev);
	if (ret)
		return ret;
	seq_printf(m, "MC feature version: %u, firmware version: 0x%08x\n",
		   fw_info.feature, fw_info.ver);

	/* ME */
	query_fw.fw_type = AMDGPU_INFO_FW_GFX_ME;
	ret = amdgpu_firmware_info(&fw_info, &query_fw, adev);
	if (ret)
		return ret;
	seq_printf(m, "ME feature version: %u, firmware version: 0x%08x\n",
		   fw_info.feature, fw_info.ver);

	/* PFP */
	query_fw.fw_type = AMDGPU_INFO_FW_GFX_PFP;
	ret = amdgpu_firmware_info(&fw_info, &query_fw, adev);
	if (ret)
		return ret;
	seq_printf(m, "PFP feature version: %u, firmware version: 0x%08x\n",
		   fw_info.feature, fw_info.ver);

	/* CE */
	query_fw.fw_type = AMDGPU_INFO_FW_GFX_CE;
	ret = amdgpu_firmware_info(&fw_info, &query_fw, adev);
	if (ret)
		return ret;
	seq_printf(m, "CE feature version: %u, firmware version: 0x%08x\n",
		   fw_info.feature, fw_info.ver);

	/* RLC */
	query_fw.fw_type = AMDGPU_INFO_FW_GFX_RLC;
	ret = amdgpu_firmware_info(&fw_info, &query_fw, adev);
	if (ret)
		return ret;
	seq_printf(m, "RLC feature version: %u, firmware version: 0x%08x\n",
		   fw_info.feature, fw_info.ver);

	/* RLC SAVE RESTORE LIST CNTL */
	query_fw.fw_type = AMDGPU_INFO_FW_GFX_RLC_RESTORE_LIST_CNTL;
	ret = amdgpu_firmware_info(&fw_info, &query_fw, adev);
	if (ret)
		return ret;
	seq_printf(m, "RLC SRLC feature version: %u, firmware version: 0x%08x\n",
		   fw_info.feature, fw_info.ver);

	/* RLC SAVE RESTORE LIST GPM MEM */
	query_fw.fw_type = AMDGPU_INFO_FW_GFX_RLC_RESTORE_LIST_GPM_MEM;
	ret = amdgpu_firmware_info(&fw_info, &query_fw, adev);
	if (ret)
		return ret;
	seq_printf(m, "RLC SRLG feature version: %u, firmware version: 0x%08x\n",
		   fw_info.feature, fw_info.ver);

	/* RLC SAVE RESTORE LIST SRM MEM */
	query_fw.fw_type = AMDGPU_INFO_FW_GFX_RLC_RESTORE_LIST_SRM_MEM;
	ret = amdgpu_firmware_info(&fw_info, &query_fw, adev);
	if (ret)
		return ret;
	seq_printf(m, "RLC SRLS feature version: %u, firmware version: 0x%08x\n",
		   fw_info.feature, fw_info.ver);

	/* RLCP */
	query_fw.fw_type = AMDGPU_INFO_FW_GFX_RLCP;
	ret = amdgpu_firmware_info(&fw_info, &query_fw, adev);
	if (ret)
		return ret;
	seq_printf(m, "RLCP feature version: %u, firmware version: 0x%08x\n",
		   fw_info.feature, fw_info.ver);

	/* RLCV */
        query_fw.fw_type = AMDGPU_INFO_FW_GFX_RLCV;
	ret = amdgpu_firmware_info(&fw_info, &query_fw, adev);
	if (ret)
		return ret;
	seq_printf(m, "RLCV feature version: %u, firmware version: 0x%08x\n",
		   fw_info.feature, fw_info.ver);

	/* MEC */
	query_fw.fw_type = AMDGPU_INFO_FW_GFX_MEC;
	query_fw.index = 0;
	ret = amdgpu_firmware_info(&fw_info, &query_fw, adev);
	if (ret)
		return ret;
	seq_printf(m, "MEC feature version: %u, firmware version: 0x%08x\n",
		   fw_info.feature, fw_info.ver);

	/* MEC2 */
	if (adev->gfx.mec2_fw) {
		query_fw.index = 1;
		ret = amdgpu_firmware_info(&fw_info, &query_fw, adev);
		if (ret)
			return ret;
		seq_printf(m, "MEC2 feature version: %u, firmware version: 0x%08x\n",
			   fw_info.feature, fw_info.ver);
	}

	/* PSP SOS */
	query_fw.fw_type = AMDGPU_INFO_FW_SOS;
	ret = amdgpu_firmware_info(&fw_info, &query_fw, adev);
	if (ret)
		return ret;
	seq_printf(m, "SOS feature version: %u, firmware version: 0x%08x\n",
		   fw_info.feature, fw_info.ver);


	/* PSP ASD */
	query_fw.fw_type = AMDGPU_INFO_FW_ASD;
	ret = amdgpu_firmware_info(&fw_info, &query_fw, adev);
	if (ret)
		return ret;
	seq_printf(m, "ASD feature version: %u, firmware version: 0x%08x\n",
		   fw_info.feature, fw_info.ver);

	query_fw.fw_type = AMDGPU_INFO_FW_TA;
	for (i = TA_FW_TYPE_PSP_XGMI; i < TA_FW_TYPE_MAX_INDEX; i++) {
		query_fw.index = i;
		ret = amdgpu_firmware_info(&fw_info, &query_fw, adev);
		if (ret)
			continue;

		seq_printf(m, "TA %s feature version: 0x%08x, firmware version: 0x%08x\n",
			   ta_fw_name[i], fw_info.feature, fw_info.ver);
	}

	/* SMC */
	query_fw.fw_type = AMDGPU_INFO_FW_SMC;
	ret = amdgpu_firmware_info(&fw_info, &query_fw, adev);
	if (ret)
		return ret;
	smu_program = (fw_info.ver >> 24) & 0xff;
	smu_major = (fw_info.ver >> 16) & 0xff;
	smu_minor = (fw_info.ver >> 8) & 0xff;
	smu_debug = (fw_info.ver >> 0) & 0xff;
	seq_printf(m, "SMC feature version: %u, program: %d, firmware version: 0x%08x (%d.%d.%d)\n",
		   fw_info.feature, smu_program, fw_info.ver, smu_major, smu_minor, smu_debug);

	/* SDMA */
	query_fw.fw_type = AMDGPU_INFO_FW_SDMA;
	for (i = 0; i < adev->sdma.num_instances; i++) {
		query_fw.index = i;
		ret = amdgpu_firmware_info(&fw_info, &query_fw, adev);
		if (ret)
			return ret;
		seq_printf(m, "SDMA%d feature version: %u, firmware version: 0x%08x\n",
			   i, fw_info.feature, fw_info.ver);
	}

	/* VCN */
	query_fw.fw_type = AMDGPU_INFO_FW_VCN;
	ret = amdgpu_firmware_info(&fw_info, &query_fw, adev);
	if (ret)
		return ret;
	seq_printf(m, "VCN feature version: %u, firmware version: 0x%08x\n",
		   fw_info.feature, fw_info.ver);

	/* DMCU */
	query_fw.fw_type = AMDGPU_INFO_FW_DMCU;
	ret = amdgpu_firmware_info(&fw_info, &query_fw, adev);
	if (ret)
		return ret;
	seq_printf(m, "DMCU feature version: %u, firmware version: 0x%08x\n",
		   fw_info.feature, fw_info.ver);

	/* DMCUB */
	query_fw.fw_type = AMDGPU_INFO_FW_DMCUB;
	ret = amdgpu_firmware_info(&fw_info, &query_fw, adev);
	if (ret)
		return ret;
	seq_printf(m, "DMCUB feature version: %u, firmware version: 0x%08x\n",
		   fw_info.feature, fw_info.ver);

	/* TOC */
	query_fw.fw_type = AMDGPU_INFO_FW_TOC;
	ret = amdgpu_firmware_info(&fw_info, &query_fw, adev);
	if (ret)
		return ret;
	seq_printf(m, "TOC feature version: %u, firmware version: 0x%08x\n",
		   fw_info.feature, fw_info.ver);

	/* CAP */
	if (adev->psp.cap_fw) {
		query_fw.fw_type = AMDGPU_INFO_FW_CAP;
		ret = amdgpu_firmware_info(&fw_info, &query_fw, adev);
		if (ret)
			return ret;
		seq_printf(m, "CAP feature version: %u, firmware version: 0x%08x\n",
				fw_info.feature, fw_info.ver);
	}

	/* MES_KIQ */
	query_fw.fw_type = AMDGPU_INFO_FW_MES_KIQ;
	ret = amdgpu_firmware_info(&fw_info, &query_fw, adev);
	if (ret)
		return ret;
	seq_printf(m, "MES_KIQ feature version: %u, firmware version: 0x%08x\n",
		   fw_info.feature, fw_info.ver);

	/* MES */
	query_fw.fw_type = AMDGPU_INFO_FW_MES;
	ret = amdgpu_firmware_info(&fw_info, &query_fw, adev);
	if (ret)
		return ret;
	seq_printf(m, "MES feature version: %u, firmware version: 0x%08x\n",
		   fw_info.feature, fw_info.ver);

	seq_printf(m, "VBIOS version: %s\n", ctx->vbios_version);

	return 0;
}

DEFINE_SHOW_ATTRIBUTE(amdgpu_debugfs_firmware_info);

#endif

void amdgpu_debugfs_firmware_init(struct amdgpu_device *adev)
{
#if defined(CONFIG_DEBUG_FS)
	struct drm_minor *minor = adev_to_drm(adev)->primary;
	struct dentry *root = minor->debugfs_root;

	debugfs_create_file("amdgpu_firmware_info", 0444, root,
			    adev, &amdgpu_debugfs_firmware_info_fops);

#endif
}<|MERGE_RESOLUTION|>--- conflicted
+++ resolved
@@ -186,21 +186,8 @@
 			adev->pm.rpm_mode = AMDGPU_RUNPM_BACO;
 			break;
 		}
-<<<<<<< HEAD
 
 		if (adev->pm.rpm_mode == AMDGPU_RUNPM_BACO)
-=======
-		/* XXX: disable runtime pm if we are the primary adapter
-		 * to avoid displays being re-enabled after DPMS.
-		 * This needs to be sorted out and fixed properly.
-		 */
-		if (adev->is_fw_fb)
-			adev->runpm = false;
-
-		amdgpu_runtime_pm_quirk(adev);
-
-		if (adev->runpm)
->>>>>>> 19c0ed55
 			dev_info(adev->dev, "Using BACO for runtime pm\n");
 	}
 
