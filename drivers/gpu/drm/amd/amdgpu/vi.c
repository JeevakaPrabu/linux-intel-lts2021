--- conflicted
+++ resolved
@@ -1155,11 +1155,7 @@
 	bool bL1SS = false;
 	bool bClkReqSupport = true;
 
-<<<<<<< HEAD
-	if (!amdgpu_device_should_use_aspm(adev))
-=======
 	if (!amdgpu_device_should_use_aspm(adev) || !aspm_support_quirk_check())
->>>>>>> 633c3b4c
 		return;
 
 	if (adev->flags & AMD_IS_APU ||
