--- conflicted
+++ resolved
@@ -436,9 +436,9 @@
 	empty = list_empty(&vm->evicted);
 	spin_unlock(&vm->status_lock);
 
-<<<<<<< HEAD
 	return ret && empty;
-=======
+}
+
 /**
  * amdgpu_vm_clear_bo - initially clear the PDs/PTs
  *
@@ -736,7 +736,6 @@
 
 	if (start)
 		amdgpu_vm_free_table(start->entry);
->>>>>>> 06fe0f3c
 }
 
 /**
