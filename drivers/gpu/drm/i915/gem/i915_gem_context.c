/*
 * SPDX-License-Identifier: MIT
 *
 * Copyright © 2011-2012 Intel Corporation
 */

/*
 * This file implements HW context support. On gen5+ a HW context consists of an
 * opaque GPU object which is referenced at times of context saves and restores.
 * With RC6 enabled, the context is also referenced as the GPU enters and exists
 * from RC6 (GPU has it's own internal power context, except on gen5). Though
 * something like a context does exist for the media ring, the code only
 * supports contexts for the render ring.
 *
 * In software, there is a distinction between contexts created by the user,
 * and the default HW context. The default HW context is used by GPU clients
 * that do not request setup of their own hardware context. The default
 * context's state is never restored to help prevent programming errors. This
 * would happen if a client ran and piggy-backed off another clients GPU state.
 * The default context only exists to give the GPU some offset to load as the
 * current to invoke a save of the context we actually care about. In fact, the
 * code could likely be constructed, albeit in a more complicated fashion, to
 * never use the default context, though that limits the driver's ability to
 * swap out, and/or destroy other contexts.
 *
 * All other contexts are created as a request by the GPU client. These contexts
 * store GPU state, and thus allow GPU clients to not re-emit state (and
 * potentially query certain state) at any time. The kernel driver makes
 * certain that the appropriate commands are inserted.
 *
 * The context life cycle is semi-complicated in that context BOs may live
 * longer than the context itself because of the way the hardware, and object
 * tracking works. Below is a very crude representation of the state machine
 * describing the context life.
 *                                         refcount     pincount     active
 * S0: initial state                          0            0           0
 * S1: context created                        1            0           0
 * S2: context is currently running           2            1           X
 * S3: GPU referenced, but not current        2            0           1
 * S4: context is current, but destroyed      1            1           0
 * S5: like S3, but destroyed                 1            0           1
 *
 * The most common (but not all) transitions:
 * S0->S1: client creates a context
 * S1->S2: client submits execbuf with context
 * S2->S3: other clients submits execbuf with context
 * S3->S1: context object was retired
 * S3->S2: clients submits another execbuf
 * S2->S4: context destroy called with current context
 * S3->S5->S0: destroy path
 * S4->S5->S0: destroy path on current context
 *
 * There are two confusing terms used above:
 *  The "current context" means the context which is currently running on the
 *  GPU. The GPU has loaded its state already and has stored away the gtt
 *  offset of the BO. The GPU is not actively referencing the data at this
 *  offset, but it will on the next context switch. The only way to avoid this
 *  is to do a GPU reset.
 *
 *  An "active context' is one which was previously the "current context" and is
 *  on the active list waiting for the next context switch to occur. Until this
 *  happens, the object must remain at the same gtt offset. It is therefore
 *  possible to destroy a context, but it is still active.
 *
 */

#include <linux/highmem.h>
#include <linux/log2.h>
#include <linux/nospec.h>

#include <drm/drm_cache.h>
#include <drm/drm_syncobj.h>

#include "gt/gen6_ppgtt.h"
#include "gt/intel_context.h"
#include "gt/intel_context_param.h"
#include "gt/intel_engine_heartbeat.h"
#include "gt/intel_engine_user.h"
#include "gt/intel_gpu_commands.h"
#include "gt/intel_ring.h"

#include "pxp/intel_pxp.h"

#include "i915_file_private.h"
#include "i915_gem_context.h"
#include "i915_trace.h"
#include "i915_user_extensions.h"

#define ALL_L3_SLICES(dev) (1 << NUM_L3_SLICES(dev)) - 1

static struct kmem_cache *slab_luts;

struct i915_lut_handle *i915_lut_handle_alloc(void)
{
	return kmem_cache_alloc(slab_luts, GFP_KERNEL);
}

void i915_lut_handle_free(struct i915_lut_handle *lut)
{
	return kmem_cache_free(slab_luts, lut);
}

static void lut_close(struct i915_gem_context *ctx)
{
	struct radix_tree_iter iter;
	void __rcu **slot;

	mutex_lock(&ctx->lut_mutex);
	rcu_read_lock();
	radix_tree_for_each_slot(slot, &ctx->handles_vma, &iter, 0) {
		struct i915_vma *vma = rcu_dereference_raw(*slot);
		struct drm_i915_gem_object *obj = vma->obj;
		struct i915_lut_handle *lut;

		if (!kref_get_unless_zero(&obj->base.refcount))
			continue;

		spin_lock(&obj->lut_lock);
		list_for_each_entry(lut, &obj->lut_list, obj_link) {
			if (lut->ctx != ctx)
				continue;

			if (lut->handle != iter.index)
				continue;

			list_del(&lut->obj_link);
			break;
		}
		spin_unlock(&obj->lut_lock);

		if (&lut->obj_link != &obj->lut_list) {
			i915_lut_handle_free(lut);
			radix_tree_iter_delete(&ctx->handles_vma, &iter, slot);
			i915_vma_close(vma);
			i915_gem_object_put(obj);
		}

		i915_gem_object_put(obj);
	}
	rcu_read_unlock();
	mutex_unlock(&ctx->lut_mutex);
}

static struct intel_context *
lookup_user_engine(struct i915_gem_context *ctx,
		   unsigned long flags,
		   const struct i915_engine_class_instance *ci)
#define LOOKUP_USER_INDEX BIT(0)
{
	int idx;

	if (!!(flags & LOOKUP_USER_INDEX) != i915_gem_context_user_engines(ctx))
		return ERR_PTR(-EINVAL);

	if (!i915_gem_context_user_engines(ctx)) {
		struct intel_engine_cs *engine;

		engine = intel_engine_lookup_user(ctx->i915,
						  ci->engine_class,
						  ci->engine_instance);
		if (!engine)
			return ERR_PTR(-EINVAL);

		idx = engine->legacy_idx;
	} else {
		idx = ci->engine_instance;
	}

	return i915_gem_context_get_engine(ctx, idx);
}

static int validate_priority(struct drm_i915_private *i915,
			     const struct drm_i915_gem_context_param *args)
{
	s64 priority = args->value;

	if (args->size)
		return -EINVAL;

	if (!(i915->caps.scheduler & I915_SCHEDULER_CAP_PRIORITY))
		return -ENODEV;

	if (priority > I915_CONTEXT_MAX_USER_PRIORITY ||
	    priority < I915_CONTEXT_MIN_USER_PRIORITY)
		return -EINVAL;

	if (priority > I915_CONTEXT_DEFAULT_PRIORITY &&
	    !capable(CAP_SYS_NICE))
		return -EPERM;

	return 0;
}

static void proto_context_close(struct drm_i915_private *i915,
				struct i915_gem_proto_context *pc)
{
	int i;

	if (pc->pxp_wakeref)
		intel_runtime_pm_put(&i915->runtime_pm, pc->pxp_wakeref);
	if (pc->vm)
		i915_vm_put(pc->vm);
	if (pc->user_engines) {
		for (i = 0; i < pc->num_user_engines; i++)
			kfree(pc->user_engines[i].siblings);
		kfree(pc->user_engines);
	}
	kfree(pc);
}

static int proto_context_set_persistence(struct drm_i915_private *i915,
					 struct i915_gem_proto_context *pc,
					 bool persist)
{
	if (persist) {
		/*
		 * Only contexts that are short-lived [that will expire or be
		 * reset] are allowed to survive past termination. We require
		 * hangcheck to ensure that the persistent requests are healthy.
		 */
		if (!i915->params.enable_hangcheck)
			return -EINVAL;

		pc->user_flags |= BIT(UCONTEXT_PERSISTENCE);
	} else {
		/* To cancel a context we use "preempt-to-idle" */
		if (!(i915->caps.scheduler & I915_SCHEDULER_CAP_PREEMPTION))
			return -ENODEV;

		/*
		 * If the cancel fails, we then need to reset, cleanly!
		 *
		 * If the per-engine reset fails, all hope is lost! We resort
		 * to a full GPU reset in that unlikely case, but realistically
		 * if the engine could not reset, the full reset does not fare
		 * much better. The damage has been done.
		 *
		 * However, if we cannot reset an engine by itself, we cannot
		 * cleanup a hanging persistent context without causing
		 * colateral damage, and we should not pretend we can by
		 * exposing the interface.
		 */
		if (!intel_has_reset_engine(to_gt(i915)))
			return -ENODEV;

		pc->user_flags &= ~BIT(UCONTEXT_PERSISTENCE);
	}

	return 0;
}

static int proto_context_set_protected(struct drm_i915_private *i915,
				       struct i915_gem_proto_context *pc,
				       bool protected)
{
	int ret = 0;

	if (!protected) {
		pc->uses_protected_content = false;
	} else if (!intel_pxp_is_enabled(&to_gt(i915)->pxp)) {
		ret = -ENODEV;
	} else if ((pc->user_flags & BIT(UCONTEXT_RECOVERABLE)) ||
		   !(pc->user_flags & BIT(UCONTEXT_BANNABLE))) {
		ret = -EPERM;
	} else {
		pc->uses_protected_content = true;

		/*
		 * protected context usage requires the PXP session to be up,
		 * which in turn requires the device to be active.
		 */
		pc->pxp_wakeref = intel_runtime_pm_get(&i915->runtime_pm);

		if (!intel_pxp_is_active(&to_gt(i915)->pxp))
			ret = intel_pxp_start(&to_gt(i915)->pxp);
	}

	return ret;
}

static struct i915_gem_proto_context *
proto_context_create(struct drm_i915_private *i915, unsigned int flags)
{
	struct i915_gem_proto_context *pc, *err;

	pc = kzalloc(sizeof(*pc), GFP_KERNEL);
	if (!pc)
		return ERR_PTR(-ENOMEM);

	pc->num_user_engines = -1;
	pc->user_engines = NULL;
	pc->user_flags = BIT(UCONTEXT_BANNABLE) |
			 BIT(UCONTEXT_RECOVERABLE);
	if (i915->params.enable_hangcheck)
		pc->user_flags |= BIT(UCONTEXT_PERSISTENCE);
	pc->sched.priority = I915_PRIORITY_NORMAL;

	if (flags & I915_CONTEXT_CREATE_FLAGS_SINGLE_TIMELINE) {
		if (!HAS_EXECLISTS(i915)) {
			err = ERR_PTR(-EINVAL);
			goto proto_close;
		}
		pc->single_timeline = true;
	}

	return pc;

proto_close:
	proto_context_close(i915, pc);
	return err;
}

static int proto_context_register_locked(struct drm_i915_file_private *fpriv,
					 struct i915_gem_proto_context *pc,
					 u32 *id)
{
	int ret;
	void *old;

	lockdep_assert_held(&fpriv->proto_context_lock);

	ret = xa_alloc(&fpriv->context_xa, id, NULL, xa_limit_32b, GFP_KERNEL);
	if (ret)
		return ret;

	old = xa_store(&fpriv->proto_context_xa, *id, pc, GFP_KERNEL);
	if (xa_is_err(old)) {
		xa_erase(&fpriv->context_xa, *id);
		return xa_err(old);
	}
	WARN_ON(old);

	return 0;
}

static int proto_context_register(struct drm_i915_file_private *fpriv,
				  struct i915_gem_proto_context *pc,
				  u32 *id)
{
	int ret;

	mutex_lock(&fpriv->proto_context_lock);
	ret = proto_context_register_locked(fpriv, pc, id);
	mutex_unlock(&fpriv->proto_context_lock);

	return ret;
}

static struct i915_address_space *
i915_gem_vm_lookup(struct drm_i915_file_private *file_priv, u32 id)
{
	struct i915_address_space *vm;

	xa_lock(&file_priv->vm_xa);
	vm = xa_load(&file_priv->vm_xa, id);
	if (vm)
		kref_get(&vm->ref);
	xa_unlock(&file_priv->vm_xa);

	return vm;
}

static int set_proto_ctx_vm(struct drm_i915_file_private *fpriv,
			    struct i915_gem_proto_context *pc,
			    const struct drm_i915_gem_context_param *args)
{
	struct drm_i915_private *i915 = fpriv->dev_priv;
	struct i915_address_space *vm;

	if (args->size)
		return -EINVAL;

	if (!HAS_FULL_PPGTT(i915))
		return -ENODEV;

	if (upper_32_bits(args->value))
		return -ENOENT;

	vm = i915_gem_vm_lookup(fpriv, args->value);
	if (!vm)
		return -ENOENT;

	if (pc->vm)
		i915_vm_put(pc->vm);
	pc->vm = vm;

	return 0;
}

struct set_proto_ctx_engines {
	struct drm_i915_private *i915;
	unsigned num_engines;
	struct i915_gem_proto_engine *engines;
};

static int
set_proto_ctx_engines_balance(struct i915_user_extension __user *base,
			      void *data)
{
	struct i915_context_engines_load_balance __user *ext =
		container_of_user(base, typeof(*ext), base);
	const struct set_proto_ctx_engines *set = data;
	struct drm_i915_private *i915 = set->i915;
	struct intel_engine_cs **siblings;
	u16 num_siblings, idx;
	unsigned int n;
	int err;

	if (!HAS_EXECLISTS(i915))
		return -ENODEV;

	if (get_user(idx, &ext->engine_index))
		return -EFAULT;

	if (idx >= set->num_engines) {
		drm_dbg(&i915->drm, "Invalid placement value, %d >= %d\n",
			idx, set->num_engines);
		return -EINVAL;
	}

	idx = array_index_nospec(idx, set->num_engines);
	if (set->engines[idx].type != I915_GEM_ENGINE_TYPE_INVALID) {
		drm_dbg(&i915->drm,
			"Invalid placement[%d], already occupied\n", idx);
		return -EEXIST;
	}

	if (get_user(num_siblings, &ext->num_siblings))
		return -EFAULT;

	err = check_user_mbz(&ext->flags);
	if (err)
		return err;

	err = check_user_mbz(&ext->mbz64);
	if (err)
		return err;

	if (num_siblings == 0)
		return 0;

	siblings = kmalloc_array(num_siblings, sizeof(*siblings), GFP_KERNEL);
	if (!siblings)
		return -ENOMEM;

	for (n = 0; n < num_siblings; n++) {
		struct i915_engine_class_instance ci;

		if (copy_from_user(&ci, &ext->engines[n], sizeof(ci))) {
			err = -EFAULT;
			goto err_siblings;
		}

		siblings[n] = intel_engine_lookup_user(i915,
						       ci.engine_class,
						       ci.engine_instance);
		if (!siblings[n]) {
			drm_dbg(&i915->drm,
				"Invalid sibling[%d]: { class:%d, inst:%d }\n",
				n, ci.engine_class, ci.engine_instance);
			err = -EINVAL;
			goto err_siblings;
		}
	}

	if (num_siblings == 1) {
		set->engines[idx].type = I915_GEM_ENGINE_TYPE_PHYSICAL;
		set->engines[idx].engine = siblings[0];
		kfree(siblings);
	} else {
		set->engines[idx].type = I915_GEM_ENGINE_TYPE_BALANCED;
		set->engines[idx].num_siblings = num_siblings;
		set->engines[idx].siblings = siblings;
	}

	return 0;

err_siblings:
	kfree(siblings);

	return err;
}

static int
set_proto_ctx_engines_bond(struct i915_user_extension __user *base, void *data)
{
	struct i915_context_engines_bond __user *ext =
		container_of_user(base, typeof(*ext), base);
	const struct set_proto_ctx_engines *set = data;
	struct drm_i915_private *i915 = set->i915;
	struct i915_engine_class_instance ci;
	struct intel_engine_cs *master;
	u16 idx, num_bonds;
	int err, n;

	if (GRAPHICS_VER(i915) >= 12 && !IS_TIGERLAKE(i915) &&
	    !IS_ROCKETLAKE(i915) && !IS_ALDERLAKE_S(i915)) {
		drm_dbg(&i915->drm,
<<<<<<< HEAD
			"Bonding not supported on this platform\n");
=======
			"Bonding on gen12+ aside from TGL, RKL, and ADL_S not supported\n");
>>>>>>> 633c3b4c
		return -ENODEV;
	}

	if (get_user(idx, &ext->virtual_index))
		return -EFAULT;

	if (idx >= set->num_engines) {
		drm_dbg(&i915->drm,
			"Invalid index for virtual engine: %d >= %d\n",
			idx, set->num_engines);
		return -EINVAL;
	}

	idx = array_index_nospec(idx, set->num_engines);
	if (set->engines[idx].type == I915_GEM_ENGINE_TYPE_INVALID) {
		drm_dbg(&i915->drm, "Invalid engine at %d\n", idx);
		return -EINVAL;
	}

	if (set->engines[idx].type != I915_GEM_ENGINE_TYPE_PHYSICAL) {
		drm_dbg(&i915->drm,
			"Bonding with virtual engines not allowed\n");
		return -EINVAL;
	}

	err = check_user_mbz(&ext->flags);
	if (err)
		return err;

	for (n = 0; n < ARRAY_SIZE(ext->mbz64); n++) {
		err = check_user_mbz(&ext->mbz64[n]);
		if (err)
			return err;
	}

	if (copy_from_user(&ci, &ext->master, sizeof(ci)))
		return -EFAULT;

	master = intel_engine_lookup_user(i915,
					  ci.engine_class,
					  ci.engine_instance);
	if (!master) {
		drm_dbg(&i915->drm,
			"Unrecognised master engine: { class:%u, instance:%u }\n",
			ci.engine_class, ci.engine_instance);
		return -EINVAL;
	}

	if (intel_engine_uses_guc(master)) {
		DRM_DEBUG("bonding extension not supported with GuC submission");
		return -ENODEV;
	}

	if (get_user(num_bonds, &ext->num_bonds))
		return -EFAULT;

	for (n = 0; n < num_bonds; n++) {
		struct intel_engine_cs *bond;

		if (copy_from_user(&ci, &ext->engines[n], sizeof(ci)))
			return -EFAULT;

		bond = intel_engine_lookup_user(i915,
						ci.engine_class,
						ci.engine_instance);
		if (!bond) {
			drm_dbg(&i915->drm,
				"Unrecognised engine[%d] for bonding: { class:%d, instance: %d }\n",
				n, ci.engine_class, ci.engine_instance);
			return -EINVAL;
		}
	}

	return 0;
}

static int
set_proto_ctx_engines_parallel_submit(struct i915_user_extension __user *base,
				      void *data)
{
	struct i915_context_engines_parallel_submit __user *ext =
		container_of_user(base, typeof(*ext), base);
	const struct set_proto_ctx_engines *set = data;
	struct drm_i915_private *i915 = set->i915;
	struct i915_engine_class_instance prev_engine;
	u64 flags;
	int err = 0, n, i, j;
	u16 slot, width, num_siblings;
	struct intel_engine_cs **siblings = NULL;
	intel_engine_mask_t prev_mask;

	if (get_user(slot, &ext->engine_index))
		return -EFAULT;

	if (get_user(width, &ext->width))
		return -EFAULT;

	if (get_user(num_siblings, &ext->num_siblings))
		return -EFAULT;

	if (!intel_uc_uses_guc_submission(&to_gt(i915)->uc) &&
	    num_siblings != 1) {
		drm_dbg(&i915->drm, "Only 1 sibling (%d) supported in non-GuC mode\n",
			num_siblings);
		return -EINVAL;
	}

	if (slot >= set->num_engines) {
		drm_dbg(&i915->drm, "Invalid placement value, %d >= %d\n",
			slot, set->num_engines);
		return -EINVAL;
	}

	if (set->engines[slot].type != I915_GEM_ENGINE_TYPE_INVALID) {
		drm_dbg(&i915->drm,
			"Invalid placement[%d], already occupied\n", slot);
		return -EINVAL;
	}

	if (get_user(flags, &ext->flags))
		return -EFAULT;

	if (flags) {
		drm_dbg(&i915->drm, "Unknown flags 0x%02llx", flags);
		return -EINVAL;
	}

	for (n = 0; n < ARRAY_SIZE(ext->mbz64); n++) {
		err = check_user_mbz(&ext->mbz64[n]);
		if (err)
			return err;
	}

	if (width < 2) {
		drm_dbg(&i915->drm, "Width (%d) < 2\n", width);
		return -EINVAL;
	}

	if (num_siblings < 1) {
		drm_dbg(&i915->drm, "Number siblings (%d) < 1\n",
			num_siblings);
		return -EINVAL;
	}

	siblings = kmalloc_array(num_siblings * width,
				 sizeof(*siblings),
				 GFP_KERNEL);
	if (!siblings)
		return -ENOMEM;

	/* Create contexts / engines */
	for (i = 0; i < width; ++i) {
		intel_engine_mask_t current_mask = 0;

		for (j = 0; j < num_siblings; ++j) {
			struct i915_engine_class_instance ci;

			n = i * num_siblings + j;
			if (copy_from_user(&ci, &ext->engines[n], sizeof(ci))) {
				err = -EFAULT;
				goto out_err;
			}

			siblings[n] =
				intel_engine_lookup_user(i915, ci.engine_class,
							 ci.engine_instance);
			if (!siblings[n]) {
				drm_dbg(&i915->drm,
					"Invalid sibling[%d]: { class:%d, inst:%d }\n",
					n, ci.engine_class, ci.engine_instance);
				err = -EINVAL;
				goto out_err;
			}

			/*
			 * We don't support breadcrumb handshake on these
			 * classes
			 */
			if (siblings[n]->class == RENDER_CLASS ||
			    siblings[n]->class == COMPUTE_CLASS) {
				err = -EINVAL;
				goto out_err;
			}

			if (n) {
				if (prev_engine.engine_class !=
				    ci.engine_class) {
					drm_dbg(&i915->drm,
						"Mismatched class %d, %d\n",
						prev_engine.engine_class,
						ci.engine_class);
					err = -EINVAL;
					goto out_err;
				}
			}

			prev_engine = ci;
			current_mask |= siblings[n]->logical_mask;
		}

		if (i > 0) {
			if (current_mask != prev_mask << 1) {
				drm_dbg(&i915->drm,
					"Non contiguous logical mask 0x%x, 0x%x\n",
					prev_mask, current_mask);
				err = -EINVAL;
				goto out_err;
			}
		}
		prev_mask = current_mask;
	}

	set->engines[slot].type = I915_GEM_ENGINE_TYPE_PARALLEL;
	set->engines[slot].num_siblings = num_siblings;
	set->engines[slot].width = width;
	set->engines[slot].siblings = siblings;

	return 0;

out_err:
	kfree(siblings);

	return err;
}

static const i915_user_extension_fn set_proto_ctx_engines_extensions[] = {
	[I915_CONTEXT_ENGINES_EXT_LOAD_BALANCE] = set_proto_ctx_engines_balance,
	[I915_CONTEXT_ENGINES_EXT_BOND] = set_proto_ctx_engines_bond,
	[I915_CONTEXT_ENGINES_EXT_PARALLEL_SUBMIT] =
		set_proto_ctx_engines_parallel_submit,
};

static int set_proto_ctx_engines(struct drm_i915_file_private *fpriv,
			         struct i915_gem_proto_context *pc,
			         const struct drm_i915_gem_context_param *args)
{
	struct drm_i915_private *i915 = fpriv->dev_priv;
	struct set_proto_ctx_engines set = { .i915 = i915 };
	struct i915_context_param_engines __user *user =
		u64_to_user_ptr(args->value);
	unsigned int n;
	u64 extensions;
	int err;

	if (pc->num_user_engines >= 0) {
		drm_dbg(&i915->drm, "Cannot set engines twice");
		return -EINVAL;
	}

	if (args->size < sizeof(*user) ||
	    !IS_ALIGNED(args->size - sizeof(*user), sizeof(*user->engines))) {
		drm_dbg(&i915->drm, "Invalid size for engine array: %d\n",
			args->size);
		return -EINVAL;
	}

	set.num_engines = (args->size - sizeof(*user)) / sizeof(*user->engines);
	/* RING_MASK has no shift so we can use it directly here */
	if (set.num_engines > I915_EXEC_RING_MASK + 1)
		return -EINVAL;

	set.engines = kmalloc_array(set.num_engines, sizeof(*set.engines), GFP_KERNEL);
	if (!set.engines)
		return -ENOMEM;

	for (n = 0; n < set.num_engines; n++) {
		struct i915_engine_class_instance ci;
		struct intel_engine_cs *engine;

		if (copy_from_user(&ci, &user->engines[n], sizeof(ci))) {
			kfree(set.engines);
			return -EFAULT;
		}

		memset(&set.engines[n], 0, sizeof(set.engines[n]));

		if (ci.engine_class == (u16)I915_ENGINE_CLASS_INVALID &&
		    ci.engine_instance == (u16)I915_ENGINE_CLASS_INVALID_NONE)
			continue;

		engine = intel_engine_lookup_user(i915,
						  ci.engine_class,
						  ci.engine_instance);
		if (!engine) {
			drm_dbg(&i915->drm,
				"Invalid engine[%d]: { class:%d, instance:%d }\n",
				n, ci.engine_class, ci.engine_instance);
			kfree(set.engines);
			return -ENOENT;
		}

		set.engines[n].type = I915_GEM_ENGINE_TYPE_PHYSICAL;
		set.engines[n].engine = engine;
	}

	err = -EFAULT;
	if (!get_user(extensions, &user->extensions))
		err = i915_user_extensions(u64_to_user_ptr(extensions),
					   set_proto_ctx_engines_extensions,
					   ARRAY_SIZE(set_proto_ctx_engines_extensions),
					   &set);
	if (err) {
		kfree(set.engines);
		return err;
	}

	pc->num_user_engines = set.num_engines;
	pc->user_engines = set.engines;

	return 0;
}

static int set_proto_ctx_sseu(struct drm_i915_file_private *fpriv,
			      struct i915_gem_proto_context *pc,
			      struct drm_i915_gem_context_param *args)
{
	struct drm_i915_private *i915 = fpriv->dev_priv;
	struct drm_i915_gem_context_param_sseu user_sseu;
	struct intel_sseu *sseu;
	int ret;

	if (args->size < sizeof(user_sseu))
		return -EINVAL;

	if (GRAPHICS_VER(i915) != 11)
		return -ENODEV;

	if (copy_from_user(&user_sseu, u64_to_user_ptr(args->value),
			   sizeof(user_sseu)))
		return -EFAULT;

	if (user_sseu.rsvd)
		return -EINVAL;

	if (user_sseu.flags & ~(I915_CONTEXT_SSEU_FLAG_ENGINE_INDEX))
		return -EINVAL;

	if (!!(user_sseu.flags & I915_CONTEXT_SSEU_FLAG_ENGINE_INDEX) != (pc->num_user_engines >= 0))
		return -EINVAL;

	if (pc->num_user_engines >= 0) {
		int idx = user_sseu.engine.engine_instance;
		struct i915_gem_proto_engine *pe;

		if (idx >= pc->num_user_engines)
			return -EINVAL;

		pe = &pc->user_engines[idx];

		/* Only render engine supports RPCS configuration. */
		if (pe->engine->class != RENDER_CLASS)
			return -EINVAL;

		sseu = &pe->sseu;
	} else {
		/* Only render engine supports RPCS configuration. */
		if (user_sseu.engine.engine_class != I915_ENGINE_CLASS_RENDER)
			return -EINVAL;

		/* There is only one render engine */
		if (user_sseu.engine.engine_instance != 0)
			return -EINVAL;

		sseu = &pc->legacy_rcs_sseu;
	}

	ret = i915_gem_user_to_context_sseu(to_gt(i915), &user_sseu, sseu);
	if (ret)
		return ret;

	args->size = sizeof(user_sseu);

	return 0;
}

static int set_proto_ctx_param(struct drm_i915_file_private *fpriv,
			       struct i915_gem_proto_context *pc,
			       struct drm_i915_gem_context_param *args)
{
	int ret = 0;

	switch (args->param) {
	case I915_CONTEXT_PARAM_NO_ERROR_CAPTURE:
		if (args->size)
			ret = -EINVAL;
		else if (args->value)
			pc->user_flags |= BIT(UCONTEXT_NO_ERROR_CAPTURE);
		else
			pc->user_flags &= ~BIT(UCONTEXT_NO_ERROR_CAPTURE);
		break;

	case I915_CONTEXT_PARAM_BANNABLE:
		if (args->size)
			ret = -EINVAL;
		else if (!capable(CAP_SYS_ADMIN) && !args->value)
			ret = -EPERM;
		else if (args->value)
			pc->user_flags |= BIT(UCONTEXT_BANNABLE);
		else if (pc->uses_protected_content)
			ret = -EPERM;
		else
			pc->user_flags &= ~BIT(UCONTEXT_BANNABLE);
		break;

	case I915_CONTEXT_PARAM_RECOVERABLE:
		if (args->size)
			ret = -EINVAL;
		else if (!args->value)
			pc->user_flags &= ~BIT(UCONTEXT_RECOVERABLE);
		else if (pc->uses_protected_content)
			ret = -EPERM;
		else
			pc->user_flags |= BIT(UCONTEXT_RECOVERABLE);
		break;

	case I915_CONTEXT_PARAM_PRIORITY:
		ret = validate_priority(fpriv->dev_priv, args);
		if (!ret)
			pc->sched.priority = args->value;
		break;

	case I915_CONTEXT_PARAM_SSEU:
		ret = set_proto_ctx_sseu(fpriv, pc, args);
		break;

	case I915_CONTEXT_PARAM_VM:
		ret = set_proto_ctx_vm(fpriv, pc, args);
		break;

	case I915_CONTEXT_PARAM_ENGINES:
		ret = set_proto_ctx_engines(fpriv, pc, args);
		break;

	case I915_CONTEXT_PARAM_PERSISTENCE:
		if (args->size)
			ret = -EINVAL;
		else
			ret = proto_context_set_persistence(fpriv->dev_priv, pc,
							    args->value);
		break;

	case I915_CONTEXT_PARAM_PROTECTED_CONTENT:
		ret = proto_context_set_protected(fpriv->dev_priv, pc,
						  args->value);
		break;

	case I915_CONTEXT_PARAM_NO_ZEROMAP:
	case I915_CONTEXT_PARAM_BAN_PERIOD:
	case I915_CONTEXT_PARAM_RINGSIZE:
	default:
		ret = -EINVAL;
		break;
	}

	return ret;
}

static int intel_context_set_gem(struct intel_context *ce,
				 struct i915_gem_context *ctx,
				 struct intel_sseu sseu)
{
	int ret = 0;

	GEM_BUG_ON(rcu_access_pointer(ce->gem_context));
	RCU_INIT_POINTER(ce->gem_context, ctx);

	GEM_BUG_ON(intel_context_is_pinned(ce));
	ce->ring_size = SZ_16K;

	i915_vm_put(ce->vm);
	ce->vm = i915_gem_context_get_eb_vm(ctx);

	if (ctx->sched.priority >= I915_PRIORITY_NORMAL &&
	    intel_engine_has_timeslices(ce->engine) &&
	    intel_engine_has_semaphores(ce->engine))
		__set_bit(CONTEXT_USE_SEMAPHORES, &ce->flags);

	if (CONFIG_DRM_I915_REQUEST_TIMEOUT &&
	    ctx->i915->params.request_timeout_ms) {
		unsigned int timeout_ms = ctx->i915->params.request_timeout_ms;

		intel_context_set_watchdog_us(ce, (u64)timeout_ms * 1000);
	}

	/* A valid SSEU has no zero fields */
	if (sseu.slice_mask && !WARN_ON(ce->engine->class != RENDER_CLASS))
		ret = intel_context_reconfigure_sseu(ce, sseu);

	return ret;
}

static void __unpin_engines(struct i915_gem_engines *e, unsigned int count)
{
	while (count--) {
		struct intel_context *ce = e->engines[count], *child;

		if (!ce || !test_bit(CONTEXT_PERMA_PIN, &ce->flags))
			continue;

		for_each_child(ce, child)
			intel_context_unpin(child);
		intel_context_unpin(ce);
	}
}

static void unpin_engines(struct i915_gem_engines *e)
{
	__unpin_engines(e, e->num_engines);
}

static void __free_engines(struct i915_gem_engines *e, unsigned int count)
{
	while (count--) {
		if (!e->engines[count])
			continue;

		intel_context_put(e->engines[count]);
	}
	kfree(e);
}

static void free_engines(struct i915_gem_engines *e)
{
	__free_engines(e, e->num_engines);
}

static void free_engines_rcu(struct rcu_head *rcu)
{
	struct i915_gem_engines *engines =
		container_of(rcu, struct i915_gem_engines, rcu);

	i915_sw_fence_fini(&engines->fence);
	free_engines(engines);
}

static void accumulate_runtime(struct i915_drm_client *client,
			       struct i915_gem_engines *engines)
{
	struct i915_gem_engines_iter it;
	struct intel_context *ce;

	if (!client)
		return;

	/* Transfer accumulated runtime to the parent GEM context. */
	for_each_gem_engine(ce, engines, it) {
		unsigned int class = ce->engine->uabi_class;

		GEM_BUG_ON(class >= ARRAY_SIZE(client->past_runtime));
		atomic64_add(intel_context_get_total_runtime_ns(ce),
			     &client->past_runtime[class]);
	}
}

static int
engines_notify(struct i915_sw_fence *fence, enum i915_sw_fence_notify state)
{
	struct i915_gem_engines *engines =
		container_of(fence, typeof(*engines), fence);
	struct i915_gem_context *ctx = engines->ctx;

	switch (state) {
	case FENCE_COMPLETE:
		if (!list_empty(&engines->link)) {
			unsigned long flags;

			spin_lock_irqsave(&ctx->stale.lock, flags);
			list_del(&engines->link);
			spin_unlock_irqrestore(&ctx->stale.lock, flags);
		}
		accumulate_runtime(ctx->client, engines);
		i915_gem_context_put(ctx);

		break;

	case FENCE_FREE:
		init_rcu_head(&engines->rcu);
		call_rcu(&engines->rcu, free_engines_rcu);
		break;
	}

	return NOTIFY_DONE;
}

static struct i915_gem_engines *alloc_engines(unsigned int count)
{
	struct i915_gem_engines *e;

	e = kzalloc(struct_size(e, engines, count), GFP_KERNEL);
	if (!e)
		return NULL;

	i915_sw_fence_init(&e->fence, engines_notify);
	return e;
}

static struct i915_gem_engines *default_engines(struct i915_gem_context *ctx,
						struct intel_sseu rcs_sseu)
{
	const struct intel_gt *gt = to_gt(ctx->i915);
	struct intel_engine_cs *engine;
	struct i915_gem_engines *e, *err;
	enum intel_engine_id id;

	e = alloc_engines(I915_NUM_ENGINES);
	if (!e)
		return ERR_PTR(-ENOMEM);

	for_each_engine(engine, gt, id) {
		struct intel_context *ce;
		struct intel_sseu sseu = {};
		int ret;

		if (engine->legacy_idx == INVALID_ENGINE)
			continue;

		GEM_BUG_ON(engine->legacy_idx >= I915_NUM_ENGINES);
		GEM_BUG_ON(e->engines[engine->legacy_idx]);

		ce = intel_context_create(engine);
		if (IS_ERR(ce)) {
			err = ERR_CAST(ce);
			goto free_engines;
		}

		e->engines[engine->legacy_idx] = ce;
		e->num_engines = max(e->num_engines, engine->legacy_idx + 1);

		if (engine->class == RENDER_CLASS)
			sseu = rcs_sseu;

		ret = intel_context_set_gem(ce, ctx, sseu);
		if (ret) {
			err = ERR_PTR(ret);
			goto free_engines;
		}

	}

	return e;

free_engines:
	free_engines(e);
	return err;
}

static int perma_pin_contexts(struct intel_context *ce)
{
	struct intel_context *child;
	int i = 0, j = 0, ret;

	GEM_BUG_ON(!intel_context_is_parent(ce));

	ret = intel_context_pin(ce);
	if (unlikely(ret))
		return ret;

	for_each_child(ce, child) {
		ret = intel_context_pin(child);
		if (unlikely(ret))
			goto unwind;
		++i;
	}

	set_bit(CONTEXT_PERMA_PIN, &ce->flags);

	return 0;

unwind:
	intel_context_unpin(ce);
	for_each_child(ce, child) {
		if (j++ < i)
			intel_context_unpin(child);
		else
			break;
	}

	return ret;
}

static struct i915_gem_engines *user_engines(struct i915_gem_context *ctx,
					     unsigned int num_engines,
					     struct i915_gem_proto_engine *pe)
{
	struct i915_gem_engines *e, *err;
	unsigned int n;

	e = alloc_engines(num_engines);
	if (!e)
		return ERR_PTR(-ENOMEM);
	e->num_engines = num_engines;

	for (n = 0; n < num_engines; n++) {
		struct intel_context *ce, *child;
		int ret;

		switch (pe[n].type) {
		case I915_GEM_ENGINE_TYPE_PHYSICAL:
			ce = intel_context_create(pe[n].engine);
			break;

		case I915_GEM_ENGINE_TYPE_BALANCED:
			ce = intel_engine_create_virtual(pe[n].siblings,
							 pe[n].num_siblings, 0);
			break;

		case I915_GEM_ENGINE_TYPE_PARALLEL:
			ce = intel_engine_create_parallel(pe[n].siblings,
							  pe[n].num_siblings,
							  pe[n].width);
			break;

		case I915_GEM_ENGINE_TYPE_INVALID:
		default:
			GEM_WARN_ON(pe[n].type != I915_GEM_ENGINE_TYPE_INVALID);
			continue;
		}

		if (IS_ERR(ce)) {
			err = ERR_CAST(ce);
			goto free_engines;
		}

		e->engines[n] = ce;

		ret = intel_context_set_gem(ce, ctx, pe->sseu);
		if (ret) {
			err = ERR_PTR(ret);
			goto free_engines;
		}
		for_each_child(ce, child) {
			ret = intel_context_set_gem(child, ctx, pe->sseu);
			if (ret) {
				err = ERR_PTR(ret);
				goto free_engines;
			}
		}

		/*
		 * XXX: Must be done after calling intel_context_set_gem as that
		 * function changes the ring size. The ring is allocated when
		 * the context is pinned. If the ring size is changed after
		 * allocation we have a mismatch of the ring size and will cause
		 * the context to hang. Presumably with a bit of reordering we
		 * could move the perma-pin step to the backend function
		 * intel_engine_create_parallel.
		 */
		if (pe[n].type == I915_GEM_ENGINE_TYPE_PARALLEL) {
			ret = perma_pin_contexts(ce);
			if (ret) {
				err = ERR_PTR(ret);
				goto free_engines;
			}
		}
	}

	return e;

free_engines:
	free_engines(e);
	return err;
}

static void i915_gem_context_release_work(struct work_struct *work)
{
	struct i915_gem_context *ctx = container_of(work, typeof(*ctx),
						    release_work);
	struct i915_address_space *vm;

	trace_i915_context_free(ctx);
	GEM_BUG_ON(!i915_gem_context_is_closed(ctx));

	if (ctx->syncobj)
		drm_syncobj_put(ctx->syncobj);

	vm = ctx->vm;
	if (vm)
		i915_vm_put(vm);

	if (ctx->pxp_wakeref)
		intel_runtime_pm_put(&ctx->i915->runtime_pm, ctx->pxp_wakeref);

	if (ctx->client)
		i915_drm_client_put(ctx->client);

	mutex_destroy(&ctx->engines_mutex);
	mutex_destroy(&ctx->lut_mutex);

	put_pid(ctx->pid);
	mutex_destroy(&ctx->mutex);

	kfree_rcu(ctx, rcu);
}

void i915_gem_context_release(struct kref *ref)
{
	struct i915_gem_context *ctx = container_of(ref, typeof(*ctx), ref);

	queue_work(ctx->i915->wq, &ctx->release_work);
}

static inline struct i915_gem_engines *
__context_engines_static(const struct i915_gem_context *ctx)
{
	return rcu_dereference_protected(ctx->engines, true);
}

static void __reset_context(struct i915_gem_context *ctx,
			    struct intel_engine_cs *engine)
{
	intel_gt_handle_error(engine->gt, engine->mask, 0,
			      "context closure in %s", ctx->name);
}

static bool __cancel_engine(struct intel_engine_cs *engine)
{
	/*
	 * Send a "high priority pulse" down the engine to cause the
	 * current request to be momentarily preempted. (If it fails to
	 * be preempted, it will be reset). As we have marked our context
	 * as banned, any incomplete request, including any running, will
	 * be skipped following the preemption.
	 *
	 * If there is no hangchecking (one of the reasons why we try to
	 * cancel the context) and no forced preemption, there may be no
	 * means by which we reset the GPU and evict the persistent hog.
	 * Ergo if we are unable to inject a preemptive pulse that can
	 * kill the banned context, we fallback to doing a local reset
	 * instead.
	 */
	return intel_engine_pulse(engine) == 0;
}

static struct intel_engine_cs *active_engine(struct intel_context *ce)
{
	struct intel_engine_cs *engine = NULL;
	struct i915_request *rq;

	if (intel_context_has_inflight(ce))
		return intel_context_inflight(ce);

	if (!ce->timeline)
		return NULL;

	/*
	 * rq->link is only SLAB_TYPESAFE_BY_RCU, we need to hold a reference
	 * to the request to prevent it being transferred to a new timeline
	 * (and onto a new timeline->requests list).
	 */
	rcu_read_lock();
	list_for_each_entry_reverse(rq, &ce->timeline->requests, link) {
		bool found;

		/* timeline is already completed upto this point? */
		if (!i915_request_get_rcu(rq))
			break;

		/* Check with the backend if the request is inflight */
		found = true;
		if (likely(rcu_access_pointer(rq->timeline) == ce->timeline))
			found = i915_request_active_engine(rq, &engine);

		i915_request_put(rq);
		if (found)
			break;
	}
	rcu_read_unlock();

	return engine;
}

static void kill_engines(struct i915_gem_engines *engines, bool ban)
{
	struct i915_gem_engines_iter it;
	struct intel_context *ce;

	/*
	 * Map the user's engine back to the actual engines; one virtual
	 * engine will be mapped to multiple engines, and using ctx->engine[]
	 * the same engine may be have multiple instances in the user's map.
	 * However, we only care about pending requests, so only include
	 * engines on which there are incomplete requests.
	 */
	for_each_gem_engine(ce, engines, it) {
		struct intel_engine_cs *engine;

		if (ban && intel_context_ban(ce, NULL))
			continue;

		/*
		 * Check the current active state of this context; if we
		 * are currently executing on the GPU we need to evict
		 * ourselves. On the other hand, if we haven't yet been
		 * submitted to the GPU or if everything is complete,
		 * we have nothing to do.
		 */
		engine = active_engine(ce);

		/* First attempt to gracefully cancel the context */
		if (engine && !__cancel_engine(engine) && ban)
			/*
			 * If we are unable to send a preemptive pulse to bump
			 * the context from the GPU, we have to resort to a full
			 * reset. We hope the collateral damage is worth it.
			 */
			__reset_context(engines->ctx, engine);
	}
}

static void kill_context(struct i915_gem_context *ctx)
{
	bool ban = (!i915_gem_context_is_persistent(ctx) ||
		    !ctx->i915->params.enable_hangcheck);
	struct i915_gem_engines *pos, *next;

	spin_lock_irq(&ctx->stale.lock);
	GEM_BUG_ON(!i915_gem_context_is_closed(ctx));
	list_for_each_entry_safe(pos, next, &ctx->stale.engines, link) {
		if (!i915_sw_fence_await(&pos->fence)) {
			list_del_init(&pos->link);
			continue;
		}

		spin_unlock_irq(&ctx->stale.lock);

		kill_engines(pos, ban);

		spin_lock_irq(&ctx->stale.lock);
		GEM_BUG_ON(i915_sw_fence_signaled(&pos->fence));
		list_safe_reset_next(pos, next, link);
		list_del_init(&pos->link); /* decouple from FENCE_COMPLETE */

		i915_sw_fence_complete(&pos->fence);
	}
	spin_unlock_irq(&ctx->stale.lock);
}

static void engines_idle_release(struct i915_gem_context *ctx,
				 struct i915_gem_engines *engines)
{
	struct i915_gem_engines_iter it;
	struct intel_context *ce;

	INIT_LIST_HEAD(&engines->link);

	engines->ctx = i915_gem_context_get(ctx);

	for_each_gem_engine(ce, engines, it) {
		int err;

		/* serialises with execbuf */
		set_bit(CONTEXT_CLOSED_BIT, &ce->flags);
		if (!intel_context_pin_if_active(ce))
			continue;

		/* Wait until context is finally scheduled out and retired */
		err = i915_sw_fence_await_active(&engines->fence,
						 &ce->active,
						 I915_ACTIVE_AWAIT_BARRIER);
		intel_context_unpin(ce);
		if (err)
			goto kill;
	}

	spin_lock_irq(&ctx->stale.lock);
	if (!i915_gem_context_is_closed(ctx))
		list_add_tail(&engines->link, &ctx->stale.engines);
	spin_unlock_irq(&ctx->stale.lock);

kill:
	if (list_empty(&engines->link)) /* raced, already closed */
		kill_engines(engines, true);

	i915_sw_fence_commit(&engines->fence);
}

static void set_closed_name(struct i915_gem_context *ctx)
{
	char *s;

	/* Replace '[]' with '<>' to indicate closed in debug prints */

	s = strrchr(ctx->name, '[');
	if (!s)
		return;

	*s = '<';

	s = strchr(s + 1, ']');
	if (s)
		*s = '>';
}

static void context_close(struct i915_gem_context *ctx)
{
	struct i915_drm_client *client;

	/* Flush any concurrent set_engines() */
	mutex_lock(&ctx->engines_mutex);
	unpin_engines(__context_engines_static(ctx));
	engines_idle_release(ctx, rcu_replace_pointer(ctx->engines, NULL, 1));
	i915_gem_context_set_closed(ctx);
	mutex_unlock(&ctx->engines_mutex);

	mutex_lock(&ctx->mutex);

	set_closed_name(ctx);

	/*
	 * The LUT uses the VMA as a backpointer to unref the object,
	 * so we need to clear the LUT before we close all the VMA (inside
	 * the ppgtt).
	 */
	lut_close(ctx);

	ctx->file_priv = ERR_PTR(-EBADF);

	spin_lock(&ctx->i915->gem.contexts.lock);
	list_del(&ctx->link);
	spin_unlock(&ctx->i915->gem.contexts.lock);

	client = ctx->client;
	if (client) {
		spin_lock(&client->ctx_lock);
		list_del_rcu(&ctx->client_link);
		spin_unlock(&client->ctx_lock);
	}

	mutex_unlock(&ctx->mutex);

	/*
	 * If the user has disabled hangchecking, we can not be sure that
	 * the batches will ever complete after the context is closed,
	 * keeping the context and all resources pinned forever. So in this
	 * case we opt to forcibly kill off all remaining requests on
	 * context close.
	 */
	kill_context(ctx);

	i915_gem_context_put(ctx);
}

static int __context_set_persistence(struct i915_gem_context *ctx, bool state)
{
	if (i915_gem_context_is_persistent(ctx) == state)
		return 0;

	if (state) {
		/*
		 * Only contexts that are short-lived [that will expire or be
		 * reset] are allowed to survive past termination. We require
		 * hangcheck to ensure that the persistent requests are healthy.
		 */
		if (!ctx->i915->params.enable_hangcheck)
			return -EINVAL;

		i915_gem_context_set_persistence(ctx);
	} else {
		/* To cancel a context we use "preempt-to-idle" */
		if (!(ctx->i915->caps.scheduler & I915_SCHEDULER_CAP_PREEMPTION))
			return -ENODEV;

		/*
		 * If the cancel fails, we then need to reset, cleanly!
		 *
		 * If the per-engine reset fails, all hope is lost! We resort
		 * to a full GPU reset in that unlikely case, but realistically
		 * if the engine could not reset, the full reset does not fare
		 * much better. The damage has been done.
		 *
		 * However, if we cannot reset an engine by itself, we cannot
		 * cleanup a hanging persistent context without causing
		 * colateral damage, and we should not pretend we can by
		 * exposing the interface.
		 */
		if (!intel_has_reset_engine(to_gt(ctx->i915)))
			return -ENODEV;

		i915_gem_context_clear_persistence(ctx);
	}

	return 0;
}

static struct i915_gem_context *
i915_gem_create_context(struct drm_i915_private *i915,
			const struct i915_gem_proto_context *pc)
{
	struct i915_gem_context *ctx;
	struct i915_address_space *vm = NULL;
	struct i915_gem_engines *e;
	int err;
	int i;

	ctx = kzalloc(sizeof(*ctx), GFP_KERNEL);
	if (!ctx)
		return ERR_PTR(-ENOMEM);

	kref_init(&ctx->ref);
	ctx->i915 = i915;
	ctx->sched = pc->sched;
	mutex_init(&ctx->mutex);
	INIT_LIST_HEAD(&ctx->link);
	INIT_WORK(&ctx->release_work, i915_gem_context_release_work);

	spin_lock_init(&ctx->stale.lock);
	INIT_LIST_HEAD(&ctx->stale.engines);

	if (pc->vm) {
		vm = i915_vm_get(pc->vm);
	} else if (HAS_FULL_PPGTT(i915)) {
		struct i915_ppgtt *ppgtt;

		ppgtt = i915_ppgtt_create(to_gt(i915), 0);
		if (IS_ERR(ppgtt)) {
			drm_dbg(&i915->drm, "PPGTT setup failed (%ld)\n",
				PTR_ERR(ppgtt));
			err = PTR_ERR(ppgtt);
			goto err_ctx;
		}
		vm = &ppgtt->vm;
	}
	if (vm)
		ctx->vm = vm;

	mutex_init(&ctx->engines_mutex);
	if (pc->num_user_engines >= 0) {
		i915_gem_context_set_user_engines(ctx);
		e = user_engines(ctx, pc->num_user_engines, pc->user_engines);
	} else {
		i915_gem_context_clear_user_engines(ctx);
		e = default_engines(ctx, pc->legacy_rcs_sseu);
	}
	if (IS_ERR(e)) {
		err = PTR_ERR(e);
		goto err_vm;
	}
	RCU_INIT_POINTER(ctx->engines, e);

	INIT_RADIX_TREE(&ctx->handles_vma, GFP_KERNEL);
	mutex_init(&ctx->lut_mutex);

	/* NB: Mark all slices as needing a remap so that when the context first
	 * loads it will restore whatever remap state already exists. If there
	 * is no remap info, it will be a NOP. */
	ctx->remap_slice = ALL_L3_SLICES(i915);

	ctx->user_flags = pc->user_flags;

	for (i = 0; i < ARRAY_SIZE(ctx->hang_timestamp); i++)
		ctx->hang_timestamp[i] = jiffies - CONTEXT_FAST_HANG_JIFFIES;

	if (pc->single_timeline) {
		err = drm_syncobj_create(&ctx->syncobj,
					 DRM_SYNCOBJ_CREATE_SIGNALED,
					 NULL);
		if (err)
			goto err_engines;
	}

	if (pc->uses_protected_content) {
		ctx->pxp_wakeref = intel_runtime_pm_get(&i915->runtime_pm);
		ctx->uses_protected_content = true;
	}

	trace_i915_context_create(ctx);

	return ctx;

err_engines:
	free_engines(e);
err_vm:
	if (ctx->vm)
		i915_vm_put(ctx->vm);
err_ctx:
	kfree(ctx);
	return ERR_PTR(err);
}

static void init_contexts(struct i915_gem_contexts *gc)
{
	spin_lock_init(&gc->lock);
	INIT_LIST_HEAD(&gc->list);
}

void i915_gem_init__contexts(struct drm_i915_private *i915)
{
	init_contexts(&i915->gem.contexts);
}

static void gem_context_register(struct i915_gem_context *ctx,
				 struct drm_i915_file_private *fpriv,
				 u32 id)
{
	struct drm_i915_private *i915 = ctx->i915;
	void *old;

	ctx->file_priv = fpriv;

	ctx->pid = get_task_pid(current, PIDTYPE_PID);
	ctx->client = i915_drm_client_get(fpriv->client);

	snprintf(ctx->name, sizeof(ctx->name), "%s[%d]",
		 current->comm, pid_nr(ctx->pid));

	/* And finally expose ourselves to userspace via the idr */
	old = xa_store(&fpriv->context_xa, id, ctx, GFP_KERNEL);
	WARN_ON(old);

	spin_lock(&ctx->client->ctx_lock);
	list_add_tail_rcu(&ctx->client_link, &ctx->client->ctx_list);
	spin_unlock(&ctx->client->ctx_lock);

	spin_lock(&i915->gem.contexts.lock);
	list_add_tail(&ctx->link, &i915->gem.contexts.list);
	spin_unlock(&i915->gem.contexts.lock);
}

int i915_gem_context_open(struct drm_i915_private *i915,
			  struct drm_file *file)
{
	struct drm_i915_file_private *file_priv = file->driver_priv;
	struct i915_gem_proto_context *pc;
	struct i915_gem_context *ctx;
	int err;

	mutex_init(&file_priv->proto_context_lock);
	xa_init_flags(&file_priv->proto_context_xa, XA_FLAGS_ALLOC);

	/* 0 reserved for the default context */
	xa_init_flags(&file_priv->context_xa, XA_FLAGS_ALLOC1);

	/* 0 reserved for invalid/unassigned ppgtt */
	xa_init_flags(&file_priv->vm_xa, XA_FLAGS_ALLOC1);

	pc = proto_context_create(i915, 0);
	if (IS_ERR(pc)) {
		err = PTR_ERR(pc);
		goto err;
	}

	ctx = i915_gem_create_context(i915, pc);
	proto_context_close(i915, pc);
	if (IS_ERR(ctx)) {
		err = PTR_ERR(ctx);
		goto err;
	}

	gem_context_register(ctx, file_priv, 0);

	return 0;

err:
	xa_destroy(&file_priv->vm_xa);
	xa_destroy(&file_priv->context_xa);
	xa_destroy(&file_priv->proto_context_xa);
	mutex_destroy(&file_priv->proto_context_lock);
	return err;
}

void i915_gem_context_close(struct drm_file *file)
{
	struct drm_i915_file_private *file_priv = file->driver_priv;
	struct i915_gem_proto_context *pc;
	struct i915_address_space *vm;
	struct i915_gem_context *ctx;
	unsigned long idx;

	xa_for_each(&file_priv->proto_context_xa, idx, pc)
		proto_context_close(file_priv->dev_priv, pc);
	xa_destroy(&file_priv->proto_context_xa);
	mutex_destroy(&file_priv->proto_context_lock);

	xa_for_each(&file_priv->context_xa, idx, ctx)
		context_close(ctx);
	xa_destroy(&file_priv->context_xa);

	xa_for_each(&file_priv->vm_xa, idx, vm)
		i915_vm_put(vm);
	xa_destroy(&file_priv->vm_xa);
}

int i915_gem_vm_create_ioctl(struct drm_device *dev, void *data,
			     struct drm_file *file)
{
	struct drm_i915_private *i915 = to_i915(dev);
	struct drm_i915_gem_vm_control *args = data;
	struct drm_i915_file_private *file_priv = file->driver_priv;
	struct i915_ppgtt *ppgtt;
	u32 id;
	int err;

	if (!HAS_FULL_PPGTT(i915))
		return -ENODEV;

	if (args->flags)
		return -EINVAL;

	ppgtt = i915_ppgtt_create(to_gt(i915), 0);
	if (IS_ERR(ppgtt))
		return PTR_ERR(ppgtt);

	if (args->extensions) {
		err = i915_user_extensions(u64_to_user_ptr(args->extensions),
					   NULL, 0,
					   ppgtt);
		if (err)
			goto err_put;
	}

	err = xa_alloc(&file_priv->vm_xa, &id, &ppgtt->vm,
		       xa_limit_32b, GFP_KERNEL);
	if (err)
		goto err_put;

	GEM_BUG_ON(id == 0); /* reserved for invalid/unassigned ppgtt */
	args->vm_id = id;
	return 0;

err_put:
	i915_vm_put(&ppgtt->vm);
	return err;
}

int i915_gem_vm_destroy_ioctl(struct drm_device *dev, void *data,
			      struct drm_file *file)
{
	struct drm_i915_file_private *file_priv = file->driver_priv;
	struct drm_i915_gem_vm_control *args = data;
	struct i915_address_space *vm;

	if (args->flags)
		return -EINVAL;

	if (args->extensions)
		return -EINVAL;

	vm = xa_erase(&file_priv->vm_xa, args->vm_id);
	if (!vm)
		return -ENOENT;

	i915_vm_put(vm);
	return 0;
}

static int get_ppgtt(struct drm_i915_file_private *file_priv,
		     struct i915_gem_context *ctx,
		     struct drm_i915_gem_context_param *args)
{
	struct i915_address_space *vm;
	int err;
	u32 id;

	if (!i915_gem_context_has_full_ppgtt(ctx))
		return -ENODEV;

	vm = ctx->vm;
	GEM_BUG_ON(!vm);

	err = xa_alloc(&file_priv->vm_xa, &id, vm, xa_limit_32b, GFP_KERNEL);
	if (err)
		return err;

	i915_vm_get(vm);

	GEM_BUG_ON(id == 0); /* reserved for invalid/unassigned ppgtt */
	args->value = id;
	args->size = 0;

	return err;
}

int
i915_gem_user_to_context_sseu(struct intel_gt *gt,
			      const struct drm_i915_gem_context_param_sseu *user,
			      struct intel_sseu *context)
{
	const struct sseu_dev_info *device = &gt->info.sseu;
	struct drm_i915_private *i915 = gt->i915;

	/* No zeros in any field. */
	if (!user->slice_mask || !user->subslice_mask ||
	    !user->min_eus_per_subslice || !user->max_eus_per_subslice)
		return -EINVAL;

	/* Max > min. */
	if (user->max_eus_per_subslice < user->min_eus_per_subslice)
		return -EINVAL;

	/*
	 * Some future proofing on the types since the uAPI is wider than the
	 * current internal implementation.
	 */
	if (overflows_type(user->slice_mask, context->slice_mask) ||
	    overflows_type(user->subslice_mask, context->subslice_mask) ||
	    overflows_type(user->min_eus_per_subslice,
			   context->min_eus_per_subslice) ||
	    overflows_type(user->max_eus_per_subslice,
			   context->max_eus_per_subslice))
		return -EINVAL;

	/* Check validity against hardware. */
	if (user->slice_mask & ~device->slice_mask)
		return -EINVAL;

	if (user->subslice_mask & ~device->subslice_mask[0])
		return -EINVAL;

	if (user->max_eus_per_subslice > device->max_eus_per_subslice)
		return -EINVAL;

	context->slice_mask = user->slice_mask;
	context->subslice_mask = user->subslice_mask;
	context->min_eus_per_subslice = user->min_eus_per_subslice;
	context->max_eus_per_subslice = user->max_eus_per_subslice;

	/* Part specific restrictions. */
	if (GRAPHICS_VER(i915) == 11) {
		unsigned int hw_s = hweight8(device->slice_mask);
		unsigned int hw_ss_per_s = hweight8(device->subslice_mask[0]);
		unsigned int req_s = hweight8(context->slice_mask);
		unsigned int req_ss = hweight8(context->subslice_mask);

		/*
		 * Only full subslice enablement is possible if more than one
		 * slice is turned on.
		 */
		if (req_s > 1 && req_ss != hw_ss_per_s)
			return -EINVAL;

		/*
		 * If more than four (SScount bitfield limit) subslices are
		 * requested then the number has to be even.
		 */
		if (req_ss > 4 && (req_ss & 1))
			return -EINVAL;

		/*
		 * If only one slice is enabled and subslice count is below the
		 * device full enablement, it must be at most half of the all
		 * available subslices.
		 */
		if (req_s == 1 && req_ss < hw_ss_per_s &&
		    req_ss > (hw_ss_per_s / 2))
			return -EINVAL;

		/* ABI restriction - VME use case only. */

		/* All slices or one slice only. */
		if (req_s != 1 && req_s != hw_s)
			return -EINVAL;

		/*
		 * Half subslices or full enablement only when one slice is
		 * enabled.
		 */
		if (req_s == 1 &&
		    (req_ss != hw_ss_per_s && req_ss != (hw_ss_per_s / 2)))
			return -EINVAL;

		/* No EU configuration changes. */
		if ((user->min_eus_per_subslice !=
		     device->max_eus_per_subslice) ||
		    (user->max_eus_per_subslice !=
		     device->max_eus_per_subslice))
			return -EINVAL;
	}

	return 0;
}

static int set_sseu(struct i915_gem_context *ctx,
		    struct drm_i915_gem_context_param *args)
{
	struct drm_i915_private *i915 = ctx->i915;
	struct drm_i915_gem_context_param_sseu user_sseu;
	struct intel_context *ce;
	struct intel_sseu sseu;
	unsigned long lookup;
	int ret;

	if (args->size < sizeof(user_sseu))
		return -EINVAL;

	if (GRAPHICS_VER(i915) != 11)
		return -ENODEV;

	if (copy_from_user(&user_sseu, u64_to_user_ptr(args->value),
			   sizeof(user_sseu)))
		return -EFAULT;

	if (user_sseu.rsvd)
		return -EINVAL;

	if (user_sseu.flags & ~(I915_CONTEXT_SSEU_FLAG_ENGINE_INDEX))
		return -EINVAL;

	lookup = 0;
	if (user_sseu.flags & I915_CONTEXT_SSEU_FLAG_ENGINE_INDEX)
		lookup |= LOOKUP_USER_INDEX;

	ce = lookup_user_engine(ctx, lookup, &user_sseu.engine);
	if (IS_ERR(ce))
		return PTR_ERR(ce);

	/* Only render engine supports RPCS configuration. */
	if (ce->engine->class != RENDER_CLASS) {
		ret = -ENODEV;
		goto out_ce;
	}

	ret = i915_gem_user_to_context_sseu(ce->engine->gt, &user_sseu, &sseu);
	if (ret)
		goto out_ce;

	ret = intel_context_reconfigure_sseu(ce, sseu);
	if (ret)
		goto out_ce;

	args->size = sizeof(user_sseu);

out_ce:
	intel_context_put(ce);
	return ret;
}

static int
set_persistence(struct i915_gem_context *ctx,
		const struct drm_i915_gem_context_param *args)
{
	if (args->size)
		return -EINVAL;

	return __context_set_persistence(ctx, args->value);
}

static int set_priority(struct i915_gem_context *ctx,
			const struct drm_i915_gem_context_param *args)
{
	struct i915_gem_engines_iter it;
	struct intel_context *ce;
	int err;

	err = validate_priority(ctx->i915, args);
	if (err)
		return err;

	ctx->sched.priority = args->value;

	for_each_gem_engine(ce, i915_gem_context_lock_engines(ctx), it) {
		if (!intel_engine_has_timeslices(ce->engine))
			continue;

		if (ctx->sched.priority >= I915_PRIORITY_NORMAL &&
		    intel_engine_has_semaphores(ce->engine))
			intel_context_set_use_semaphores(ce);
		else
			intel_context_clear_use_semaphores(ce);
	}
	i915_gem_context_unlock_engines(ctx);

	return 0;
}

static int get_protected(struct i915_gem_context *ctx,
			 struct drm_i915_gem_context_param *args)
{
	args->size = 0;
	args->value = i915_gem_context_uses_protected_content(ctx);

	return 0;
}

static int ctx_setparam(struct drm_i915_file_private *fpriv,
			struct i915_gem_context *ctx,
			struct drm_i915_gem_context_param *args)
{
	int ret = 0;

	switch (args->param) {
	case I915_CONTEXT_PARAM_NO_ERROR_CAPTURE:
		if (args->size)
			ret = -EINVAL;
		else if (args->value)
			i915_gem_context_set_no_error_capture(ctx);
		else
			i915_gem_context_clear_no_error_capture(ctx);
		break;

	case I915_CONTEXT_PARAM_BANNABLE:
		if (args->size)
			ret = -EINVAL;
		else if (!capable(CAP_SYS_ADMIN) && !args->value)
			ret = -EPERM;
		else if (args->value)
			i915_gem_context_set_bannable(ctx);
		else if (i915_gem_context_uses_protected_content(ctx))
			ret = -EPERM; /* can't clear this for protected contexts */
		else
			i915_gem_context_clear_bannable(ctx);
		break;

	case I915_CONTEXT_PARAM_RECOVERABLE:
		if (args->size)
			ret = -EINVAL;
		else if (!args->value)
			i915_gem_context_clear_recoverable(ctx);
		else if (i915_gem_context_uses_protected_content(ctx))
			ret = -EPERM; /* can't set this for protected contexts */
		else
			i915_gem_context_set_recoverable(ctx);
		break;

	case I915_CONTEXT_PARAM_PRIORITY:
		ret = set_priority(ctx, args);
		break;

	case I915_CONTEXT_PARAM_SSEU:
		ret = set_sseu(ctx, args);
		break;

	case I915_CONTEXT_PARAM_PERSISTENCE:
		ret = set_persistence(ctx, args);
		break;

	case I915_CONTEXT_PARAM_PROTECTED_CONTENT:
	case I915_CONTEXT_PARAM_NO_ZEROMAP:
	case I915_CONTEXT_PARAM_BAN_PERIOD:
	case I915_CONTEXT_PARAM_RINGSIZE:
	case I915_CONTEXT_PARAM_VM:
	case I915_CONTEXT_PARAM_ENGINES:
	default:
		ret = -EINVAL;
		break;
	}

	return ret;
}

struct create_ext {
	struct i915_gem_proto_context *pc;
	struct drm_i915_file_private *fpriv;
};

static int create_setparam(struct i915_user_extension __user *ext, void *data)
{
	struct drm_i915_gem_context_create_ext_setparam local;
	const struct create_ext *arg = data;

	if (copy_from_user(&local, ext, sizeof(local)))
		return -EFAULT;

	if (local.param.ctx_id)
		return -EINVAL;

	return set_proto_ctx_param(arg->fpriv, arg->pc, &local.param);
}

static int invalid_ext(struct i915_user_extension __user *ext, void *data)
{
	return -EINVAL;
}

static const i915_user_extension_fn create_extensions[] = {
	[I915_CONTEXT_CREATE_EXT_SETPARAM] = create_setparam,
	[I915_CONTEXT_CREATE_EXT_CLONE] = invalid_ext,
};

static bool client_is_banned(struct drm_i915_file_private *file_priv)
{
	return atomic_read(&file_priv->ban_score) >= I915_CLIENT_SCORE_BANNED;
}

static inline struct i915_gem_context *
__context_lookup(struct drm_i915_file_private *file_priv, u32 id)
{
	struct i915_gem_context *ctx;

	rcu_read_lock();
	ctx = xa_load(&file_priv->context_xa, id);
	if (ctx && !kref_get_unless_zero(&ctx->ref))
		ctx = NULL;
	rcu_read_unlock();

	return ctx;
}

static struct i915_gem_context *
finalize_create_context_locked(struct drm_i915_file_private *file_priv,
			       struct i915_gem_proto_context *pc, u32 id)
{
	struct i915_gem_context *ctx;
	void *old;

	lockdep_assert_held(&file_priv->proto_context_lock);

	ctx = i915_gem_create_context(file_priv->dev_priv, pc);
	if (IS_ERR(ctx))
		return ctx;

	gem_context_register(ctx, file_priv, id);

	old = xa_erase(&file_priv->proto_context_xa, id);
	GEM_BUG_ON(old != pc);
	proto_context_close(file_priv->dev_priv, pc);

	/* One for the xarray and one for the caller */
	return i915_gem_context_get(ctx);
}

struct i915_gem_context *
i915_gem_context_lookup(struct drm_i915_file_private *file_priv, u32 id)
{
	struct i915_gem_proto_context *pc;
	struct i915_gem_context *ctx;

	ctx = __context_lookup(file_priv, id);
	if (ctx)
		return ctx;

	mutex_lock(&file_priv->proto_context_lock);
	/* Try one more time under the lock */
	ctx = __context_lookup(file_priv, id);
	if (!ctx) {
		pc = xa_load(&file_priv->proto_context_xa, id);
		if (!pc)
			ctx = ERR_PTR(-ENOENT);
		else
			ctx = finalize_create_context_locked(file_priv, pc, id);
	}
	mutex_unlock(&file_priv->proto_context_lock);

	return ctx;
}

int i915_gem_context_create_ioctl(struct drm_device *dev, void *data,
				  struct drm_file *file)
{
	struct drm_i915_private *i915 = to_i915(dev);
	struct drm_i915_gem_context_create_ext *args = data;
	struct create_ext ext_data;
	int ret;
	u32 id;

	if (!DRIVER_CAPS(i915)->has_logical_contexts)
		return -ENODEV;

	if (args->flags & I915_CONTEXT_CREATE_FLAGS_UNKNOWN)
		return -EINVAL;

	ret = intel_gt_terminally_wedged(to_gt(i915));
	if (ret)
		return ret;

	ext_data.fpriv = file->driver_priv;
	if (client_is_banned(ext_data.fpriv)) {
		drm_dbg(&i915->drm,
			"client %s[%d] banned from creating ctx\n",
			current->comm, task_pid_nr(current));
		return -EIO;
	}

	ext_data.pc = proto_context_create(i915, args->flags);
	if (IS_ERR(ext_data.pc))
		return PTR_ERR(ext_data.pc);

	if (args->flags & I915_CONTEXT_CREATE_FLAGS_USE_EXTENSIONS) {
		ret = i915_user_extensions(u64_to_user_ptr(args->extensions),
					   create_extensions,
					   ARRAY_SIZE(create_extensions),
					   &ext_data);
		if (ret)
			goto err_pc;
	}

	if (GRAPHICS_VER(i915) > 12) {
		struct i915_gem_context *ctx;

		/* Get ourselves a context ID */
		ret = xa_alloc(&ext_data.fpriv->context_xa, &id, NULL,
			       xa_limit_32b, GFP_KERNEL);
		if (ret)
			goto err_pc;

		ctx = i915_gem_create_context(i915, ext_data.pc);
		if (IS_ERR(ctx)) {
			ret = PTR_ERR(ctx);
			goto err_pc;
		}

		proto_context_close(i915, ext_data.pc);
		gem_context_register(ctx, ext_data.fpriv, id);
	} else {
		ret = proto_context_register(ext_data.fpriv, ext_data.pc, &id);
		if (ret < 0)
			goto err_pc;
	}

	args->ctx_id = id;
	drm_dbg(&i915->drm, "HW context %d created\n", args->ctx_id);

	return 0;

err_pc:
	proto_context_close(i915, ext_data.pc);
	return ret;
}

int i915_gem_context_destroy_ioctl(struct drm_device *dev, void *data,
				   struct drm_file *file)
{
	struct drm_i915_gem_context_destroy *args = data;
	struct drm_i915_file_private *file_priv = file->driver_priv;
	struct i915_gem_proto_context *pc;
	struct i915_gem_context *ctx;

	if (args->pad != 0)
		return -EINVAL;

	if (!args->ctx_id)
		return -ENOENT;

	/* We need to hold the proto-context lock here to prevent races
	 * with finalize_create_context_locked().
	 */
	mutex_lock(&file_priv->proto_context_lock);
	ctx = xa_erase(&file_priv->context_xa, args->ctx_id);
	pc = xa_erase(&file_priv->proto_context_xa, args->ctx_id);
	mutex_unlock(&file_priv->proto_context_lock);

	if (!ctx && !pc)
		return -ENOENT;
	GEM_WARN_ON(ctx && pc);

	if (pc)
		proto_context_close(file_priv->dev_priv, pc);

	if (ctx)
		context_close(ctx);

	return 0;
}

static int get_sseu(struct i915_gem_context *ctx,
		    struct drm_i915_gem_context_param *args)
{
	struct drm_i915_gem_context_param_sseu user_sseu;
	struct intel_context *ce;
	unsigned long lookup;
	int err;

	if (args->size == 0)
		goto out;
	else if (args->size < sizeof(user_sseu))
		return -EINVAL;

	if (copy_from_user(&user_sseu, u64_to_user_ptr(args->value),
			   sizeof(user_sseu)))
		return -EFAULT;

	if (user_sseu.rsvd)
		return -EINVAL;

	if (user_sseu.flags & ~(I915_CONTEXT_SSEU_FLAG_ENGINE_INDEX))
		return -EINVAL;

	lookup = 0;
	if (user_sseu.flags & I915_CONTEXT_SSEU_FLAG_ENGINE_INDEX)
		lookup |= LOOKUP_USER_INDEX;

	ce = lookup_user_engine(ctx, lookup, &user_sseu.engine);
	if (IS_ERR(ce))
		return PTR_ERR(ce);

	err = intel_context_lock_pinned(ce); /* serialises with set_sseu */
	if (err) {
		intel_context_put(ce);
		return err;
	}

	user_sseu.slice_mask = ce->sseu.slice_mask;
	user_sseu.subslice_mask = ce->sseu.subslice_mask;
	user_sseu.min_eus_per_subslice = ce->sseu.min_eus_per_subslice;
	user_sseu.max_eus_per_subslice = ce->sseu.max_eus_per_subslice;

	intel_context_unlock_pinned(ce);
	intel_context_put(ce);

	if (copy_to_user(u64_to_user_ptr(args->value), &user_sseu,
			 sizeof(user_sseu)))
		return -EFAULT;

out:
	args->size = sizeof(user_sseu);

	return 0;
}

int i915_gem_context_getparam_ioctl(struct drm_device *dev, void *data,
				    struct drm_file *file)
{
	struct drm_i915_file_private *file_priv = file->driver_priv;
	struct drm_i915_gem_context_param *args = data;
	struct i915_gem_context *ctx;
	struct i915_address_space *vm;
	int ret = 0;

	ctx = i915_gem_context_lookup(file_priv, args->ctx_id);
	if (IS_ERR(ctx))
		return PTR_ERR(ctx);

	switch (args->param) {
	case I915_CONTEXT_PARAM_GTT_SIZE:
		args->size = 0;
		vm = i915_gem_context_get_eb_vm(ctx);
		args->value = vm->total;
		i915_vm_put(vm);

		break;

	case I915_CONTEXT_PARAM_NO_ERROR_CAPTURE:
		args->size = 0;
		args->value = i915_gem_context_no_error_capture(ctx);
		break;

	case I915_CONTEXT_PARAM_BANNABLE:
		args->size = 0;
		args->value = i915_gem_context_is_bannable(ctx);
		break;

	case I915_CONTEXT_PARAM_RECOVERABLE:
		args->size = 0;
		args->value = i915_gem_context_is_recoverable(ctx);
		break;

	case I915_CONTEXT_PARAM_PRIORITY:
		args->size = 0;
		args->value = ctx->sched.priority;
		break;

	case I915_CONTEXT_PARAM_SSEU:
		ret = get_sseu(ctx, args);
		break;

	case I915_CONTEXT_PARAM_VM:
		ret = get_ppgtt(file_priv, ctx, args);
		break;

	case I915_CONTEXT_PARAM_PERSISTENCE:
		args->size = 0;
		args->value = i915_gem_context_is_persistent(ctx);
		break;

	case I915_CONTEXT_PARAM_PROTECTED_CONTENT:
		ret = get_protected(ctx, args);
		break;

	case I915_CONTEXT_PARAM_NO_ZEROMAP:
	case I915_CONTEXT_PARAM_BAN_PERIOD:
	case I915_CONTEXT_PARAM_ENGINES:
	case I915_CONTEXT_PARAM_RINGSIZE:
	default:
		ret = -EINVAL;
		break;
	}

	i915_gem_context_put(ctx);
	return ret;
}

int i915_gem_context_setparam_ioctl(struct drm_device *dev, void *data,
				    struct drm_file *file)
{
	struct drm_i915_file_private *file_priv = file->driver_priv;
	struct drm_i915_gem_context_param *args = data;
	struct i915_gem_proto_context *pc;
	struct i915_gem_context *ctx;
	int ret = 0;

	mutex_lock(&file_priv->proto_context_lock);
	ctx = __context_lookup(file_priv, args->ctx_id);
	if (!ctx) {
		pc = xa_load(&file_priv->proto_context_xa, args->ctx_id);
		if (pc) {
			/* Contexts should be finalized inside
			 * GEM_CONTEXT_CREATE starting with graphics
			 * version 13.
			 */
			WARN_ON(GRAPHICS_VER(file_priv->dev_priv) > 12);
			ret = set_proto_ctx_param(file_priv, pc, args);
		} else {
			ret = -ENOENT;
		}
	}
	mutex_unlock(&file_priv->proto_context_lock);

	if (ctx) {
		ret = ctx_setparam(file_priv, ctx, args);
		i915_gem_context_put(ctx);
	}

	return ret;
}

int i915_gem_context_reset_stats_ioctl(struct drm_device *dev,
				       void *data, struct drm_file *file)
{
	struct drm_i915_private *i915 = to_i915(dev);
	struct drm_i915_reset_stats *args = data;
	struct i915_gem_context *ctx;

	if (args->flags || args->pad)
		return -EINVAL;

	ctx = i915_gem_context_lookup(file->driver_priv, args->ctx_id);
	if (IS_ERR(ctx))
		return PTR_ERR(ctx);

	/*
	 * We opt for unserialised reads here. This may result in tearing
	 * in the extremely unlikely event of a GPU hang on this context
	 * as we are querying them. If we need that extra layer of protection,
	 * we should wrap the hangstats with a seqlock.
	 */

	if (capable(CAP_SYS_ADMIN))
		args->reset_count = i915_reset_count(&i915->gpu_error);
	else
		args->reset_count = 0;

	args->batch_active = atomic_read(&ctx->guilty_count);
	args->batch_pending = atomic_read(&ctx->active_count);

	i915_gem_context_put(ctx);
	return 0;
}

/* GEM context-engines iterator: for_each_gem_engine() */
struct intel_context *
i915_gem_engines_iter_next(struct i915_gem_engines_iter *it)
{
	const struct i915_gem_engines *e = it->engines;
	struct intel_context *ctx;

	if (unlikely(!e))
		return NULL;

	do {
		if (it->idx >= e->num_engines)
			return NULL;

		ctx = e->engines[it->idx++];
	} while (!ctx);

	return ctx;
}

#if IS_ENABLED(CONFIG_DRM_I915_SELFTEST)
#include "selftests/mock_context.c"
#include "selftests/i915_gem_context.c"
#endif

void i915_gem_context_module_exit(void)
{
	kmem_cache_destroy(slab_luts);
}

int __init i915_gem_context_module_init(void)
{
	slab_luts = KMEM_CACHE(i915_lut_handle, 0);
	if (!slab_luts)
		return -ENOMEM;

	return 0;
}<|MERGE_RESOLUTION|>--- conflicted
+++ resolved
@@ -496,11 +496,7 @@
 	if (GRAPHICS_VER(i915) >= 12 && !IS_TIGERLAKE(i915) &&
 	    !IS_ROCKETLAKE(i915) && !IS_ALDERLAKE_S(i915)) {
 		drm_dbg(&i915->drm,
-<<<<<<< HEAD
 			"Bonding not supported on this platform\n");
-=======
-			"Bonding on gen12+ aside from TGL, RKL, and ADL_S not supported\n");
->>>>>>> 633c3b4c
 		return -ENODEV;
 	}
 
