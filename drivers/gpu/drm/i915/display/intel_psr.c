--- conflicted
+++ resolved
@@ -576,7 +576,6 @@
 		tmp = tmp << TGL_EDP_PSR2_FAST_WAKE_MIN_SHIFT;
 		val |= tmp;
 	} else if (DISPLAY_VER(dev_priv) >= 12) {
-<<<<<<< HEAD
 		/*
 		 * TODO: 7 lines of IO_BUFFER_WAKE and FAST_WAKE are default
 		 * values from BSpec. In order to setting an optimal power
@@ -587,10 +586,6 @@
 		val |= TGL_EDP_PSR2_BLOCK_COUNT_NUM_2;
 		val |= TGL_EDP_PSR2_IO_BUFFER_WAKE(7);
 		val |= TGL_EDP_PSR2_FAST_WAKE(7);
-=======
-		val |= TGL_EDP_PSR2_IO_BUFFER_WAKE(intel_dp->psr.io_wake_lines);
-		val |= TGL_EDP_PSR2_FAST_WAKE(intel_dp->psr.fast_wake_lines);
->>>>>>> 19c0ed55
 	} else if (DISPLAY_VER(dev_priv) >= 9) {
 		val |= EDP_PSR2_IO_BUFFER_WAKE(intel_dp->psr.io_wake_lines);
 		val |= EDP_PSR2_FAST_WAKE(intel_dp->psr.fast_wake_lines);
@@ -1732,31 +1727,6 @@
 }
 
 /*
-<<<<<<< HEAD
-=======
- * FIXME: Not sure why but when moving the cursor fast it causes some artifacts
- * of the cursor to be left in the cursor path, adding some pixels above the
- * cursor to the damaged area fixes the issue.
- */
-static void cursor_area_workaround(const struct intel_plane_state *new_plane_state,
-				   struct drm_rect *damaged_area,
-				   struct drm_rect *pipe_clip)
-{
-	const struct intel_plane *plane = to_intel_plane(new_plane_state->uapi.plane);
-	int height;
-
-	if (plane->id != PLANE_CURSOR)
-		return;
-
-	height = drm_rect_height(&new_plane_state->uapi.dst) / 2;
-	damaged_area->y1 -=  height;
-	damaged_area->y1 = max(damaged_area->y1, 0);
-
-	clip_area_update(pipe_clip, damaged_area);
-}
-
-/*
->>>>>>> 19c0ed55
  * TODO: Not clear how to handle planes with negative position,
  * also planes are not updated if they have a negative X
  * position so for now doing a full update in this cases
@@ -1818,14 +1788,8 @@
 	 */
 	for_each_oldnew_intel_plane_in_state(state, plane, old_plane_state,
 					     new_plane_state, i) {
-<<<<<<< HEAD
 		struct drm_rect src, damaged_area = { .x1 = 0, .y1 = -1,
 						      .x2 = INT_MAX };
-=======
-		struct drm_rect src, damaged_area = { .y1 = -1 };
-		struct drm_atomic_helper_damage_iter iter;
-		struct drm_rect clip;
->>>>>>> 19c0ed55
 
 		if (new_plane_state->uapi.crtc != crtc_state->uapi.crtc)
 			continue;
@@ -1861,8 +1825,6 @@
 						 &crtc_state->pipe_src);
 			}
 
-			cursor_area_workaround(new_plane_state, &damaged_area,
-					       &pipe_clip);
 			continue;
 		} else if (new_plane_state->uapi.alpha != old_plane_state->uapi.alpha) {
 			/* If alpha changed mark the whole plane area as damaged */
@@ -1873,20 +1835,8 @@
 			continue;
 		}
 
-<<<<<<< HEAD
 		src = drm_plane_state_src(&new_plane_state->uapi);
 		drm_rect_fp_to_int(&src, &src);
-=======
-		drm_rect_fp_to_int(&src, &new_plane_state->uapi.src);
-
-		drm_atomic_helper_damage_iter_init(&iter,
-						   &old_plane_state->uapi,
-						   &new_plane_state->uapi);
-		drm_atomic_for_each_plane_damage(&iter, &clip) {
-			if (drm_rect_intersect(&clip, &src))
-				clip_area_update(&damaged_area, &clip);
-		}
->>>>>>> 19c0ed55
 
 		if (!drm_atomic_helper_damage_merged(&old_plane_state->uapi,
 						     &new_plane_state->uapi, &damaged_area))
