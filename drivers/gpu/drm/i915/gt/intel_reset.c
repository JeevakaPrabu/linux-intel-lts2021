// SPDX-License-Identifier: MIT
/*
 * Copyright © 2008-2018 Intel Corporation
 */

#include <linux/sched/mm.h>
#include <linux/stop_machine.h>
#include <linux/string_helpers.h>

#include "display/intel_display.h"
#include "display/intel_overlay.h"

#include "gem/i915_gem_context.h"

#include "gt/intel_gt_regs.h"

#include "i915_drv.h"
#include "i915_file_private.h"
#include "i915_gpu_error.h"
#include "i915_irq.h"
#include "intel_breadcrumbs.h"
#include "intel_engine_pm.h"
#include "intel_engine_regs.h"
#include "intel_gt.h"
#include "intel_gt_pm.h"
#include "intel_gt_requests.h"
#include "intel_mchbar_regs.h"
#include "intel_pci_config.h"
#include "intel_reset.h"

#include "uc/intel_guc.h"

#define RESET_MAX_RETRIES 3

/* XXX How to handle concurrent GGTT updates using tiling registers? */
#define RESET_UNDER_STOP_MACHINE 0

static void rmw_set_fw(struct intel_uncore *uncore, i915_reg_t reg, u32 set)
{
	intel_uncore_rmw_fw(uncore, reg, 0, set);
}

static void rmw_clear_fw(struct intel_uncore *uncore, i915_reg_t reg, u32 clr)
{
	intel_uncore_rmw_fw(uncore, reg, clr, 0);
}

static void client_mark_guilty(struct i915_gem_context *ctx, bool banned)
{
	struct drm_i915_file_private *file_priv = ctx->file_priv;
	unsigned long prev_hang;
	unsigned int score;

	if (IS_ERR_OR_NULL(file_priv))
		return;

	score = 0;
	if (banned)
		score = I915_CLIENT_SCORE_CONTEXT_BAN;

	prev_hang = xchg(&file_priv->hang_timestamp, jiffies);
	if (time_before(jiffies, prev_hang + I915_CLIENT_FAST_HANG_JIFFIES))
		score += I915_CLIENT_SCORE_HANG_FAST;

	if (score) {
		atomic_add(score, &file_priv->ban_score);

		drm_dbg(&ctx->i915->drm,
			"client %s: gained %u ban score, now %u\n",
			ctx->name, score,
			atomic_read(&file_priv->ban_score));
	}
}

static bool mark_guilty(struct i915_request *rq)
{
	struct i915_gem_context *ctx;
	unsigned long prev_hang;
	bool banned;
	int i;

	if (intel_context_is_closed(rq->context))
		return true;

	rcu_read_lock();
	ctx = rcu_dereference(rq->context->gem_context);
	if (ctx && !kref_get_unless_zero(&ctx->ref))
		ctx = NULL;
	rcu_read_unlock();
	if (!ctx)
		return intel_context_is_banned(rq->context);

	atomic_inc(&ctx->guilty_count);

	/* Cool contexts are too cool to be banned! (Used for reset testing.) */
	if (!i915_gem_context_is_bannable(ctx)) {
		banned = false;
		goto out;
	}

	drm_notice(&ctx->i915->drm,
		   "%s context reset due to GPU hang\n",
		   ctx->name);

	/* Record the timestamp for the last N hangs */
	prev_hang = ctx->hang_timestamp[0];
	for (i = 0; i < ARRAY_SIZE(ctx->hang_timestamp) - 1; i++)
		ctx->hang_timestamp[i] = ctx->hang_timestamp[i + 1];
	ctx->hang_timestamp[i] = jiffies;

	/* If we have hung N+1 times in rapid succession, we ban the context! */
	banned = !i915_gem_context_is_recoverable(ctx);
	if (time_before(jiffies, prev_hang + CONTEXT_FAST_HANG_JIFFIES))
		banned = true;
	if (banned)
		drm_dbg(&ctx->i915->drm, "context %s: guilty %d, banned\n",
			ctx->name, atomic_read(&ctx->guilty_count));

	client_mark_guilty(ctx, banned);

out:
	i915_gem_context_put(ctx);
	return banned;
}

static void mark_innocent(struct i915_request *rq)
{
	struct i915_gem_context *ctx;

	rcu_read_lock();
	ctx = rcu_dereference(rq->context->gem_context);
	if (ctx)
		atomic_inc(&ctx->active_count);
	rcu_read_unlock();
}

void __i915_request_reset(struct i915_request *rq, bool guilty)
{
	bool banned = false;

	RQ_TRACE(rq, "guilty? %s\n", str_yes_no(guilty));
	GEM_BUG_ON(__i915_request_is_complete(rq));

	rcu_read_lock(); /* protect the GEM context */
	if (guilty) {
		i915_request_set_error_once(rq, -EIO);
		__i915_request_skip(rq);
		banned = mark_guilty(rq);
	} else {
		i915_request_set_error_once(rq, -EAGAIN);
		mark_innocent(rq);
	}
	rcu_read_unlock();

	if (banned)
		intel_context_ban(rq->context, rq);
}

static bool i915_in_reset(struct pci_dev *pdev)
{
	u8 gdrst;

	pci_read_config_byte(pdev, I915_GDRST, &gdrst);
	return gdrst & GRDOM_RESET_STATUS;
}

static int i915_do_reset(struct intel_gt *gt,
			 intel_engine_mask_t engine_mask,
			 unsigned int retry)
{
	struct pci_dev *pdev = to_pci_dev(gt->i915->drm.dev);
	int err;

	/* Assert reset for at least 20 usec, and wait for acknowledgement. */
	pci_write_config_byte(pdev, I915_GDRST, GRDOM_RESET_ENABLE);
	udelay(50);
	err = wait_for_atomic(i915_in_reset(pdev), 50);

	/* Clear the reset request. */
	pci_write_config_byte(pdev, I915_GDRST, 0);
	udelay(50);
	if (!err)
		err = wait_for_atomic(!i915_in_reset(pdev), 50);

	return err;
}

static bool g4x_reset_complete(struct pci_dev *pdev)
{
	u8 gdrst;

	pci_read_config_byte(pdev, I915_GDRST, &gdrst);
	return (gdrst & GRDOM_RESET_ENABLE) == 0;
}

static int g33_do_reset(struct intel_gt *gt,
			intel_engine_mask_t engine_mask,
			unsigned int retry)
{
	struct pci_dev *pdev = to_pci_dev(gt->i915->drm.dev);

	pci_write_config_byte(pdev, I915_GDRST, GRDOM_RESET_ENABLE);
	return wait_for_atomic(g4x_reset_complete(pdev), 50);
}

static int g4x_do_reset(struct intel_gt *gt,
			intel_engine_mask_t engine_mask,
			unsigned int retry)
{
	struct pci_dev *pdev = to_pci_dev(gt->i915->drm.dev);
	struct intel_uncore *uncore = gt->uncore;
	int ret;

	/* WaVcpClkGateDisableForMediaReset:ctg,elk */
	rmw_set_fw(uncore, VDECCLK_GATE_D, VCP_UNIT_CLOCK_GATE_DISABLE);
	intel_uncore_posting_read_fw(uncore, VDECCLK_GATE_D);

	pci_write_config_byte(pdev, I915_GDRST,
			      GRDOM_MEDIA | GRDOM_RESET_ENABLE);
	ret =  wait_for_atomic(g4x_reset_complete(pdev), 50);
	if (ret) {
		GT_TRACE(gt, "Wait for media reset failed\n");
		goto out;
	}

	pci_write_config_byte(pdev, I915_GDRST,
			      GRDOM_RENDER | GRDOM_RESET_ENABLE);
	ret =  wait_for_atomic(g4x_reset_complete(pdev), 50);
	if (ret) {
		GT_TRACE(gt, "Wait for render reset failed\n");
		goto out;
	}

out:
	pci_write_config_byte(pdev, I915_GDRST, 0);

	rmw_clear_fw(uncore, VDECCLK_GATE_D, VCP_UNIT_CLOCK_GATE_DISABLE);
	intel_uncore_posting_read_fw(uncore, VDECCLK_GATE_D);

	return ret;
}

static int ilk_do_reset(struct intel_gt *gt, intel_engine_mask_t engine_mask,
			unsigned int retry)
{
	struct intel_uncore *uncore = gt->uncore;
	int ret;

	intel_uncore_write_fw(uncore, ILK_GDSR,
			      ILK_GRDOM_RENDER | ILK_GRDOM_RESET_ENABLE);
	ret = __intel_wait_for_register_fw(uncore, ILK_GDSR,
					   ILK_GRDOM_RESET_ENABLE, 0,
					   5000, 0,
					   NULL);
	if (ret) {
		GT_TRACE(gt, "Wait for render reset failed\n");
		goto out;
	}

	intel_uncore_write_fw(uncore, ILK_GDSR,
			      ILK_GRDOM_MEDIA | ILK_GRDOM_RESET_ENABLE);
	ret = __intel_wait_for_register_fw(uncore, ILK_GDSR,
					   ILK_GRDOM_RESET_ENABLE, 0,
					   5000, 0,
					   NULL);
	if (ret) {
		GT_TRACE(gt, "Wait for media reset failed\n");
		goto out;
	}

out:
	intel_uncore_write_fw(uncore, ILK_GDSR, 0);
	intel_uncore_posting_read_fw(uncore, ILK_GDSR);
	return ret;
}

/* Reset the hardware domains (GENX_GRDOM_*) specified by mask */
static int gen6_hw_domain_reset(struct intel_gt *gt, u32 hw_domain_mask)
{
	struct intel_uncore *uncore = gt->uncore;
	int err;

	/*
	 * GEN6_GDRST is not in the gt power well, no need to check
	 * for fifo space for the write or forcewake the chip for
	 * the read
	 */
	intel_uncore_write_fw(uncore, GEN6_GDRST, hw_domain_mask);

	/* Wait for the device to ack the reset requests */
	err = __intel_wait_for_register_fw(uncore,
					   GEN6_GDRST, hw_domain_mask, 0,
					   500, 0,
					   NULL);
	if (err)
		GT_TRACE(gt,
			 "Wait for 0x%08x engines reset failed\n",
			 hw_domain_mask);

	return err;
}

static int __gen6_reset_engines(struct intel_gt *gt,
				intel_engine_mask_t engine_mask,
				unsigned int retry)
{
	struct intel_engine_cs *engine;
	u32 hw_mask;

	if (engine_mask == ALL_ENGINES) {
		hw_mask = GEN6_GRDOM_FULL;
	} else {
		intel_engine_mask_t tmp;

		hw_mask = 0;
		for_each_engine_masked(engine, gt, engine_mask, tmp) {
			hw_mask |= engine->reset_domain;
		}
	}

	return gen6_hw_domain_reset(gt, hw_mask);
}

static int gen6_reset_engines(struct intel_gt *gt,
			      intel_engine_mask_t engine_mask,
			      unsigned int retry)
{
	unsigned long flags;
	int ret;

	spin_lock_irqsave(&gt->uncore->lock, flags);
	ret = __gen6_reset_engines(gt, engine_mask, retry);
	spin_unlock_irqrestore(&gt->uncore->lock, flags);

	return ret;
}

static struct intel_engine_cs *find_sfc_paired_vecs_engine(struct intel_engine_cs *engine)
{
	int vecs_id;

	GEM_BUG_ON(engine->class != VIDEO_DECODE_CLASS);

	vecs_id = _VECS((engine->instance) / 2);

	return engine->gt->engine[vecs_id];
}

struct sfc_lock_data {
	i915_reg_t lock_reg;
	i915_reg_t ack_reg;
	i915_reg_t usage_reg;
	u32 lock_bit;
	u32 ack_bit;
	u32 usage_bit;
	u32 reset_bit;
};

static void get_sfc_forced_lock_data(struct intel_engine_cs *engine,
				     struct sfc_lock_data *sfc_lock)
{
	switch (engine->class) {
	default:
		MISSING_CASE(engine->class);
		fallthrough;
	case VIDEO_DECODE_CLASS:
		sfc_lock->lock_reg = GEN11_VCS_SFC_FORCED_LOCK(engine->mmio_base);
		sfc_lock->lock_bit = GEN11_VCS_SFC_FORCED_LOCK_BIT;

		sfc_lock->ack_reg = GEN11_VCS_SFC_LOCK_STATUS(engine->mmio_base);
		sfc_lock->ack_bit  = GEN11_VCS_SFC_LOCK_ACK_BIT;

		sfc_lock->usage_reg = GEN11_VCS_SFC_LOCK_STATUS(engine->mmio_base);
		sfc_lock->usage_bit = GEN11_VCS_SFC_USAGE_BIT;
		sfc_lock->reset_bit = GEN11_VCS_SFC_RESET_BIT(engine->instance);

		break;
	case VIDEO_ENHANCEMENT_CLASS:
		sfc_lock->lock_reg = GEN11_VECS_SFC_FORCED_LOCK(engine->mmio_base);
		sfc_lock->lock_bit = GEN11_VECS_SFC_FORCED_LOCK_BIT;

		sfc_lock->ack_reg = GEN11_VECS_SFC_LOCK_ACK(engine->mmio_base);
		sfc_lock->ack_bit  = GEN11_VECS_SFC_LOCK_ACK_BIT;

		sfc_lock->usage_reg = GEN11_VECS_SFC_USAGE(engine->mmio_base);
		sfc_lock->usage_bit = GEN11_VECS_SFC_USAGE_BIT;
		sfc_lock->reset_bit = GEN11_VECS_SFC_RESET_BIT(engine->instance);

		break;
	}
}

static int gen11_lock_sfc(struct intel_engine_cs *engine,
			  u32 *reset_mask,
			  u32 *unlock_mask)
{
	struct intel_uncore *uncore = engine->uncore;
	u8 vdbox_sfc_access = engine->gt->info.vdbox_sfc_access;
	struct sfc_lock_data sfc_lock;
	bool lock_obtained, lock_to_other = false;
	int ret;

	switch (engine->class) {
	case VIDEO_DECODE_CLASS:
		if ((BIT(engine->instance) & vdbox_sfc_access) == 0)
			return 0;

		fallthrough;
	case VIDEO_ENHANCEMENT_CLASS:
		get_sfc_forced_lock_data(engine, &sfc_lock);

		break;
	default:
		return 0;
	}

	if (!(intel_uncore_read_fw(uncore, sfc_lock.usage_reg) & sfc_lock.usage_bit)) {
		struct intel_engine_cs *paired_vecs;

		if (engine->class != VIDEO_DECODE_CLASS ||
		    GRAPHICS_VER(engine->i915) != 12)
			return 0;

		/*
		 * Wa_14010733141
		 *
		 * If the VCS-MFX isn't using the SFC, we also need to check
		 * whether VCS-HCP is using it.  If so, we need to issue a *VE*
		 * forced lock on the VE engine that shares the same SFC.
		 */
		if (!(intel_uncore_read_fw(uncore,
					   GEN12_HCP_SFC_LOCK_STATUS(engine->mmio_base)) &
		      GEN12_HCP_SFC_USAGE_BIT))
			return 0;

		paired_vecs = find_sfc_paired_vecs_engine(engine);
		get_sfc_forced_lock_data(paired_vecs, &sfc_lock);
		lock_to_other = true;
		*unlock_mask |= paired_vecs->mask;
	} else {
		*unlock_mask |= engine->mask;
	}

	/*
	 * If the engine is using an SFC, tell the engine that a software reset
	 * is going to happen. The engine will then try to force lock the SFC.
	 * If SFC ends up being locked to the engine we want to reset, we have
	 * to reset it as well (we will unlock it once the reset sequence is
	 * completed).
	 */
	rmw_set_fw(uncore, sfc_lock.lock_reg, sfc_lock.lock_bit);

	ret = __intel_wait_for_register_fw(uncore,
					   sfc_lock.ack_reg,
					   sfc_lock.ack_bit,
					   sfc_lock.ack_bit,
					   1000, 0, NULL);

	/*
	 * Was the SFC released while we were trying to lock it?
	 *
	 * We should reset both the engine and the SFC if:
	 *  - We were locking the SFC to this engine and the lock succeeded
	 *       OR
	 *  - We were locking the SFC to a different engine (Wa_14010733141)
	 *    but the SFC was released before the lock was obtained.
	 *
	 * Otherwise we need only reset the engine by itself and we can
	 * leave the SFC alone.
	 */
	lock_obtained = (intel_uncore_read_fw(uncore, sfc_lock.usage_reg) &
			sfc_lock.usage_bit) != 0;
	if (lock_obtained == lock_to_other)
		return 0;

	if (ret) {
		ENGINE_TRACE(engine, "Wait for SFC forced lock ack failed\n");
		return ret;
	}

	*reset_mask |= sfc_lock.reset_bit;
	return 0;
}

static void gen11_unlock_sfc(struct intel_engine_cs *engine)
{
	struct intel_uncore *uncore = engine->uncore;
	u8 vdbox_sfc_access = engine->gt->info.vdbox_sfc_access;
	struct sfc_lock_data sfc_lock = {};

	if (engine->class != VIDEO_DECODE_CLASS &&
	    engine->class != VIDEO_ENHANCEMENT_CLASS)
		return;

	if (engine->class == VIDEO_DECODE_CLASS &&
	    (BIT(engine->instance) & vdbox_sfc_access) == 0)
		return;

	get_sfc_forced_lock_data(engine, &sfc_lock);

	rmw_clear_fw(uncore, sfc_lock.lock_reg, sfc_lock.lock_bit);
}

static int __gen11_reset_engines(struct intel_gt *gt,
				 intel_engine_mask_t engine_mask,
				 unsigned int retry)
{
	struct intel_engine_cs *engine;
	intel_engine_mask_t tmp;
	u32 reset_mask, unlock_mask = 0;
	int ret;

	if (engine_mask == ALL_ENGINES) {
		reset_mask = GEN11_GRDOM_FULL;
	} else {
		reset_mask = 0;
		for_each_engine_masked(engine, gt, engine_mask, tmp) {
			reset_mask |= engine->reset_domain;
			ret = gen11_lock_sfc(engine, &reset_mask, &unlock_mask);
			if (ret)
				goto sfc_unlock;
		}
	}

	ret = gen6_hw_domain_reset(gt, reset_mask);

sfc_unlock:
	/*
	 * We unlock the SFC based on the lock status and not the result of
	 * gen11_lock_sfc to make sure that we clean properly if something
	 * wrong happened during the lock (e.g. lock acquired after timeout
	 * expiration).
	 *
	 * Due to Wa_14010733141, we may have locked an SFC to an engine that
	 * wasn't being reset.  So instead of calling gen11_unlock_sfc()
	 * on engine_mask, we instead call it on the mask of engines that our
	 * gen11_lock_sfc() calls told us actually had locks attempted.
	 */
	for_each_engine_masked(engine, gt, unlock_mask, tmp)
		gen11_unlock_sfc(engine);

	return ret;
}

static int gen8_engine_reset_prepare(struct intel_engine_cs *engine)
{
	struct intel_uncore *uncore = engine->uncore;
	const i915_reg_t reg = RING_RESET_CTL(engine->mmio_base);
	u32 request, mask, ack;
	int ret;

	if (I915_SELFTEST_ONLY(should_fail(&engine->reset_timeout, 1)))
		return -ETIMEDOUT;

	ack = intel_uncore_read_fw(uncore, reg);
	if (ack & RESET_CTL_CAT_ERROR) {
		/*
		 * For catastrophic errors, ready-for-reset sequence
		 * needs to be bypassed: HAS#396813
		 */
		request = RESET_CTL_CAT_ERROR;
		mask = RESET_CTL_CAT_ERROR;

		/* Catastrophic errors need to be cleared by HW */
		ack = 0;
	} else if (!(ack & RESET_CTL_READY_TO_RESET)) {
		request = RESET_CTL_REQUEST_RESET;
		mask = RESET_CTL_READY_TO_RESET;
		ack = RESET_CTL_READY_TO_RESET;
	} else {
		return 0;
	}

	intel_uncore_write_fw(uncore, reg, _MASKED_BIT_ENABLE(request));
	ret = __intel_wait_for_register_fw(uncore, reg, mask, ack,
					   700, 0, NULL);
	if (ret)
		drm_err(&engine->i915->drm,
			"%s reset request timed out: {request: %08x, RESET_CTL: %08x}\n",
			engine->name, request,
			intel_uncore_read_fw(uncore, reg));

	return ret;
}

static void gen8_engine_reset_cancel(struct intel_engine_cs *engine)
{
	intel_uncore_write_fw(engine->uncore,
			      RING_RESET_CTL(engine->mmio_base),
			      _MASKED_BIT_DISABLE(RESET_CTL_REQUEST_RESET));
}

static int gen8_reset_engines(struct intel_gt *gt,
			      intel_engine_mask_t engine_mask,
			      unsigned int retry)
{
	struct intel_engine_cs *engine;
	const bool reset_non_ready = retry >= 1;
	intel_engine_mask_t tmp;
	unsigned long flags;
	int ret;

	spin_lock_irqsave(&gt->uncore->lock, flags);

	for_each_engine_masked(engine, gt, engine_mask, tmp) {
		ret = gen8_engine_reset_prepare(engine);
		if (ret && !reset_non_ready)
			goto skip_reset;

		/*
		 * If this is not the first failed attempt to prepare,
		 * we decide to proceed anyway.
		 *
		 * By doing so we risk context corruption and with
		 * some gens (kbl), possible system hang if reset
		 * happens during active bb execution.
		 *
		 * We rather take context corruption instead of
		 * failed reset with a wedged driver/gpu. And
		 * active bb execution case should be covered by
		 * stop_engines() we have before the reset.
		 */
	}

	/*
	 * Wa_22011100796:dg2, whenever Full soft reset is required,
	 * reset all individual engines firstly, and then do a full soft reset.
	 *
	 * This is best effort, so ignore any error from the initial reset.
	 */
	if (IS_DG2(gt->i915) && engine_mask == ALL_ENGINES)
<<<<<<< HEAD
		gen11_reset_engines(gt, gt->info.engine_mask, 0);
=======
		__gen11_reset_engines(gt, gt->info.engine_mask, 0);
>>>>>>> 633c3b4c

	if (GRAPHICS_VER(gt->i915) >= 11)
		ret = __gen11_reset_engines(gt, engine_mask, retry);
	else
		ret = __gen6_reset_engines(gt, engine_mask, retry);

skip_reset:
	for_each_engine_masked(engine, gt, engine_mask, tmp)
		gen8_engine_reset_cancel(engine);

	spin_unlock_irqrestore(&gt->uncore->lock, flags);

	return ret;
}

static int mock_reset(struct intel_gt *gt,
		      intel_engine_mask_t mask,
		      unsigned int retry)
{
	return 0;
}

typedef int (*reset_func)(struct intel_gt *,
			  intel_engine_mask_t engine_mask,
			  unsigned int retry);

static reset_func intel_get_gpu_reset(const struct intel_gt *gt)
{
	struct drm_i915_private *i915 = gt->i915;

	if (is_mock_gt(gt))
		return mock_reset;
	else if (GRAPHICS_VER(i915) >= 8)
		return gen8_reset_engines;
	else if (GRAPHICS_VER(i915) >= 6)
		return gen6_reset_engines;
	else if (GRAPHICS_VER(i915) >= 5)
		return ilk_do_reset;
	else if (IS_G4X(i915))
		return g4x_do_reset;
	else if (IS_G33(i915) || IS_PINEVIEW(i915))
		return g33_do_reset;
	else if (GRAPHICS_VER(i915) >= 3)
		return i915_do_reset;
	else
		return NULL;
}

int __intel_gt_reset(struct intel_gt *gt, intel_engine_mask_t engine_mask)
{
	const int retries = engine_mask == ALL_ENGINES ? RESET_MAX_RETRIES : 1;
	reset_func reset;
	int ret = -ETIMEDOUT;
	int retry;

	reset = intel_get_gpu_reset(gt);
	if (!reset)
		return -ENODEV;

	/*
	 * If the power well sleeps during the reset, the reset
	 * request may be dropped and never completes (causing -EIO).
	 */
	intel_uncore_forcewake_get(gt->uncore, FORCEWAKE_ALL);
	for (retry = 0; ret == -ETIMEDOUT && retry < retries; retry++) {
		GT_TRACE(gt, "engine_mask=%x\n", engine_mask);
		preempt_disable();
		ret = reset(gt, engine_mask, retry);
		preempt_enable();
	}
	intel_uncore_forcewake_put(gt->uncore, FORCEWAKE_ALL);

	return ret;
}

bool intel_has_gpu_reset(const struct intel_gt *gt)
{
	if (!gt->i915->params.reset)
		return NULL;

	return intel_get_gpu_reset(gt);
}

bool intel_has_reset_engine(const struct intel_gt *gt)
{
	if (gt->i915->params.reset < 2)
		return false;

	return INTEL_INFO(gt->i915)->has_reset_engine;
}

int intel_reset_guc(struct intel_gt *gt)
{
	u32 guc_domain =
		GRAPHICS_VER(gt->i915) >= 11 ? GEN11_GRDOM_GUC : GEN9_GRDOM_GUC;
	int ret;

	GEM_BUG_ON(!HAS_GT_UC(gt->i915));

	intel_uncore_forcewake_get(gt->uncore, FORCEWAKE_ALL);
	ret = gen6_hw_domain_reset(gt, guc_domain);
	intel_uncore_forcewake_put(gt->uncore, FORCEWAKE_ALL);

	return ret;
}

/*
 * Ensure irq handler finishes, and not run again.
 * Also return the active request so that we only search for it once.
 */
static void reset_prepare_engine(struct intel_engine_cs *engine)
{
	/*
	 * During the reset sequence, we must prevent the engine from
	 * entering RC6. As the context state is undefined until we restart
	 * the engine, if it does enter RC6 during the reset, the state
	 * written to the powercontext is undefined and so we may lose
	 * GPU state upon resume, i.e. fail to restart after a reset.
	 */
	intel_uncore_forcewake_get(engine->uncore, FORCEWAKE_ALL);
	if (engine->reset.prepare)
		engine->reset.prepare(engine);
}

static void revoke_mmaps(struct intel_gt *gt)
{
	int i;

	for (i = 0; i < gt->ggtt->num_fences; i++) {
		struct drm_vma_offset_node *node;
		struct i915_vma *vma;
		u64 vma_offset;

		vma = READ_ONCE(gt->ggtt->fence_regs[i].vma);
		if (!vma)
			continue;

		if (!i915_vma_has_userfault(vma))
			continue;

		GEM_BUG_ON(vma->fence != &gt->ggtt->fence_regs[i]);

		if (!vma->mmo)
			continue;

		node = &vma->mmo->vma_node;
		vma_offset = vma->ggtt_view.partial.offset << PAGE_SHIFT;

		unmap_mapping_range(gt->i915->drm.anon_inode->i_mapping,
				    drm_vma_node_offset_addr(node) + vma_offset,
				    vma->size,
				    1);
	}
}

static intel_engine_mask_t reset_prepare(struct intel_gt *gt)
{
	struct intel_engine_cs *engine;
	intel_engine_mask_t awake = 0;
	enum intel_engine_id id;

	/* For GuC mode, ensure submission is disabled before stopping ring */
	intel_uc_reset_prepare(&gt->uc);

	for_each_engine(engine, gt, id) {
		if (intel_engine_pm_get_if_awake(engine))
			awake |= engine->mask;
		reset_prepare_engine(engine);
	}

	return awake;
}

static void gt_revoke(struct intel_gt *gt)
{
	revoke_mmaps(gt);
}

static int gt_reset(struct intel_gt *gt, intel_engine_mask_t stalled_mask)
{
	struct intel_engine_cs *engine;
	enum intel_engine_id id;
	int err;

	/*
	 * Everything depends on having the GTT running, so we need to start
	 * there.
	 */
	err = i915_ggtt_enable_hw(gt->i915);
	if (err)
		return err;

	local_bh_disable();
	for_each_engine(engine, gt, id)
		__intel_engine_reset(engine, stalled_mask & engine->mask);
	local_bh_enable();

	intel_uc_reset(&gt->uc, true);

	intel_ggtt_restore_fences(gt->ggtt);

	return err;
}

static void reset_finish_engine(struct intel_engine_cs *engine)
{
	if (engine->reset.finish)
		engine->reset.finish(engine);
	intel_uncore_forcewake_put(engine->uncore, FORCEWAKE_ALL);

	intel_engine_signal_breadcrumbs(engine);
}

static void reset_finish(struct intel_gt *gt, intel_engine_mask_t awake)
{
	struct intel_engine_cs *engine;
	enum intel_engine_id id;

	for_each_engine(engine, gt, id) {
		reset_finish_engine(engine);
		if (awake & engine->mask)
			intel_engine_pm_put(engine);
	}

	intel_uc_reset_finish(&gt->uc);
}

static void nop_submit_request(struct i915_request *request)
{
	RQ_TRACE(request, "-EIO\n");

	request = i915_request_mark_eio(request);
	if (request) {
		i915_request_submit(request);
		intel_engine_signal_breadcrumbs(request->engine);

		i915_request_put(request);
	}
}

static void __intel_gt_set_wedged(struct intel_gt *gt)
{
	struct intel_engine_cs *engine;
	intel_engine_mask_t awake;
	enum intel_engine_id id;

	if (test_bit(I915_WEDGED, &gt->reset.flags))
		return;

	GT_TRACE(gt, "start\n");

	/*
	 * First, stop submission to hw, but do not yet complete requests by
	 * rolling the global seqno forward (since this would complete requests
	 * for which we haven't set the fence error to EIO yet).
	 */
	awake = reset_prepare(gt);

	/* Even if the GPU reset fails, it should still stop the engines */
	if (!INTEL_INFO(gt->i915)->gpu_reset_clobbers_display)
		__intel_gt_reset(gt, ALL_ENGINES);

	for_each_engine(engine, gt, id)
		engine->submit_request = nop_submit_request;

	/*
	 * Make sure no request can slip through without getting completed by
	 * either this call here to intel_engine_write_global_seqno, or the one
	 * in nop_submit_request.
	 */
	synchronize_rcu_expedited();
	set_bit(I915_WEDGED, &gt->reset.flags);

	/* Mark all executing requests as skipped */
	local_bh_disable();
	for_each_engine(engine, gt, id)
		if (engine->reset.cancel)
			engine->reset.cancel(engine);
	intel_uc_cancel_requests(&gt->uc);
	local_bh_enable();

	reset_finish(gt, awake);

	GT_TRACE(gt, "end\n");
}

void intel_gt_set_wedged(struct intel_gt *gt)
{
	intel_wakeref_t wakeref;

	if (test_bit(I915_WEDGED, &gt->reset.flags))
		return;

	wakeref = intel_runtime_pm_get(gt->uncore->rpm);
	mutex_lock(&gt->reset.mutex);

	if (GEM_SHOW_DEBUG()) {
		struct drm_printer p = drm_debug_printer(__func__);
		struct intel_engine_cs *engine;
		enum intel_engine_id id;

		drm_printf(&p, "called from %pS\n", (void *)_RET_IP_);
		for_each_engine(engine, gt, id) {
			if (intel_engine_is_idle(engine))
				continue;

			intel_engine_dump(engine, &p, "%s\n", engine->name);
		}
	}

	__intel_gt_set_wedged(gt);

	mutex_unlock(&gt->reset.mutex);
	intel_runtime_pm_put(gt->uncore->rpm, wakeref);
}

static bool __intel_gt_unset_wedged(struct intel_gt *gt)
{
	struct intel_gt_timelines *timelines = &gt->timelines;
	struct intel_timeline *tl;
	bool ok;

	if (!test_bit(I915_WEDGED, &gt->reset.flags))
		return true;

	/* Never fully initialised, recovery impossible */
	if (intel_gt_has_unrecoverable_error(gt))
		return false;

	GT_TRACE(gt, "start\n");

	/*
	 * Before unwedging, make sure that all pending operations
	 * are flushed and errored out - we may have requests waiting upon
	 * third party fences. We marked all inflight requests as EIO, and
	 * every execbuf since returned EIO, for consistency we want all
	 * the currently pending requests to also be marked as EIO, which
	 * is done inside our nop_submit_request - and so we must wait.
	 *
	 * No more can be submitted until we reset the wedged bit.
	 */
	spin_lock(&timelines->lock);
	list_for_each_entry(tl, &timelines->active_list, link) {
		struct dma_fence *fence;

		fence = i915_active_fence_get(&tl->last_request);
		if (!fence)
			continue;

		spin_unlock(&timelines->lock);

		/*
		 * All internal dependencies (i915_requests) will have
		 * been flushed by the set-wedge, but we may be stuck waiting
		 * for external fences. These should all be capped to 10s
		 * (I915_FENCE_TIMEOUT) so this wait should not be unbounded
		 * in the worst case.
		 */
		dma_fence_default_wait(fence, false, MAX_SCHEDULE_TIMEOUT);
		dma_fence_put(fence);

		/* Restart iteration after droping lock */
		spin_lock(&timelines->lock);
		tl = list_entry(&timelines->active_list, typeof(*tl), link);
	}
	spin_unlock(&timelines->lock);

	/* We must reset pending GPU events before restoring our submission */
	ok = !HAS_EXECLISTS(gt->i915); /* XXX better agnosticism desired */
	if (!INTEL_INFO(gt->i915)->gpu_reset_clobbers_display)
		ok = __intel_gt_reset(gt, ALL_ENGINES) == 0;
	if (!ok) {
		/*
		 * Warn CI about the unrecoverable wedged condition.
		 * Time for a reboot.
		 */
		add_taint_for_CI(gt->i915, TAINT_WARN);
		return false;
	}

	/*
	 * Undo nop_submit_request. We prevent all new i915 requests from
	 * being queued (by disallowing execbuf whilst wedged) so having
	 * waited for all active requests above, we know the system is idle
	 * and do not have to worry about a thread being inside
	 * engine->submit_request() as we swap over. So unlike installing
	 * the nop_submit_request on reset, we can do this from normal
	 * context and do not require stop_machine().
	 */
	intel_engines_reset_default_submission(gt);

	GT_TRACE(gt, "end\n");

	smp_mb__before_atomic(); /* complete takeover before enabling execbuf */
	clear_bit(I915_WEDGED, &gt->reset.flags);

	return true;
}

bool intel_gt_unset_wedged(struct intel_gt *gt)
{
	bool result;

	mutex_lock(&gt->reset.mutex);
	result = __intel_gt_unset_wedged(gt);
	mutex_unlock(&gt->reset.mutex);

	return result;
}

static int do_reset(struct intel_gt *gt, intel_engine_mask_t stalled_mask)
{
	int err, i;

	err = __intel_gt_reset(gt, ALL_ENGINES);
	for (i = 0; err && i < RESET_MAX_RETRIES; i++) {
		msleep(10 * (i + 1));
		err = __intel_gt_reset(gt, ALL_ENGINES);
	}
	if (err)
		return err;

	return gt_reset(gt, stalled_mask);
}

static int resume(struct intel_gt *gt)
{
	struct intel_engine_cs *engine;
	enum intel_engine_id id;
	int ret;

	for_each_engine(engine, gt, id) {
		ret = intel_engine_resume(engine);
		if (ret)
			return ret;
	}

	return 0;
}

/**
 * intel_gt_reset - reset chip after a hang
 * @gt: #intel_gt to reset
 * @stalled_mask: mask of the stalled engines with the guilty requests
 * @reason: user error message for why we are resetting
 *
 * Reset the chip.  Useful if a hang is detected. Marks the device as wedged
 * on failure.
 *
 * Procedure is fairly simple:
 *   - reset the chip using the reset reg
 *   - re-init context state
 *   - re-init hardware status page
 *   - re-init ring buffer
 *   - re-init interrupt state
 *   - re-init display
 */
void intel_gt_reset(struct intel_gt *gt,
		    intel_engine_mask_t stalled_mask,
		    const char *reason)
{
	intel_engine_mask_t awake;
	int ret;

	GT_TRACE(gt, "flags=%lx\n", gt->reset.flags);

	might_sleep();
	GEM_BUG_ON(!test_bit(I915_RESET_BACKOFF, &gt->reset.flags));

	/*
	 * FIXME: Revoking cpu mmap ptes cannot be done from a dma_fence
	 * critical section like gpu reset.
	 */
	gt_revoke(gt);

	mutex_lock(&gt->reset.mutex);

	/* Clear any previous failed attempts at recovery. Time to try again. */
	if (!__intel_gt_unset_wedged(gt))
		goto unlock;

	if (reason)
		drm_notice(&gt->i915->drm,
			   "Resetting chip for %s\n", reason);
	atomic_inc(&gt->i915->gpu_error.reset_count);

	awake = reset_prepare(gt);

	if (!intel_has_gpu_reset(gt)) {
		if (gt->i915->params.reset)
			drm_err(&gt->i915->drm, "GPU reset not supported\n");
		else
			drm_dbg(&gt->i915->drm, "GPU reset disabled\n");
		goto error;
	}

	if (INTEL_INFO(gt->i915)->gpu_reset_clobbers_display)
		intel_runtime_pm_disable_interrupts(gt->i915);

	if (do_reset(gt, stalled_mask)) {
		drm_err(&gt->i915->drm, "Failed to reset chip\n");
		goto taint;
	}

	if (INTEL_INFO(gt->i915)->gpu_reset_clobbers_display)
		intel_runtime_pm_enable_interrupts(gt->i915);

	intel_overlay_reset(gt->i915);

	/*
	 * Next we need to restore the context, but we don't use those
	 * yet either...
	 *
	 * Ring buffer needs to be re-initialized in the KMS case, or if X
	 * was running at the time of the reset (i.e. we weren't VT
	 * switched away).
	 */
	ret = intel_gt_init_hw(gt);
	if (ret) {
		drm_err(&gt->i915->drm,
			"Failed to initialise HW following reset (%d)\n",
			ret);
		goto taint;
	}

	ret = resume(gt);
	if (ret)
		goto taint;

finish:
	reset_finish(gt, awake);
unlock:
	mutex_unlock(&gt->reset.mutex);
	return;

taint:
	/*
	 * History tells us that if we cannot reset the GPU now, we
	 * never will. This then impacts everything that is run
	 * subsequently. On failing the reset, we mark the driver
	 * as wedged, preventing further execution on the GPU.
	 * We also want to go one step further and add a taint to the
	 * kernel so that any subsequent faults can be traced back to
	 * this failure. This is important for CI, where if the
	 * GPU/driver fails we would like to reboot and restart testing
	 * rather than continue on into oblivion. For everyone else,
	 * the system should still plod along, but they have been warned!
	 */
	add_taint_for_CI(gt->i915, TAINT_WARN);
error:
	__intel_gt_set_wedged(gt);
	goto finish;
}

static int intel_gt_reset_engine(struct intel_engine_cs *engine)
{
	return __intel_gt_reset(engine->gt, engine->mask);
}

int __intel_engine_reset_bh(struct intel_engine_cs *engine, const char *msg)
{
	struct intel_gt *gt = engine->gt;
	int ret;

	ENGINE_TRACE(engine, "flags=%lx\n", gt->reset.flags);
	GEM_BUG_ON(!test_bit(I915_RESET_ENGINE + engine->id, &gt->reset.flags));

	if (intel_engine_uses_guc(engine))
		return -ENODEV;

	if (!intel_engine_pm_get_if_awake(engine))
		return 0;

	reset_prepare_engine(engine);

	if (msg)
		drm_notice(&engine->i915->drm,
			   "Resetting %s for %s\n", engine->name, msg);
	atomic_inc(&engine->i915->gpu_error.reset_engine_count[engine->uabi_class]);

	ret = intel_gt_reset_engine(engine);
	if (ret) {
		/* If we fail here, we expect to fallback to a global reset */
		ENGINE_TRACE(engine, "Failed to reset %s, err: %d\n", engine->name, ret);
		goto out;
	}

	/*
	 * The request that caused the hang is stuck on elsp, we know the
	 * active request and can drop it, adjust head to skip the offending
	 * request to resume executing remaining requests in the queue.
	 */
	__intel_engine_reset(engine, true);

	/*
	 * The engine and its registers (and workarounds in case of render)
	 * have been reset to their default values. Follow the init_ring
	 * process to program RING_MODE, HWSP and re-enable submission.
	 */
	ret = intel_engine_resume(engine);

out:
	intel_engine_cancel_stop_cs(engine);
	reset_finish_engine(engine);
	intel_engine_pm_put_async(engine);
	return ret;
}

/**
 * intel_engine_reset - reset GPU engine to recover from a hang
 * @engine: engine to reset
 * @msg: reason for GPU reset; or NULL for no drm_notice()
 *
 * Reset a specific GPU engine. Useful if a hang is detected.
 * Returns zero on successful reset or otherwise an error code.
 *
 * Procedure is:
 *  - identifies the request that caused the hang and it is dropped
 *  - reset engine (which will force the engine to idle)
 *  - re-init/configure engine
 */
int intel_engine_reset(struct intel_engine_cs *engine, const char *msg)
{
	int err;

	local_bh_disable();
	err = __intel_engine_reset_bh(engine, msg);
	local_bh_enable();

	return err;
}

static void intel_gt_reset_global(struct intel_gt *gt,
				  u32 engine_mask,
				  const char *reason)
{
	struct kobject *kobj = &gt->i915->drm.primary->kdev->kobj;
	char *error_event[] = { I915_ERROR_UEVENT "=1", NULL };
	char *reset_event[] = { I915_RESET_UEVENT "=1", NULL };
	char *reset_done_event[] = { I915_ERROR_UEVENT "=0", NULL };
	struct intel_wedge_me w;

	kobject_uevent_env(kobj, KOBJ_CHANGE, error_event);

	GT_TRACE(gt, "resetting chip, engines=%x\n", engine_mask);
	kobject_uevent_env(kobj, KOBJ_CHANGE, reset_event);

	/* Use a watchdog to ensure that our reset completes */
	intel_wedge_on_timeout(&w, gt, 5 * HZ) {
		intel_display_prepare_reset(gt->i915);

		/* Flush everyone using a resource about to be clobbered */
		synchronize_srcu_expedited(&gt->reset.backoff_srcu);

		intel_gt_reset(gt, engine_mask, reason);

		intel_display_finish_reset(gt->i915);
	}

	if (!test_bit(I915_WEDGED, &gt->reset.flags))
		kobject_uevent_env(kobj, KOBJ_CHANGE, reset_done_event);
}

/**
 * intel_gt_handle_error - handle a gpu error
 * @gt: the intel_gt
 * @engine_mask: mask representing engines that are hung
 * @flags: control flags
 * @fmt: Error message format string
 *
 * Do some basic checking of register state at error time and
 * dump it to the syslog.  Also call i915_capture_error_state() to make
 * sure we get a record and make it available in debugfs.  Fire a uevent
 * so userspace knows something bad happened (should trigger collection
 * of a ring dump etc.).
 */
void intel_gt_handle_error(struct intel_gt *gt,
			   intel_engine_mask_t engine_mask,
			   unsigned long flags,
			   const char *fmt, ...)
{
	struct intel_engine_cs *engine;
	intel_wakeref_t wakeref;
	intel_engine_mask_t tmp;
	char error_msg[80];
	char *msg = NULL;

	if (fmt) {
		va_list args;

		va_start(args, fmt);
		vscnprintf(error_msg, sizeof(error_msg), fmt, args);
		va_end(args);

		msg = error_msg;
	}

	/*
	 * In most cases it's guaranteed that we get here with an RPM
	 * reference held, for example because there is a pending GPU
	 * request that won't finish until the reset is done. This
	 * isn't the case at least when we get here by doing a
	 * simulated reset via debugfs, so get an RPM reference.
	 */
	wakeref = intel_runtime_pm_get(gt->uncore->rpm);

	engine_mask &= gt->info.engine_mask;

	if (flags & I915_ERROR_CAPTURE) {
		i915_capture_error_state(gt, engine_mask, CORE_DUMP_FLAG_NONE);
		intel_gt_clear_error_registers(gt, engine_mask);
	}

	/*
	 * Try engine reset when available. We fall back to full reset if
	 * single reset fails.
	 */
	if (!intel_uc_uses_guc_submission(&gt->uc) &&
	    intel_has_reset_engine(gt) && !intel_gt_is_wedged(gt)) {
		local_bh_disable();
		for_each_engine_masked(engine, gt, engine_mask, tmp) {
			BUILD_BUG_ON(I915_RESET_MODESET >= I915_RESET_ENGINE);
			if (test_and_set_bit(I915_RESET_ENGINE + engine->id,
					     &gt->reset.flags))
				continue;

			if (__intel_engine_reset_bh(engine, msg) == 0)
				engine_mask &= ~engine->mask;

			clear_and_wake_up_bit(I915_RESET_ENGINE + engine->id,
					      &gt->reset.flags);
		}
		local_bh_enable();
	}

	if (!engine_mask)
		goto out;

	/* Full reset needs the mutex, stop any other user trying to do so. */
	if (test_and_set_bit(I915_RESET_BACKOFF, &gt->reset.flags)) {
		wait_event(gt->reset.queue,
			   !test_bit(I915_RESET_BACKOFF, &gt->reset.flags));
		goto out; /* piggy-back on the other reset */
	}

	/* Make sure i915_reset_trylock() sees the I915_RESET_BACKOFF */
	synchronize_rcu_expedited();

	/*
	 * Prevent any other reset-engine attempt. We don't do this for GuC
	 * submission the GuC owns the per-engine reset, not the i915.
	 */
	if (!intel_uc_uses_guc_submission(&gt->uc)) {
		for_each_engine(engine, gt, tmp) {
			while (test_and_set_bit(I915_RESET_ENGINE + engine->id,
						&gt->reset.flags))
				wait_on_bit(&gt->reset.flags,
					    I915_RESET_ENGINE + engine->id,
					    TASK_UNINTERRUPTIBLE);
		}
	}

	intel_gt_reset_global(gt, engine_mask, msg);

	if (!intel_uc_uses_guc_submission(&gt->uc)) {
		for_each_engine(engine, gt, tmp)
			clear_bit_unlock(I915_RESET_ENGINE + engine->id,
					 &gt->reset.flags);
	}
	clear_bit_unlock(I915_RESET_BACKOFF, &gt->reset.flags);
	smp_mb__after_atomic();
	wake_up_all(&gt->reset.queue);

out:
	intel_runtime_pm_put(gt->uncore->rpm, wakeref);
}

int intel_gt_reset_trylock(struct intel_gt *gt, int *srcu)
{
	might_lock(&gt->reset.backoff_srcu);
	might_sleep();

	rcu_read_lock();
	while (test_bit(I915_RESET_BACKOFF, &gt->reset.flags)) {
		rcu_read_unlock();

		if (wait_event_interruptible(gt->reset.queue,
					     !test_bit(I915_RESET_BACKOFF,
						       &gt->reset.flags)))
			return -EINTR;

		rcu_read_lock();
	}
	*srcu = srcu_read_lock(&gt->reset.backoff_srcu);
	rcu_read_unlock();

	return 0;
}

void intel_gt_reset_unlock(struct intel_gt *gt, int tag)
__releases(&gt->reset.backoff_srcu)
{
	srcu_read_unlock(&gt->reset.backoff_srcu, tag);
}

int intel_gt_terminally_wedged(struct intel_gt *gt)
{
	might_sleep();

	if (!intel_gt_is_wedged(gt))
		return 0;

	if (intel_gt_has_unrecoverable_error(gt))
		return -EIO;

	/* Reset still in progress? Maybe we will recover? */
	if (wait_event_interruptible(gt->reset.queue,
				     !test_bit(I915_RESET_BACKOFF,
					       &gt->reset.flags)))
		return -EINTR;

	return intel_gt_is_wedged(gt) ? -EIO : 0;
}

void intel_gt_set_wedged_on_init(struct intel_gt *gt)
{
	BUILD_BUG_ON(I915_RESET_ENGINE + I915_NUM_ENGINES >
		     I915_WEDGED_ON_INIT);
	intel_gt_set_wedged(gt);
	i915_disable_error_state(gt->i915, -ENODEV);
	set_bit(I915_WEDGED_ON_INIT, &gt->reset.flags);

	/* Wedged on init is non-recoverable */
	add_taint_for_CI(gt->i915, TAINT_WARN);
}

void intel_gt_set_wedged_on_fini(struct intel_gt *gt)
{
	intel_gt_set_wedged(gt);
	i915_disable_error_state(gt->i915, -ENODEV);
	set_bit(I915_WEDGED_ON_FINI, &gt->reset.flags);
	intel_gt_retire_requests(gt); /* cleanup any wedged requests */
}

void intel_gt_init_reset(struct intel_gt *gt)
{
	init_waitqueue_head(&gt->reset.queue);
	mutex_init(&gt->reset.mutex);
	init_srcu_struct(&gt->reset.backoff_srcu);

	/*
	 * While undesirable to wait inside the shrinker, complain anyway.
	 *
	 * If we have to wait during shrinking, we guarantee forward progress
	 * by forcing the reset. Therefore during the reset we must not
	 * re-enter the shrinker. By declaring that we take the reset mutex
	 * within the shrinker, we forbid ourselves from performing any
	 * fs-reclaim or taking related locks during reset.
	 */
	i915_gem_shrinker_taints_mutex(gt->i915, &gt->reset.mutex);

	/* no GPU until we are ready! */
	__set_bit(I915_WEDGED, &gt->reset.flags);
}

void intel_gt_fini_reset(struct intel_gt *gt)
{
	cleanup_srcu_struct(&gt->reset.backoff_srcu);
}

static void intel_wedge_me(struct work_struct *work)
{
	struct intel_wedge_me *w = container_of(work, typeof(*w), work.work);

	drm_err(&w->gt->i915->drm,
		"%s timed out, cancelling all in-flight rendering.\n",
		w->name);
	intel_gt_set_wedged(w->gt);
}

void __intel_init_wedge(struct intel_wedge_me *w,
			struct intel_gt *gt,
			long timeout,
			const char *name)
{
	w->gt = gt;
	w->name = name;

	INIT_DELAYED_WORK_ONSTACK(&w->work, intel_wedge_me);
	schedule_delayed_work(&w->work, timeout);
}

void __intel_fini_wedge(struct intel_wedge_me *w)
{
	cancel_delayed_work_sync(&w->work);
	destroy_delayed_work_on_stack(&w->work);
	w->gt = NULL;
}

#if IS_ENABLED(CONFIG_DRM_I915_SELFTEST)
#include "selftest_reset.c"
#include "selftest_hangcheck.c"
#endif<|MERGE_RESOLUTION|>--- conflicted
+++ resolved
@@ -629,11 +629,7 @@
 	 * This is best effort, so ignore any error from the initial reset.
 	 */
 	if (IS_DG2(gt->i915) && engine_mask == ALL_ENGINES)
-<<<<<<< HEAD
-		gen11_reset_engines(gt, gt->info.engine_mask, 0);
-=======
 		__gen11_reset_engines(gt, gt->info.engine_mask, 0);
->>>>>>> 633c3b4c
 
 	if (GRAPHICS_VER(gt->i915) >= 11)
 		ret = __gen11_reset_engines(gt, engine_mask, retry);
