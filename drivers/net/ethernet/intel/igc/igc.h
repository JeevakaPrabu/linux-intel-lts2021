--- conflicted
+++ resolved
@@ -96,10 +96,7 @@
 	u8 queue_index;                 /* logical index of the ring*/
 	u8 reg_idx;                     /* physical index of the ring */
 	bool launchtime_enable;         /* true if LaunchTime is enabled */
-<<<<<<< HEAD
 	bool preemptible;               /* true if not express */
-=======
->>>>>>> 06fe0f3c
 	ktime_t last_tx_cycle;          /* end of the cycle with a launchtime transmission */
 	ktime_t last_ff_cycle;          /* Last cycle with an active first flag */
 
@@ -197,12 +194,9 @@
 
 	ktime_t base_time;
 	ktime_t cycle_time;
-<<<<<<< HEAD
 	bool frame_preemption_active;
 	u32 add_frag_size;
-=======
 	bool qbv_enable;
->>>>>>> 06fe0f3c
 
 	/* OS defined structs */
 	struct pci_dev *pdev;
