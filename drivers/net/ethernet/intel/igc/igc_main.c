// SPDX-License-Identifier: GPL-2.0
/* Copyright (c)  2018 Intel Corporation */

#include <linux/module.h>
#include <linux/types.h>
#include <linux/if_vlan.h>
#include <linux/aer.h>
#include <linux/tcp.h>
#include <linux/udp.h>
#include <linux/ip.h>
#include <linux/pm_runtime.h>
#include <net/pkt_sched.h>
#include <linux/bpf_trace.h>
#include <net/xdp_sock_drv.h>
#include <linux/pci.h>

#include <linux/btf.h>
#include <net/ipv6.h>

#include "igc.h"
#include "igc_hw.h"
#include "igc_tsn.h"
#include "igc_xdp.h"

#define DRV_SUMMARY	"Intel(R) 2.5G Ethernet Linux Driver"

#define DEFAULT_MSG_ENABLE (NETIF_MSG_DRV | NETIF_MSG_PROBE | NETIF_MSG_LINK)

#define IGC_XDP_PASS		0
#define IGC_XDP_CONSUMED	BIT(0)
#define IGC_XDP_TX		BIT(1)
#define IGC_XDP_REDIRECT	BIT(2)

#define IGC_FP_TIMEOUT msecs_to_jiffies(100)
#define IGC_MAX_VERIFY_CNT 3

#define IGC_FP_SMD_FRAME_SIZE 60

static int debug = -1;

MODULE_AUTHOR("Intel Corporation, <linux.nics@intel.com>");
MODULE_DESCRIPTION(DRV_SUMMARY);
MODULE_LICENSE("GPL v2");
module_param(debug, int, 0);
MODULE_PARM_DESC(debug, "Debug level (0=none,...,16=all)");

char igc_driver_name[] = "igc";
static const char igc_driver_string[] = DRV_SUMMARY;
static const char igc_copyright[] =
	"Copyright(c) 2018 Intel Corporation.";

static const struct igc_info *igc_info_tbl[] = {
	[board_base] = &igc_base_info,
};

static const struct pci_device_id igc_pci_tbl[] = {
	{ PCI_VDEVICE(INTEL, IGC_DEV_ID_I225_LM), board_base },
	{ PCI_VDEVICE(INTEL, IGC_DEV_ID_I225_V), board_base },
	{ PCI_VDEVICE(INTEL, IGC_DEV_ID_I225_I), board_base },
	{ PCI_VDEVICE(INTEL, IGC_DEV_ID_I220_V), board_base },
	{ PCI_VDEVICE(INTEL, IGC_DEV_ID_I225_K), board_base },
	{ PCI_VDEVICE(INTEL, IGC_DEV_ID_I225_K2), board_base },
	{ PCI_VDEVICE(INTEL, IGC_DEV_ID_I226_K), board_base },
	{ PCI_VDEVICE(INTEL, IGC_DEV_ID_I225_LMVP), board_base },
	{ PCI_VDEVICE(INTEL, IGC_DEV_ID_I225_IT), board_base },
	{ PCI_VDEVICE(INTEL, IGC_DEV_ID_I226_LM), board_base },
	{ PCI_VDEVICE(INTEL, IGC_DEV_ID_I226_V), board_base },
	{ PCI_VDEVICE(INTEL, IGC_DEV_ID_I226_IT), board_base },
	{ PCI_VDEVICE(INTEL, IGC_DEV_ID_I221_V), board_base },
	{ PCI_VDEVICE(INTEL, IGC_DEV_ID_I226_BLANK_NVM), board_base },
	{ PCI_VDEVICE(INTEL, IGC_DEV_ID_I225_BLANK_NVM), board_base },
	/* required last entry */
	{0, }
};

MODULE_DEVICE_TABLE(pci, igc_pci_tbl);

enum latency_range {
	lowest_latency = 0,
	low_latency = 1,
	bulk_latency = 2,
	latency_invalid = 255
};

void igc_reset(struct igc_adapter *adapter)
{
	struct net_device *dev = adapter->netdev;
	struct igc_hw *hw = &adapter->hw;
	struct igc_fc_info *fc = &hw->fc;
	u32 pba, hwm;

	/* Repartition PBA for greater than 9k MTU if required */
	pba = IGC_PBA_34K;

	/* flow control settings
	 * The high water mark must be low enough to fit one full frame
	 * after transmitting the pause frame.  As such we must have enough
	 * space to allow for us to complete our current transmit and then
	 * receive the frame that is in progress from the link partner.
	 * Set it to:
	 * - the full Rx FIFO size minus one full Tx plus one full Rx frame
	 */
	hwm = (pba << 10) - (adapter->max_frame_size + MAX_JUMBO_FRAME_SIZE);

	fc->high_water = hwm & 0xFFFFFFF0;	/* 16-byte granularity */
	fc->low_water = fc->high_water - 16;
	fc->pause_time = 0xFFFF;
	fc->send_xon = 1;
	fc->current_mode = fc->requested_mode;

	hw->mac.ops.reset_hw(hw);

	if (hw->mac.ops.init_hw(hw))
		netdev_err(dev, "Error on hardware initialization\n");

	/* Re-establish EEE setting */
	igc_set_eee_i225(hw, true, true, true);

	if (!netif_running(adapter->netdev))
		igc_power_down_phy_copper_base(&adapter->hw);

	/* Enable HW to recognize an 802.1Q VLAN Ethernet packet */
	wr32(IGC_VET, ETH_P_8021Q);

	/* Re-enable PTP, where applicable. */
	igc_ptp_reset(adapter);

	/* Re-enable TSN offloading, where applicable. */
	igc_tsn_reset(adapter);

	igc_get_phy_info(hw);
}

/**
 * igc_power_up_link - Power up the phy link
 * @adapter: address of board private structure
 */
static void igc_power_up_link(struct igc_adapter *adapter)
{
	igc_reset_phy(&adapter->hw);

	igc_power_up_phy_copper(&adapter->hw);

	igc_setup_link(&adapter->hw);
}

/**
 * igc_release_hw_control - release control of the h/w to f/w
 * @adapter: address of board private structure
 *
 * igc_release_hw_control resets CTRL_EXT:DRV_LOAD bit.
 * For ASF and Pass Through versions of f/w this means that the
 * driver is no longer loaded.
 */
static void igc_release_hw_control(struct igc_adapter *adapter)
{
	struct igc_hw *hw = &adapter->hw;
	u32 ctrl_ext;

	if (!pci_device_is_present(adapter->pdev))
		return;

	/* Let firmware take over control of h/w */
	ctrl_ext = rd32(IGC_CTRL_EXT);
	wr32(IGC_CTRL_EXT,
	     ctrl_ext & ~IGC_CTRL_EXT_DRV_LOAD);
}

/**
 * igc_get_hw_control - get control of the h/w from f/w
 * @adapter: address of board private structure
 *
 * igc_get_hw_control sets CTRL_EXT:DRV_LOAD bit.
 * For ASF and Pass Through versions of f/w this means that
 * the driver is loaded.
 */
static void igc_get_hw_control(struct igc_adapter *adapter)
{
	struct igc_hw *hw = &adapter->hw;
	u32 ctrl_ext;

	/* Let firmware know the driver has taken over */
	ctrl_ext = rd32(IGC_CTRL_EXT);
	wr32(IGC_CTRL_EXT,
	     ctrl_ext | IGC_CTRL_EXT_DRV_LOAD);
}

static void igc_unmap_tx_buffer(struct device *dev, struct igc_tx_buffer *buf)
{
	dma_unmap_single(dev, dma_unmap_addr(buf, dma),
			 dma_unmap_len(buf, len), DMA_TO_DEVICE);

	dma_unmap_len_set(buf, len, 0);
}

/**
 * igc_clean_tx_ring - Free Tx Buffers
 * @tx_ring: ring to be cleaned
 */
static void igc_clean_tx_ring(struct igc_ring *tx_ring)
{
	u16 i = tx_ring->next_to_clean;
	struct igc_tx_buffer *tx_buffer = &tx_ring->tx_buffer_info[i];
	u32 xsk_frames = 0;

	while (i != tx_ring->next_to_use) {
		union igc_adv_tx_desc *eop_desc, *tx_desc;

		switch (tx_buffer->type) {
		case IGC_TX_BUFFER_TYPE_XSK:
			xsk_frames++;
			break;
		case IGC_TX_BUFFER_TYPE_XDP:
			xdp_return_frame(tx_buffer->xdpf);
			igc_unmap_tx_buffer(tx_ring->dev, tx_buffer);
			break;
		case IGC_TX_BUFFER_TYPE_SKB:
			dev_kfree_skb_any(tx_buffer->skb);
			igc_unmap_tx_buffer(tx_ring->dev, tx_buffer);
			break;
		default:
			netdev_warn_once(tx_ring->netdev, "Unknown Tx buffer type\n");
			break;
		}

		/* check for eop_desc to determine the end of the packet */
		eop_desc = tx_buffer->next_to_watch;
		tx_desc = IGC_TX_DESC(tx_ring, i);

		/* unmap remaining buffers */
		while (tx_desc != eop_desc) {
			tx_buffer++;
			tx_desc++;
			i++;
			if (unlikely(i == tx_ring->count)) {
				i = 0;
				tx_buffer = tx_ring->tx_buffer_info;
				tx_desc = IGC_TX_DESC(tx_ring, 0);
			}

			/* unmap any remaining paged data */
			if (dma_unmap_len(tx_buffer, len))
				igc_unmap_tx_buffer(tx_ring->dev, tx_buffer);
		}

		tx_buffer->next_to_watch = NULL;

		/* move us one more past the eop_desc for start of next pkt */
		tx_buffer++;
		i++;
		if (unlikely(i == tx_ring->count)) {
			i = 0;
			tx_buffer = tx_ring->tx_buffer_info;
		}
	}

	if (tx_ring->xsk_pool && xsk_frames)
		xsk_tx_completed(tx_ring->xsk_pool, xsk_frames);

	/* reset BQL for queue */
	netdev_tx_reset_queue(txring_txq(tx_ring));

	/* Zero out the buffer ring */
	memset(tx_ring->tx_buffer_info, 0,
	       sizeof(*tx_ring->tx_buffer_info) * tx_ring->count);

	/* Zero out the descriptor ring */
	memset(tx_ring->desc, 0, tx_ring->size);

	/* reset next_to_use and next_to_clean */
	tx_ring->next_to_use = 0;
	tx_ring->next_to_clean = 0;
}

/**
 * igc_free_tx_resources - Free Tx Resources per Queue
 * @tx_ring: Tx descriptor ring for a specific queue
 *
 * Free all transmit software resources
 */
void igc_free_tx_resources(struct igc_ring *tx_ring)
{
	igc_disable_tx_ring(tx_ring);

	vfree(tx_ring->tx_buffer_info);
	tx_ring->tx_buffer_info = NULL;

	/* if not set, then don't free */
	if (!tx_ring->desc)
		return;

	dma_free_coherent(tx_ring->dev, tx_ring->size,
			  tx_ring->desc, tx_ring->dma);

	tx_ring->desc = NULL;
}

/**
 * igc_free_all_tx_resources - Free Tx Resources for All Queues
 * @adapter: board private structure
 *
 * Free all transmit software resources
 */
static void igc_free_all_tx_resources(struct igc_adapter *adapter)
{
	int i;

	for (i = 0; i < adapter->num_tx_queues; i++)
		igc_free_tx_resources(adapter->tx_ring[i]);
}

/**
 * igc_clean_all_tx_rings - Free Tx Buffers for all queues
 * @adapter: board private structure
 */
static void igc_clean_all_tx_rings(struct igc_adapter *adapter)
{
	int i;

	for (i = 0; i < adapter->num_tx_queues; i++)
		if (adapter->tx_ring[i])
			igc_clean_tx_ring(adapter->tx_ring[i]);
}

/**
 * igc_setup_tx_resources - allocate Tx resources (Descriptors)
 * @tx_ring: tx descriptor ring (for a specific queue) to setup
 *
 * Return 0 on success, negative on failure
 */
int igc_setup_tx_resources(struct igc_ring *tx_ring)
{
	struct net_device *ndev = tx_ring->netdev;
	struct device *dev = tx_ring->dev;
	int size = 0;

	size = sizeof(struct igc_tx_buffer) * tx_ring->count;
	tx_ring->tx_buffer_info = vzalloc(size);
	if (!tx_ring->tx_buffer_info)
		goto err;

	/* round up to nearest 4K */
	tx_ring->size = tx_ring->count * sizeof(union igc_adv_tx_desc);
	tx_ring->size = ALIGN(tx_ring->size, 4096);

	tx_ring->desc = dma_alloc_coherent(dev, tx_ring->size,
					   &tx_ring->dma, GFP_KERNEL);

	if (!tx_ring->desc)
		goto err;

	tx_ring->next_to_use = 0;
	tx_ring->next_to_clean = 0;

	return 0;

err:
	vfree(tx_ring->tx_buffer_info);
	netdev_err(ndev, "Unable to allocate memory for Tx descriptor ring\n");
	return -ENOMEM;
}

/**
 * igc_setup_all_tx_resources - wrapper to allocate Tx resources for all queues
 * @adapter: board private structure
 *
 * Return 0 on success, negative on failure
 */
static int igc_setup_all_tx_resources(struct igc_adapter *adapter)
{
	struct net_device *dev = adapter->netdev;
	int i, err = 0;

	for (i = 0; i < adapter->num_tx_queues; i++) {
		err = igc_setup_tx_resources(adapter->tx_ring[i]);
		if (err) {
			netdev_err(dev, "Error on Tx queue %u setup\n", i);
			for (i--; i >= 0; i--)
				igc_free_tx_resources(adapter->tx_ring[i]);
			break;
		}
	}

	return err;
}

static void igc_clean_rx_ring_page_shared(struct igc_ring *rx_ring)
{
	u16 i = rx_ring->next_to_clean;

	dev_kfree_skb(rx_ring->skb);
	rx_ring->skb = NULL;

	/* Free all the Rx ring sk_buffs */
	while (i != rx_ring->next_to_alloc) {
		struct igc_rx_buffer *buffer_info = &rx_ring->rx_buffer_info[i];

		/* Invalidate cache lines that may have been written to by
		 * device so that we avoid corrupting memory.
		 */
		dma_sync_single_range_for_cpu(rx_ring->dev,
					      buffer_info->dma,
					      buffer_info->page_offset,
					      igc_rx_bufsz(rx_ring),
					      DMA_FROM_DEVICE);

		/* free resources associated with mapping */
		dma_unmap_page_attrs(rx_ring->dev,
				     buffer_info->dma,
				     igc_rx_pg_size(rx_ring),
				     DMA_FROM_DEVICE,
				     IGC_RX_DMA_ATTR);
		__page_frag_cache_drain(buffer_info->page,
					buffer_info->pagecnt_bias);

		i++;
		if (i == rx_ring->count)
			i = 0;
	}
}

static void igc_clean_rx_ring_xsk_pool(struct igc_ring *ring)
{
	struct igc_rx_buffer *bi;
	u16 i;

	for (i = 0; i < ring->count; i++) {
		bi = &ring->rx_buffer_info[i];
		if (!bi->xdp)
			continue;

		xsk_buff_free(bi->xdp);
		bi->xdp = NULL;
	}
}

/**
 * igc_clean_rx_ring - Free Rx Buffers per Queue
 * @ring: ring to free buffers from
 */
static void igc_clean_rx_ring(struct igc_ring *ring)
{
	if (ring->xsk_pool)
		igc_clean_rx_ring_xsk_pool(ring);
	else
		igc_clean_rx_ring_page_shared(ring);

	clear_ring_uses_large_buffer(ring);

	ring->next_to_alloc = 0;
	ring->next_to_clean = 0;
	ring->next_to_use = 0;
}

/**
 * igc_clean_all_rx_rings - Free Rx Buffers for all queues
 * @adapter: board private structure
 */
static void igc_clean_all_rx_rings(struct igc_adapter *adapter)
{
	int i;

	for (i = 0; i < adapter->num_rx_queues; i++)
		if (adapter->rx_ring[i])
			igc_clean_rx_ring(adapter->rx_ring[i]);
}

/**
 * igc_free_rx_resources - Free Rx Resources
 * @rx_ring: ring to clean the resources from
 *
 * Free all receive software resources
 */
void igc_free_rx_resources(struct igc_ring *rx_ring)
{
	igc_clean_rx_ring(rx_ring);

	xdp_rxq_info_unreg(&rx_ring->xdp_rxq);

	vfree(rx_ring->rx_buffer_info);
	rx_ring->rx_buffer_info = NULL;

	/* if not set, then don't free */
	if (!rx_ring->desc)
		return;

	dma_free_coherent(rx_ring->dev, rx_ring->size,
			  rx_ring->desc, rx_ring->dma);

	rx_ring->desc = NULL;
}

/**
 * igc_free_all_rx_resources - Free Rx Resources for All Queues
 * @adapter: board private structure
 *
 * Free all receive software resources
 */
static void igc_free_all_rx_resources(struct igc_adapter *adapter)
{
	int i;

	for (i = 0; i < adapter->num_rx_queues; i++)
		igc_free_rx_resources(adapter->rx_ring[i]);
}

/**
 * igc_setup_rx_resources - allocate Rx resources (Descriptors)
 * @rx_ring:    rx descriptor ring (for a specific queue) to setup
 *
 * Returns 0 on success, negative on failure
 */
int igc_setup_rx_resources(struct igc_ring *rx_ring)
{
	struct net_device *ndev = rx_ring->netdev;
	struct device *dev = rx_ring->dev;
	u8 index = rx_ring->queue_index;
	int size, desc_len, res;

	/* XDP RX-queue info */
	if (xdp_rxq_info_is_reg(&rx_ring->xdp_rxq))
		xdp_rxq_info_unreg(&rx_ring->xdp_rxq);
	res = xdp_rxq_info_reg(&rx_ring->xdp_rxq, ndev, index,
			       rx_ring->q_vector->napi.napi_id);
	if (res < 0) {
		netdev_err(ndev, "Failed to register xdp_rxq index %u\n",
			   index);
		return res;
	}

	size = sizeof(struct igc_rx_buffer) * rx_ring->count;
	rx_ring->rx_buffer_info = vzalloc(size);
	if (!rx_ring->rx_buffer_info)
		goto err;

	desc_len = sizeof(union igc_adv_rx_desc);

	/* Round up to nearest 4K */
	rx_ring->size = rx_ring->count * desc_len;
	rx_ring->size = ALIGN(rx_ring->size, 4096);

	rx_ring->desc = dma_alloc_coherent(dev, rx_ring->size,
					   &rx_ring->dma, GFP_KERNEL);

	if (!rx_ring->desc)
		goto err;

	rx_ring->next_to_alloc = 0;
	rx_ring->next_to_clean = 0;
	rx_ring->next_to_use = 0;

	return 0;

err:
	xdp_rxq_info_unreg(&rx_ring->xdp_rxq);
	vfree(rx_ring->rx_buffer_info);
	rx_ring->rx_buffer_info = NULL;
	netdev_err(ndev, "Unable to allocate memory for Rx descriptor ring\n");
	return -ENOMEM;
}

/**
 * igc_setup_all_rx_resources - wrapper to allocate Rx resources
 *                                (Descriptors) for all queues
 * @adapter: board private structure
 *
 * Return 0 on success, negative on failure
 */
static int igc_setup_all_rx_resources(struct igc_adapter *adapter)
{
	struct net_device *dev = adapter->netdev;
	int i, err = 0;

	for (i = 0; i < adapter->num_rx_queues; i++) {
		err = igc_setup_rx_resources(adapter->rx_ring[i]);
		if (err) {
			netdev_err(dev, "Error on Rx queue %u setup\n", i);
			for (i--; i >= 0; i--)
				igc_free_rx_resources(adapter->rx_ring[i]);
			break;
		}
	}

	return err;
}

static struct xsk_buff_pool *igc_get_xsk_pool(struct igc_adapter *adapter,
					      struct igc_ring *ring)
{
	if (!igc_xdp_is_enabled(adapter) ||
	    !test_bit(IGC_RING_FLAG_AF_XDP_ZC, &ring->flags))
		return NULL;

	return xsk_get_pool_from_qid(ring->netdev, ring->queue_index);
}

/**
 * igc_configure_rx_ring - Configure a receive ring after Reset
 * @adapter: board private structure
 * @ring: receive ring to be configured
 *
 * Configure the Rx unit of the MAC after a reset.
 */
static void igc_configure_rx_ring(struct igc_adapter *adapter,
				  struct igc_ring *ring)
{
	struct igc_hw *hw = &adapter->hw;
	union igc_adv_rx_desc *rx_desc;
	int reg_idx = ring->reg_idx;
	u32 srrctl = 0, rxdctl = 0;
	u64 rdba = ring->dma;
	u32 buf_size;

	xdp_rxq_info_unreg_mem_model(&ring->xdp_rxq);
	ring->xsk_pool = igc_get_xsk_pool(adapter, ring);
	if (ring->xsk_pool) {
		WARN_ON(xdp_rxq_info_reg_mem_model(&ring->xdp_rxq,
						   MEM_TYPE_XSK_BUFF_POOL,
						   NULL));
		xsk_pool_set_rxq_info(ring->xsk_pool, &ring->xdp_rxq);
	} else {
		WARN_ON(xdp_rxq_info_reg_mem_model(&ring->xdp_rxq,
						   MEM_TYPE_PAGE_SHARED,
						   NULL));
	}

	if (igc_xdp_is_enabled(adapter))
		set_ring_uses_large_buffer(ring);

	/* disable the queue */
	wr32(IGC_RXDCTL(reg_idx), 0);

	/* Set DMA base address registers */
	wr32(IGC_RDBAL(reg_idx),
	     rdba & 0x00000000ffffffffULL);
	wr32(IGC_RDBAH(reg_idx), rdba >> 32);
	wr32(IGC_RDLEN(reg_idx),
	     ring->count * sizeof(union igc_adv_rx_desc));

	/* initialize head and tail */
	ring->tail = adapter->io_addr + IGC_RDT(reg_idx);
	wr32(IGC_RDH(reg_idx), 0);
	writel(0, ring->tail);

	/* reset next-to- use/clean to place SW in sync with hardware */
	ring->next_to_clean = 0;
	ring->next_to_use = 0;

	if (ring->xsk_pool)
		buf_size = xsk_pool_get_rx_frame_size(ring->xsk_pool);
	else if (ring_uses_large_buffer(ring))
		buf_size = IGC_RXBUFFER_3072;
	else
		buf_size = IGC_RXBUFFER_2048;

	srrctl = IGC_RX_HDR_LEN << IGC_SRRCTL_BSIZEHDRSIZE_SHIFT;
	srrctl |= buf_size >> IGC_SRRCTL_BSIZEPKT_SHIFT;
	srrctl |= IGC_SRRCTL_DESCTYPE_ADV_ONEBUF;

	wr32(IGC_SRRCTL(reg_idx), srrctl);

	rxdctl |= IGC_RX_PTHRESH;
	rxdctl |= IGC_RX_HTHRESH << 8;
	rxdctl |= IGC_RX_WTHRESH << 16;

	/* initialize rx_buffer_info */
	memset(ring->rx_buffer_info, 0,
	       sizeof(struct igc_rx_buffer) * ring->count);

	/* initialize Rx descriptor 0 */
	rx_desc = IGC_RX_DESC(ring, 0);
	rx_desc->wb.upper.length = 0;

	/* enable receive descriptor fetching */
	rxdctl |= IGC_RXDCTL_QUEUE_ENABLE;

	wr32(IGC_RXDCTL(reg_idx), rxdctl);
}

/**
 * igc_configure_rx - Configure receive Unit after Reset
 * @adapter: board private structure
 *
 * Configure the Rx unit of the MAC after a reset.
 */
static void igc_configure_rx(struct igc_adapter *adapter)
{
	int i;

	/* Setup the HW Rx Head and Tail Descriptor Pointers and
	 * the Base and Length of the Rx Descriptor Ring
	 */
	for (i = 0; i < adapter->num_rx_queues; i++)
		igc_configure_rx_ring(adapter, adapter->rx_ring[i]);
}

/**
 * igc_configure_tx_ring - Configure transmit ring after Reset
 * @adapter: board private structure
 * @ring: tx ring to configure
 *
 * Configure a transmit ring after a reset.
 */
static void igc_configure_tx_ring(struct igc_adapter *adapter,
				  struct igc_ring *ring)
{
	struct igc_hw *hw = &adapter->hw;
	int reg_idx = ring->reg_idx;
	u64 tdba = ring->dma;
	u32 txdctl = 0;

	ring->xsk_pool = igc_get_xsk_pool(adapter, ring);

	/* disable the queue */
	wr32(IGC_TXDCTL(reg_idx), 0);
	wrfl();
	mdelay(10);

	wr32(IGC_TDLEN(reg_idx),
	     ring->count * sizeof(union igc_adv_tx_desc));
	wr32(IGC_TDBAL(reg_idx),
	     tdba & 0x00000000ffffffffULL);
	wr32(IGC_TDBAH(reg_idx), tdba >> 32);

	ring->tail = adapter->io_addr + IGC_TDT(reg_idx);
	wr32(IGC_TDH(reg_idx), 0);
	writel(0, ring->tail);

	txdctl |= IGC_TX_PTHRESH;
	txdctl |= IGC_TX_HTHRESH << 8;
	txdctl |= IGC_TX_WTHRESH << 16;

	txdctl |= IGC_TXDCTL_QUEUE_ENABLE;
	wr32(IGC_TXDCTL(reg_idx), txdctl);
}

/**
 * igc_configure_tx - Configure transmit Unit after Reset
 * @adapter: board private structure
 *
 * Configure the Tx unit of the MAC after a reset.
 */
static void igc_configure_tx(struct igc_adapter *adapter)
{
	int i;

	for (i = 0; i < adapter->num_tx_queues; i++)
		igc_configure_tx_ring(adapter, adapter->tx_ring[i]);
}

/**
 * igc_setup_mrqc - configure the multiple receive queue control registers
 * @adapter: Board private structure
 */
static void igc_setup_mrqc(struct igc_adapter *adapter)
{
	struct igc_hw *hw = &adapter->hw;
	u32 j, num_rx_queues;
	u32 mrqc, rxcsum;
	u32 rss_key[10];

	netdev_rss_key_fill(rss_key, sizeof(rss_key));
	for (j = 0; j < 10; j++)
		wr32(IGC_RSSRK(j), rss_key[j]);

	num_rx_queues = adapter->rss_queues;

	if (adapter->rss_indir_tbl_init != num_rx_queues) {
		for (j = 0; j < IGC_RETA_SIZE; j++)
			adapter->rss_indir_tbl[j] =
			(j * num_rx_queues) / IGC_RETA_SIZE;
		adapter->rss_indir_tbl_init = num_rx_queues;
	}
	igc_write_rss_indir_tbl(adapter);

	/* Disable raw packet checksumming so that RSS hash is placed in
	 * descriptor on writeback.  No need to enable TCP/UDP/IP checksum
	 * offloads as they are enabled by default
	 */
	rxcsum = rd32(IGC_RXCSUM);
	rxcsum |= IGC_RXCSUM_PCSD;

	/* Enable Receive Checksum Offload for SCTP */
	rxcsum |= IGC_RXCSUM_CRCOFL;

	/* Don't need to set TUOFL or IPOFL, they default to 1 */
	wr32(IGC_RXCSUM, rxcsum);

	/* Generate RSS hash based on packet types, TCP/UDP
	 * port numbers and/or IPv4/v6 src and dst addresses
	 */
	mrqc = IGC_MRQC_RSS_FIELD_IPV4 |
	       IGC_MRQC_RSS_FIELD_IPV4_TCP |
	       IGC_MRQC_RSS_FIELD_IPV6 |
	       IGC_MRQC_RSS_FIELD_IPV6_TCP |
	       IGC_MRQC_RSS_FIELD_IPV6_TCP_EX;

	if (adapter->flags & IGC_FLAG_RSS_FIELD_IPV4_UDP)
		mrqc |= IGC_MRQC_RSS_FIELD_IPV4_UDP;
	if (adapter->flags & IGC_FLAG_RSS_FIELD_IPV6_UDP)
		mrqc |= IGC_MRQC_RSS_FIELD_IPV6_UDP;

	mrqc |= IGC_MRQC_ENABLE_RSS_MQ;

	wr32(IGC_MRQC, mrqc);
}

/**
 * igc_setup_rctl - configure the receive control registers
 * @adapter: Board private structure
 */
static void igc_setup_rctl(struct igc_adapter *adapter)
{
	struct igc_hw *hw = &adapter->hw;
	u32 rctl;

	rctl = rd32(IGC_RCTL);

	rctl &= ~(3 << IGC_RCTL_MO_SHIFT);
	rctl &= ~(IGC_RCTL_LBM_TCVR | IGC_RCTL_LBM_MAC);

	rctl |= IGC_RCTL_EN | IGC_RCTL_BAM | IGC_RCTL_RDMTS_HALF |
		(hw->mac.mc_filter_type << IGC_RCTL_MO_SHIFT);

	/* enable stripping of CRC. Newer features require
	 * that the HW strips the CRC.
	 */
	rctl |= IGC_RCTL_SECRC;

	/* disable store bad packets and clear size bits. */
	rctl &= ~(IGC_RCTL_SBP | IGC_RCTL_SZ_256);

	/* enable LPE to allow for reception of jumbo frames */
	rctl |= IGC_RCTL_LPE;

	/* disable queue 0 to prevent tail write w/o re-config */
	wr32(IGC_RXDCTL(0), 0);

	/* This is useful for sniffing bad packets. */
	if (adapter->netdev->features & NETIF_F_RXALL) {
		/* UPE and MPE will be handled by normal PROMISC logic
		 * in set_rx_mode
		 */
		rctl |= (IGC_RCTL_SBP | /* Receive bad packets */
			 IGC_RCTL_BAM | /* RX All Bcast Pkts */
			 IGC_RCTL_PMCF); /* RX All MAC Ctrl Pkts */

		rctl &= ~(IGC_RCTL_DPF | /* Allow filtered pause */
			  IGC_RCTL_CFIEN); /* Disable VLAN CFIEN Filter */
	}

	wr32(IGC_RCTL, rctl);
}

/**
 * igc_setup_tctl - configure the transmit control registers
 * @adapter: Board private structure
 */
static void igc_setup_tctl(struct igc_adapter *adapter)
{
	struct igc_hw *hw = &adapter->hw;
	u32 tctl;

	/* disable queue 0 which icould be enabled by default */
	wr32(IGC_TXDCTL(0), 0);

	/* Program the Transmit Control Register */
	tctl = rd32(IGC_TCTL);
	tctl &= ~IGC_TCTL_CT;
	tctl |= IGC_TCTL_PSP | IGC_TCTL_RTLC |
		(IGC_COLLISION_THRESHOLD << IGC_CT_SHIFT);

	/* Enable transmits */
	tctl |= IGC_TCTL_EN;

	wr32(IGC_TCTL, tctl);
}

/**
 * igc_set_mac_filter_hw() - Set MAC address filter in hardware
 * @adapter: Pointer to adapter where the filter should be set
 * @index: Filter index
 * @type: MAC address filter type (source or destination)
 * @addr: MAC address
 * @queue: If non-negative, queue assignment feature is enabled and frames
 *         matching the filter are enqueued onto 'queue'. Otherwise, queue
 *         assignment is disabled.
 */
static void igc_set_mac_filter_hw(struct igc_adapter *adapter, int index,
				  enum igc_mac_filter_type type,
				  const u8 *addr, int queue)
{
	struct net_device *dev = adapter->netdev;
	struct igc_hw *hw = &adapter->hw;
	u32 ral, rah;

	if (WARN_ON(index >= hw->mac.rar_entry_count))
		return;

	ral = le32_to_cpup((__le32 *)(addr));
	rah = le16_to_cpup((__le16 *)(addr + 4));

	if (type == IGC_MAC_FILTER_TYPE_SRC) {
		rah &= ~IGC_RAH_ASEL_MASK;
		rah |= IGC_RAH_ASEL_SRC_ADDR;
	}

	if (queue >= 0) {
		rah &= ~IGC_RAH_QSEL_MASK;
		rah |= (queue << IGC_RAH_QSEL_SHIFT);
		rah |= IGC_RAH_QSEL_ENABLE;
	}

	rah |= IGC_RAH_AV;

	wr32(IGC_RAL(index), ral);
	wr32(IGC_RAH(index), rah);

	netdev_dbg(dev, "MAC address filter set in HW: index %d", index);
}

/**
 * igc_clear_mac_filter_hw() - Clear MAC address filter in hardware
 * @adapter: Pointer to adapter where the filter should be cleared
 * @index: Filter index
 */
static void igc_clear_mac_filter_hw(struct igc_adapter *adapter, int index)
{
	struct net_device *dev = adapter->netdev;
	struct igc_hw *hw = &adapter->hw;

	if (WARN_ON(index >= hw->mac.rar_entry_count))
		return;

	wr32(IGC_RAL(index), 0);
	wr32(IGC_RAH(index), 0);

	netdev_dbg(dev, "MAC address filter cleared in HW: index %d", index);
}

/* Set default MAC address for the PF in the first RAR entry */
static void igc_set_default_mac_filter(struct igc_adapter *adapter)
{
	struct net_device *dev = adapter->netdev;
	u8 *addr = adapter->hw.mac.addr;

	netdev_dbg(dev, "Set default MAC address filter: address %pM", addr);

	igc_set_mac_filter_hw(adapter, 0, IGC_MAC_FILTER_TYPE_DST, addr, -1);
}

/**
 * igc_set_mac - Change the Ethernet Address of the NIC
 * @netdev: network interface device structure
 * @p: pointer to an address structure
 *
 * Returns 0 on success, negative on failure
 */
static int igc_set_mac(struct net_device *netdev, void *p)
{
	struct igc_adapter *adapter = netdev_priv(netdev);
	struct igc_hw *hw = &adapter->hw;
	struct sockaddr *addr = p;

	if (!is_valid_ether_addr(addr->sa_data))
		return -EADDRNOTAVAIL;

	memcpy(netdev->dev_addr, addr->sa_data, netdev->addr_len);
	memcpy(hw->mac.addr, addr->sa_data, netdev->addr_len);

	/* set the correct pool for the new PF MAC address in entry 0 */
	igc_set_default_mac_filter(adapter);

	return 0;
}

/**
 *  igc_write_mc_addr_list - write multicast addresses to MTA
 *  @netdev: network interface device structure
 *
 *  Writes multicast address list to the MTA hash table.
 *  Returns: -ENOMEM on failure
 *           0 on no addresses written
 *           X on writing X addresses to MTA
 **/
static int igc_write_mc_addr_list(struct net_device *netdev)
{
	struct igc_adapter *adapter = netdev_priv(netdev);
	struct igc_hw *hw = &adapter->hw;
	struct netdev_hw_addr *ha;
	u8  *mta_list;
	int i;

	if (netdev_mc_empty(netdev)) {
		/* nothing to program, so clear mc list */
		igc_update_mc_addr_list(hw, NULL, 0);
		return 0;
	}

	mta_list = kcalloc(netdev_mc_count(netdev), 6, GFP_ATOMIC);
	if (!mta_list)
		return -ENOMEM;

	/* The shared function expects a packed array of only addresses. */
	i = 0;
	netdev_for_each_mc_addr(ha, netdev)
		memcpy(mta_list + (i++ * ETH_ALEN), ha->addr, ETH_ALEN);

	igc_update_mc_addr_list(hw, mta_list, i);
	kfree(mta_list);

	return netdev_mc_count(netdev);
}

static __le32 igc_tx_launchtime(struct igc_ring *ring, ktime_t txtime,
				bool *first_flag, bool *insert_empty)
{
	struct igc_adapter *adapter = netdev_priv(ring->netdev);
	ktime_t cycle_time = adapter->cycle_time;
	ktime_t base_time = adapter->base_time;
	ktime_t now = ktime_get_clocktai();
	ktime_t baset_est, end_of_cycle;
<<<<<<< HEAD
=======
	u32 launchtime;
>>>>>>> 06fe0f3c
	s64 n;

	n = div64_s64(ktime_sub_ns(now, base_time), cycle_time);

	baset_est = ktime_add_ns(base_time, cycle_time * (n));
	end_of_cycle = ktime_add_ns(baset_est, cycle_time);
<<<<<<< HEAD

	if (ktime_compare(txtime, end_of_cycle) >= 0) {
		if (baset_est != ring->last_ff_cycle) {
			*first_flag = true;
			ring->last_ff_cycle = baset_est;

=======

	if (ktime_compare(txtime, end_of_cycle) >= 0) {
		if (baset_est != ring->last_ff_cycle) {
			*first_flag = true;
			ring->last_ff_cycle = baset_est;

>>>>>>> 06fe0f3c
			if (ktime_compare(txtime, ring->last_tx_cycle) > 0)
				*insert_empty = true;
		}
	}

	/* Introducing a window at end of cycle on which packets
	 * potentially not honor launchtime. Window of 5us chosen
	 * considering software update the tail pointer and packets
	 * are dma'ed to packet buffer.
	 */
<<<<<<< HEAD
	if ((ktime_sub_ns(end_of_cycle, now) < 5 * NSEC_PER_USEC)) {
		trace_printk("Packet with txtime=%llu may not be honoured\n",
			     txtime);
	}

	ring->last_tx_cycle = end_of_cycle;
=======
	if ((ktime_sub_ns(end_of_cycle, now) < 5 * NSEC_PER_USEC))
		netdev_warn(ring->netdev, "Packet with txtime=%llu may not be honoured\n",
			    txtime);

	ring->last_tx_cycle = end_of_cycle;

	launchtime = ktime_sub_ns(txtime, baset_est);
	if (launchtime > 0)
		div_s64_rem(launchtime, cycle_time, &launchtime);
	else
		launchtime = 0;
>>>>>>> 06fe0f3c

	txtime = ktime_sub_ns(txtime, baset_est);
	txtime = (txtime > 0 ? txtime % cycle_time : 0);

	return cpu_to_le32(txtime);
}

static int igc_init_empty_frame(struct igc_ring *ring,
				struct igc_tx_buffer *buffer,
				struct sk_buff *skb)
{
<<<<<<< HEAD
	dma_addr_t dma;
	unsigned int size;
=======
	unsigned int size;
	dma_addr_t dma;
>>>>>>> 06fe0f3c

	size = skb_headlen(skb);

	dma = dma_map_single(ring->dev, skb->data, size, DMA_TO_DEVICE);
	if (dma_mapping_error(ring->dev, dma)) {
		netdev_err_once(ring->netdev, "Failed to map DMA for TX\n");
		return -ENOMEM;
	}

	buffer->skb = skb;
	buffer->protocol = 0;
	buffer->bytecount = skb->len;
	buffer->gso_segs = 1;
	buffer->time_stamp = jiffies;
	dma_unmap_len_set(buffer, len, skb->len);
	dma_unmap_addr_set(buffer, dma, dma);

	return 0;
}

static int igc_init_tx_empty_descriptor(struct igc_ring *ring,
					struct sk_buff *skb,
					struct igc_tx_buffer *first)
{
	union igc_adv_tx_desc *desc;
	u32 cmd_type, olinfo_status;
	int err;

	if (!igc_desc_unused(ring))
		return -EBUSY;

	err = igc_init_empty_frame(ring, first, skb);
	if (err)
		return err;

	cmd_type = IGC_ADVTXD_DTYP_DATA | IGC_ADVTXD_DCMD_DEXT |
		   IGC_ADVTXD_DCMD_IFCS | IGC_TXD_DCMD |
		   first->bytecount;
	olinfo_status = first->bytecount << IGC_ADVTXD_PAYLEN_SHIFT;

	desc = IGC_TX_DESC(ring, ring->next_to_use);
	desc->read.cmd_type_len = cpu_to_le32(cmd_type);
	desc->read.olinfo_status = cpu_to_le32(olinfo_status);
	desc->read.buffer_addr = cpu_to_le64(dma_unmap_addr(first, dma));

	netdev_tx_sent_queue(txring_txq(ring), skb->len);

	first->next_to_watch = desc;

	ring->next_to_use++;
	if (ring->next_to_use == ring->count)
		ring->next_to_use = 0;

	return 0;
}

#define IGC_EMPTY_FRAME_SIZE 60

static void igc_tx_ctxtdesc(struct igc_ring *tx_ring,
			    __le32 launch_time, bool first_flag,
			    u32 vlan_macip_lens, u32 type_tucmd,
			    u32 mss_l4len_idx)
{
	struct igc_adv_tx_context_desc *context_desc;
	u16 i;

	i = tx_ring->next_to_use;
	context_desc = IGC_TX_CTXTDESC(tx_ring, i);

	i++;
	tx_ring->next_to_use = (i < tx_ring->count) ? i : 0;

	/* set bits to identify this as an advanced context descriptor */
	type_tucmd |= IGC_TXD_CMD_DEXT | IGC_ADVTXD_DTYP_CTXT;

	/* For i225, context index must be unique per ring. */
	if (test_bit(IGC_RING_FLAG_TX_CTX_IDX, &tx_ring->flags))
		mss_l4len_idx |= tx_ring->reg_idx << 4;

	if (first_flag)
		mss_l4len_idx |= IGC_ADVTXD_TSN_CNTX_FIRST;

	context_desc->vlan_macip_lens	= cpu_to_le32(vlan_macip_lens);
	context_desc->type_tucmd_mlhl	= cpu_to_le32(type_tucmd);
	context_desc->mss_l4len_idx	= cpu_to_le32(mss_l4len_idx);
	context_desc->launch_time	= launch_time;
<<<<<<< HEAD
}

static inline bool igc_ipv6_csum_is_sctp(struct sk_buff *skb)
{
	unsigned int offset = 0;

	ipv6_find_hdr(skb, &offset, IPPROTO_SCTP, NULL, NULL);

	return offset == skb_checksum_start_offset(skb);
=======
>>>>>>> 06fe0f3c
}

static void igc_tx_csum(struct igc_ring *tx_ring, struct igc_tx_buffer *first,
			__le32 launch_time, bool first_flag)
{
	struct sk_buff *skb = first->skb;
	u32 vlan_macip_lens = 0;
	u32 type_tucmd = 0;

	if (skb->ip_summed != CHECKSUM_PARTIAL) {
csum_failed:
		if (!(first->tx_flags & IGC_TX_FLAGS_VLAN) &&
		    !tx_ring->launchtime_enable)
			return;
		goto no_csum;
	}

	switch (skb->csum_offset) {
	case offsetof(struct tcphdr, check):
		type_tucmd = IGC_ADVTXD_TUCMD_L4T_TCP;
		fallthrough;
	case offsetof(struct udphdr, check):
		break;
	case offsetof(struct sctphdr, checksum):
		/* validate that this is actually an SCTP request */
		if (skb_csum_is_sctp(skb)) {
			type_tucmd = IGC_ADVTXD_TUCMD_L4T_SCTP;
			break;
		}
		fallthrough;
	default:
		skb_checksum_help(skb);
		goto csum_failed;
	}

	/* update TX checksum flag */
	first->tx_flags |= IGC_TX_FLAGS_CSUM;
	vlan_macip_lens = skb_checksum_start_offset(skb) -
			  skb_network_offset(skb);
no_csum:
	vlan_macip_lens |= skb_network_offset(skb) << IGC_ADVTXD_MACLEN_SHIFT;
	vlan_macip_lens |= first->tx_flags & IGC_TX_FLAGS_VLAN_MASK;

	igc_tx_ctxtdesc(tx_ring, launch_time, first_flag,
			vlan_macip_lens, type_tucmd, 0);
}

static int __igc_maybe_stop_tx(struct igc_ring *tx_ring, const u16 size)
{
	struct net_device *netdev = tx_ring->netdev;

	netif_stop_subqueue(netdev, tx_ring->queue_index);

	/* memory barriier comment */
	smp_mb();

	/* We need to check again in a case another CPU has just
	 * made room available.
	 */
	if (igc_desc_unused(tx_ring) < size)
		return -EBUSY;

	/* A reprieve! */
	netif_wake_subqueue(netdev, tx_ring->queue_index);

	u64_stats_update_begin(&tx_ring->tx_syncp2);
	tx_ring->tx_stats.restart_queue2++;
	u64_stats_update_end(&tx_ring->tx_syncp2);

	return 0;
}

static inline int igc_maybe_stop_tx(struct igc_ring *tx_ring, const u16 size)
{
	if (igc_desc_unused(tx_ring) >= size)
		return 0;
	return __igc_maybe_stop_tx(tx_ring, size);
}

#define IGC_SET_FLAG(_input, _flag, _result) \
	(((_flag) <= (_result)) ?				\
	 ((u32)((_input) & (_flag)) * ((_result) / (_flag))) :	\
	 ((u32)((_input) & (_flag)) / ((_flag) / (_result))))

static u32 igc_tx_cmd_type(struct sk_buff *skb, u32 tx_flags)
{
	/* set type for advanced descriptor with frame checksum insertion */
	u32 cmd_type = IGC_ADVTXD_DTYP_DATA |
		       IGC_ADVTXD_DCMD_DEXT |
		       IGC_ADVTXD_DCMD_IFCS;

	/* set HW vlan bit if vlan is present */
	cmd_type |= IGC_SET_FLAG(tx_flags, IGC_TX_FLAGS_VLAN,
				 IGC_ADVTXD_DCMD_VLE);

	/* set segmentation bits for TSO */
	cmd_type |= IGC_SET_FLAG(tx_flags, IGC_TX_FLAGS_TSO,
				 (IGC_ADVTXD_DCMD_TSE));

	/* set timestamp bit if present */
	cmd_type |= IGC_SET_FLAG(tx_flags, IGC_TX_FLAGS_TSTAMP,
				 (IGC_ADVTXD_MAC_TSTAMP));

	/* insert frame checksum */
	cmd_type ^= IGC_SET_FLAG(skb->no_fcs, 1, IGC_ADVTXD_DCMD_IFCS);

	return cmd_type;
}

static void igc_tx_olinfo_status(struct igc_ring *tx_ring,
				 union igc_adv_tx_desc *tx_desc,
				 u32 tx_flags, unsigned int paylen)
{
	u32 olinfo_status = paylen << IGC_ADVTXD_PAYLEN_SHIFT;

	/* insert L4 checksum */
	olinfo_status |= (tx_flags & IGC_TX_FLAGS_CSUM) *
			  ((IGC_TXD_POPTS_TXSM << 8) /
			  IGC_TX_FLAGS_CSUM);

	/* insert IPv4 checksum */
	olinfo_status |= (tx_flags & IGC_TX_FLAGS_IPV4) *
			  (((IGC_TXD_POPTS_IXSM << 8)) /
			  IGC_TX_FLAGS_IPV4);

	tx_desc->read.olinfo_status = cpu_to_le32(olinfo_status);
}

static int igc_tx_map(struct igc_ring *tx_ring,
		      struct igc_tx_buffer *first,
		      const u8 hdr_len)
{
	struct sk_buff *skb = first->skb;
	struct igc_tx_buffer *tx_buffer;
	union igc_adv_tx_desc *tx_desc;
	u32 tx_flags = first->tx_flags;
	skb_frag_t *frag;
	u16 i = tx_ring->next_to_use;
	unsigned int data_len, size;
	dma_addr_t dma;
	u32 cmd_type;

	cmd_type = igc_tx_cmd_type(skb, tx_flags);
	tx_desc = IGC_TX_DESC(tx_ring, i);

	igc_tx_olinfo_status(tx_ring, tx_desc, tx_flags, skb->len - hdr_len);

	size = skb_headlen(skb);
	data_len = skb->data_len;

	dma = dma_map_single(tx_ring->dev, skb->data, size, DMA_TO_DEVICE);

	tx_buffer = first;

	for (frag = &skb_shinfo(skb)->frags[0];; frag++) {
		if (dma_mapping_error(tx_ring->dev, dma))
			goto dma_error;

		/* record length, and DMA address */
		dma_unmap_len_set(tx_buffer, len, size);
		dma_unmap_addr_set(tx_buffer, dma, dma);

		tx_desc->read.buffer_addr = cpu_to_le64(dma);

		while (unlikely(size > IGC_MAX_DATA_PER_TXD)) {
			tx_desc->read.cmd_type_len =
				cpu_to_le32(cmd_type ^ IGC_MAX_DATA_PER_TXD);

			i++;
			tx_desc++;
			if (i == tx_ring->count) {
				tx_desc = IGC_TX_DESC(tx_ring, 0);
				i = 0;
			}
			tx_desc->read.olinfo_status = 0;

			dma += IGC_MAX_DATA_PER_TXD;
			size -= IGC_MAX_DATA_PER_TXD;

			tx_desc->read.buffer_addr = cpu_to_le64(dma);
		}

		if (likely(!data_len))
			break;

		tx_desc->read.cmd_type_len = cpu_to_le32(cmd_type ^ size);

		i++;
		tx_desc++;
		if (i == tx_ring->count) {
			tx_desc = IGC_TX_DESC(tx_ring, 0);
			i = 0;
		}
		tx_desc->read.olinfo_status = 0;

		size = skb_frag_size(frag);
		data_len -= size;

		dma = skb_frag_dma_map(tx_ring->dev, frag, 0,
				       size, DMA_TO_DEVICE);

		tx_buffer = &tx_ring->tx_buffer_info[i];
	}

	/* write last descriptor with RS and EOP bits */
	cmd_type |= size | IGC_TXD_DCMD;
	tx_desc->read.cmd_type_len = cpu_to_le32(cmd_type);

	netdev_tx_sent_queue(txring_txq(tx_ring), first->bytecount);

	/* set the timestamp */
	first->time_stamp = jiffies;

	skb_tx_timestamp(skb);

	/* Force memory writes to complete before letting h/w know there
	 * are new descriptors to fetch.  (Only applicable for weak-ordered
	 * memory model archs, such as IA-64).
	 *
	 * We also need this memory barrier to make certain all of the
	 * status bits have been updated before next_to_watch is written.
	 */
	wmb();

	/* set next_to_watch value indicating a packet is present */
	first->next_to_watch = tx_desc;

	i++;
	if (i == tx_ring->count)
		i = 0;

	tx_ring->next_to_use = i;

	/* Make sure there is space in the ring for the next send. */
	igc_maybe_stop_tx(tx_ring, DESC_NEEDED);

	if (netif_xmit_stopped(txring_txq(tx_ring)) || !netdev_xmit_more()) {
		writel(i, tx_ring->tail);
	}

	return 0;
dma_error:
	netdev_err(tx_ring->netdev, "TX DMA map failed\n");
	tx_buffer = &tx_ring->tx_buffer_info[i];

	/* clear dma mappings for failed tx_buffer_info map */
	while (tx_buffer != first) {
		if (dma_unmap_len(tx_buffer, len))
			igc_unmap_tx_buffer(tx_ring->dev, tx_buffer);

		if (i-- == 0)
			i += tx_ring->count;
		tx_buffer = &tx_ring->tx_buffer_info[i];
	}

	if (dma_unmap_len(tx_buffer, len))
		igc_unmap_tx_buffer(tx_ring->dev, tx_buffer);

	dev_kfree_skb_any(tx_buffer->skb);
	tx_buffer->skb = NULL;

	tx_ring->next_to_use = i;

	return -1;
}

static int igc_tso(struct igc_ring *tx_ring,
		   struct igc_tx_buffer *first,
		   __le32 launch_time, bool first_flag,
		   u8 *hdr_len)
{
	u32 vlan_macip_lens, type_tucmd, mss_l4len_idx;
	struct sk_buff *skb = first->skb;
	union {
		struct iphdr *v4;
		struct ipv6hdr *v6;
		unsigned char *hdr;
	} ip;
	union {
		struct tcphdr *tcp;
		struct udphdr *udp;
		unsigned char *hdr;
	} l4;
	u32 paylen, l4_offset;
	int err;

	if (skb->ip_summed != CHECKSUM_PARTIAL)
		return 0;

	if (!skb_is_gso(skb))
		return 0;

	err = skb_cow_head(skb, 0);
	if (err < 0)
		return err;

	ip.hdr = skb_network_header(skb);
	l4.hdr = skb_checksum_start(skb);

	/* ADV DTYP TUCMD MKRLOC/ISCSIHEDLEN */
	type_tucmd = IGC_ADVTXD_TUCMD_L4T_TCP;

	/* initialize outer IP header fields */
	if (ip.v4->version == 4) {
		unsigned char *csum_start = skb_checksum_start(skb);
		unsigned char *trans_start = ip.hdr + (ip.v4->ihl * 4);

		/* IP header will have to cancel out any data that
		 * is not a part of the outer IP header
		 */
		ip.v4->check = csum_fold(csum_partial(trans_start,
						      csum_start - trans_start,
						      0));
		type_tucmd |= IGC_ADVTXD_TUCMD_IPV4;

		ip.v4->tot_len = 0;
		first->tx_flags |= IGC_TX_FLAGS_TSO |
				   IGC_TX_FLAGS_CSUM |
				   IGC_TX_FLAGS_IPV4;
	} else {
		ip.v6->payload_len = 0;
		first->tx_flags |= IGC_TX_FLAGS_TSO |
				   IGC_TX_FLAGS_CSUM;
	}

	/* determine offset of inner transport header */
	l4_offset = l4.hdr - skb->data;

	/* remove payload length from inner checksum */
	paylen = skb->len - l4_offset;
	if (type_tucmd & IGC_ADVTXD_TUCMD_L4T_TCP) {
		/* compute length of segmentation header */
		*hdr_len = (l4.tcp->doff * 4) + l4_offset;
		csum_replace_by_diff(&l4.tcp->check,
				     (__force __wsum)htonl(paylen));
	} else {
		/* compute length of segmentation header */
		*hdr_len = sizeof(*l4.udp) + l4_offset;
		csum_replace_by_diff(&l4.udp->check,
				     (__force __wsum)htonl(paylen));
	}

	/* update gso size and bytecount with header size */
	first->gso_segs = skb_shinfo(skb)->gso_segs;
	first->bytecount += (first->gso_segs - 1) * *hdr_len;

	/* MSS L4LEN IDX */
	mss_l4len_idx = (*hdr_len - l4_offset) << IGC_ADVTXD_L4LEN_SHIFT;
	mss_l4len_idx |= skb_shinfo(skb)->gso_size << IGC_ADVTXD_MSS_SHIFT;

	/* VLAN MACLEN IPLEN */
	vlan_macip_lens = l4.hdr - ip.hdr;
	vlan_macip_lens |= (ip.hdr - skb->data) << IGC_ADVTXD_MACLEN_SHIFT;
	vlan_macip_lens |= first->tx_flags & IGC_TX_FLAGS_VLAN_MASK;

	igc_tx_ctxtdesc(tx_ring, launch_time, first_flag,
			vlan_macip_lens, type_tucmd, mss_l4len_idx);

	return 1;
}

static bool igc_is_ptp_packet(struct sk_buff *skb)
{
	__be16 protocol = vlan_get_protocol(skb);

	/* FIXME: also handle UDP packets */
	return protocol == htons(ETH_P_1588);
}

static netdev_tx_t igc_xmit_frame_ring(struct sk_buff *skb,
				       struct igc_ring *tx_ring)
{
	bool first_flag = false, insert_empty = false;
	u16 count = TXD_USE_COUNT(skb_headlen(skb));
	__be16 protocol = vlan_get_protocol(skb);
	struct igc_tx_buffer *first;
	__le32 launch_time = 0;
	u32 tx_flags = 0;
	unsigned short f;
	ktime_t txtime;
	u8 hdr_len = 0;
	int tso = 0;

	/* need: 1 descriptor per page * PAGE_SIZE/IGC_MAX_DATA_PER_TXD,
	 *	+ 1 desc for skb_headlen/IGC_MAX_DATA_PER_TXD,
	 *	+ 2 desc gap to keep tail from touching head,
	 *	+ 1 desc for context descriptor,
	 * otherwise try next time
	 */
	for (f = 0; f < skb_shinfo(skb)->nr_frags; f++)
		count += TXD_USE_COUNT(skb_frag_size(
						&skb_shinfo(skb)->frags[f]));

	if (igc_maybe_stop_tx(tx_ring, count + 5)) {
		/* this is a hard error */
		return NETDEV_TX_BUSY;
	}

	if (!tx_ring->launchtime_enable)
		goto done;

	txtime = skb->tstamp;
	skb->tstamp = ktime_set(0, 0);
	launch_time = igc_tx_launchtime(tx_ring, txtime, &first_flag, &insert_empty);

	if (insert_empty) {
		struct igc_tx_buffer *empty_info;
		struct sk_buff *empty;
		void *data;

		empty_info = &tx_ring->tx_buffer_info[tx_ring->next_to_use];
		empty = alloc_skb(IGC_EMPTY_FRAME_SIZE, GFP_ATOMIC);
		if (!empty)
			goto done;

		data = skb_put(empty, IGC_EMPTY_FRAME_SIZE);
		memset(data, 0, IGC_EMPTY_FRAME_SIZE);

		igc_tx_ctxtdesc(tx_ring, 0, false, 0, 0, 0);

		if (igc_init_tx_empty_descriptor(tx_ring,
						 empty,
						 empty_info) < 0)
			dev_kfree_skb_any(empty);
	}

done:
	/* record the location of the first descriptor for this packet */
	first = &tx_ring->tx_buffer_info[tx_ring->next_to_use];
	first->type = IGC_TX_BUFFER_TYPE_SKB;
	first->skb = skb;
	first->bytecount = skb->len;
	first->gso_segs = 1;

	if (unlikely(skb_shinfo(skb)->tx_flags & SKBTX_HW_TSTAMP)) {
		struct igc_adapter *adapter = netdev_priv(tx_ring->netdev);
		bool is_ptp = igc_is_ptp_packet(skb);

		spin_lock(&adapter->ptp_tx_lock);

		/* FIXME: add support for retrieving timestamps from
		 * the other timer registers before skipping the
		 * timestamping request.
		 */
		if (adapter->tstamp_config.tx_type == HWTSTAMP_TX_ON &&
		    is_ptp && !adapter->ptp_tx_skb) {
			skb_shinfo(skb)->tx_flags |= SKBTX_IN_PROGRESS;
			tx_flags |= IGC_TX_FLAGS_TSTAMP;

			adapter->ptp_tx_skb = skb_get(skb);
			adapter->ptp_tx_start = jiffies;
		} else if (adapter->tstamp_config.tx_type == HWTSTAMP_TX_ON &&
			   !is_ptp) {
			skb_shinfo(skb)->tx_flags |= SKBTX_IN_PROGRESS;
			tx_flags |= IGC_TX_FLAGS_DMA_TSTAMP;
		} else {
			adapter->tx_hwtstamp_skipped++;
		}

		spin_unlock(&adapter->ptp_tx_lock);
	}

	if (skb_vlan_tag_present(skb)) {
		tx_flags |= IGC_TX_FLAGS_VLAN;
		tx_flags |= (skb_vlan_tag_get(skb) << IGC_TX_FLAGS_VLAN_SHIFT);
	}

	/* record initial flags and protocol */
	first->tx_flags = tx_flags;
	first->protocol = protocol;

	tso = igc_tso(tx_ring, first, launch_time, first_flag, &hdr_len);
	if (tso < 0)
		goto out_drop;
	else if (!tso)
		igc_tx_csum(tx_ring, first, launch_time, first_flag);

	igc_tx_map(tx_ring, first, hdr_len);

	return NETDEV_TX_OK;

out_drop:
	dev_kfree_skb_any(first->skb);
	first->skb = NULL;

	return NETDEV_TX_OK;
}

static inline struct igc_ring *igc_tx_queue_mapping(struct igc_adapter *adapter,
						    struct sk_buff *skb)
{
	unsigned int r_idx = skb->queue_mapping;

	if (r_idx >= adapter->num_tx_queues)
		r_idx = r_idx % adapter->num_tx_queues;

	return adapter->tx_ring[r_idx];
}

static netdev_tx_t igc_xmit_frame(struct sk_buff *skb,
				  struct net_device *netdev)
{
	struct igc_adapter *adapter = netdev_priv(netdev);

	/* The minimum packet size with TCTL.PSP set is 17 so pad the skb
	 * in order to meet this minimum size requirement.
	 */
	if (skb->len < 17) {
		if (skb_padto(skb, 17))
			return NETDEV_TX_OK;
		skb->len = 17;
	}

	return igc_xmit_frame_ring(skb, igc_tx_queue_mapping(adapter, skb));
}

static void igc_rx_checksum(struct igc_ring *ring,
			    union igc_adv_rx_desc *rx_desc,
			    struct sk_buff *skb)
{
	skb_checksum_none_assert(skb);

	/* Ignore Checksum bit is set */
	if (igc_test_staterr(rx_desc, IGC_RXD_STAT_IXSM))
		return;

	/* Rx checksum disabled via ethtool */
	if (!(ring->netdev->features & NETIF_F_RXCSUM))
		return;

	/* TCP/UDP checksum error bit is set */
	if (igc_test_staterr(rx_desc,
			     IGC_RXDEXT_STATERR_L4E |
			     IGC_RXDEXT_STATERR_IPE)) {
		/* work around errata with sctp packets where the TCPE aka
		 * L4E bit is set incorrectly on 64 byte (60 byte w/o crc)
		 * packets (aka let the stack check the crc32c)
		 */
		if (!(skb->len == 60 &&
		      test_bit(IGC_RING_FLAG_RX_SCTP_CSUM, &ring->flags))) {
			u64_stats_update_begin(&ring->rx_syncp);
			ring->rx_stats.csum_err++;
			u64_stats_update_end(&ring->rx_syncp);
		}
		/* let the stack verify checksum errors */
		return;
	}
	/* It must be a TCP or UDP packet with a valid checksum */
	if (igc_test_staterr(rx_desc, IGC_RXD_STAT_TCPCS |
				      IGC_RXD_STAT_UDPCS))
		skb->ip_summed = CHECKSUM_UNNECESSARY;

	netdev_dbg(ring->netdev, "cksum success: bits %08X\n",
		   le32_to_cpu(rx_desc->wb.upper.status_error));
}

static inline void igc_rx_hash(struct igc_ring *ring,
			       union igc_adv_rx_desc *rx_desc,
			       struct sk_buff *skb)
{
	if (ring->netdev->features & NETIF_F_RXHASH)
		skb_set_hash(skb,
			     le32_to_cpu(rx_desc->wb.lower.hi_dword.rss),
			     PKT_HASH_TYPE_L3);
}

static void igc_rx_vlan(struct igc_ring *rx_ring,
			union igc_adv_rx_desc *rx_desc,
			struct sk_buff *skb)
{
	struct net_device *dev = rx_ring->netdev;
	u16 vid;

	if ((dev->features & NETIF_F_HW_VLAN_CTAG_RX) &&
	    igc_test_staterr(rx_desc, IGC_RXD_STAT_VP)) {
		if (igc_test_staterr(rx_desc, IGC_RXDEXT_STATERR_LB) &&
		    test_bit(IGC_RING_FLAG_RX_LB_VLAN_BSWAP, &rx_ring->flags))
			vid = be16_to_cpu((__force __be16)rx_desc->wb.upper.vlan);
		else
			vid = le16_to_cpu(rx_desc->wb.upper.vlan);

		__vlan_hwaccel_put_tag(skb, htons(ETH_P_8021Q), vid);
	}
}

/**
 * igc_process_skb_fields - Populate skb header fields from Rx descriptor
 * @rx_ring: rx descriptor ring packet is being transacted on
 * @rx_desc: pointer to the EOP Rx descriptor
 * @skb: pointer to current skb being populated
 *
 * This function checks the ring, descriptor, and packet information in order
 * to populate the hash, checksum, VLAN, protocol, and other fields within the
 * skb.
 */
static void igc_process_skb_fields(struct igc_ring *rx_ring,
				   union igc_adv_rx_desc *rx_desc,
				   struct sk_buff *skb)
{
	igc_rx_hash(rx_ring, rx_desc, skb);

	igc_rx_checksum(rx_ring, rx_desc, skb);

	igc_rx_vlan(rx_ring, rx_desc, skb);

	skb_record_rx_queue(skb, rx_ring->queue_index);

	skb->protocol = eth_type_trans(skb, rx_ring->netdev);
}

static void igc_vlan_mode(struct net_device *netdev, netdev_features_t features)
{
	bool enable = !!(features & NETIF_F_HW_VLAN_CTAG_RX);
	struct igc_adapter *adapter = netdev_priv(netdev);
	struct igc_hw *hw = &adapter->hw;
	u32 ctrl;

	ctrl = rd32(IGC_CTRL);

	if (enable) {
		/* enable VLAN tag insert/strip */
		ctrl |= IGC_CTRL_VME;
	} else {
		/* disable VLAN tag insert/strip */
		ctrl &= ~IGC_CTRL_VME;
	}
	wr32(IGC_CTRL, ctrl);
}

static void igc_restore_vlan(struct igc_adapter *adapter)
{
	igc_vlan_mode(adapter->netdev, adapter->netdev->features);
}

static struct igc_rx_buffer *igc_get_rx_buffer(struct igc_ring *rx_ring,
					       const unsigned int size,
					       int *rx_buffer_pgcnt)
{
	struct igc_rx_buffer *rx_buffer;

	rx_buffer = &rx_ring->rx_buffer_info[rx_ring->next_to_clean];
	*rx_buffer_pgcnt =
#if (PAGE_SIZE < 8192)
		page_count(rx_buffer->page);
#else
		0;
#endif
	prefetchw(rx_buffer->page);

	/* we are reusing so sync this buffer for CPU use */
	dma_sync_single_range_for_cpu(rx_ring->dev,
				      rx_buffer->dma,
				      rx_buffer->page_offset,
				      size,
				      DMA_FROM_DEVICE);

	rx_buffer->pagecnt_bias--;

	return rx_buffer;
}

static void igc_rx_buffer_flip(struct igc_rx_buffer *buffer,
			       unsigned int truesize)
{
#if (PAGE_SIZE < 8192)
	buffer->page_offset ^= truesize;
#else
	buffer->page_offset += truesize;
#endif
}

static unsigned int igc_get_rx_frame_truesize(struct igc_ring *ring,
					      unsigned int size)
{
	unsigned int truesize;

#if (PAGE_SIZE < 8192)
	truesize = igc_rx_pg_size(ring) / 2;
#else
	truesize = ring_uses_build_skb(ring) ?
		   SKB_DATA_ALIGN(sizeof(struct skb_shared_info)) +
		   SKB_DATA_ALIGN(IGC_SKB_PAD + size) :
		   SKB_DATA_ALIGN(size);
#endif
	return truesize;
}

/**
 * igc_add_rx_frag - Add contents of Rx buffer to sk_buff
 * @rx_ring: rx descriptor ring to transact packets on
 * @rx_buffer: buffer containing page to add
 * @skb: sk_buff to place the data into
 * @size: size of buffer to be added
 *
 * This function will add the data contained in rx_buffer->page to the skb.
 */
static void igc_add_rx_frag(struct igc_ring *rx_ring,
			    struct igc_rx_buffer *rx_buffer,
			    struct sk_buff *skb,
			    unsigned int size)
{
	unsigned int truesize;

#if (PAGE_SIZE < 8192)
	truesize = igc_rx_pg_size(rx_ring) / 2;
#else
	truesize = ring_uses_build_skb(rx_ring) ?
		   SKB_DATA_ALIGN(IGC_SKB_PAD + size) :
		   SKB_DATA_ALIGN(size);
#endif
	skb_add_rx_frag(skb, skb_shinfo(skb)->nr_frags, rx_buffer->page,
			rx_buffer->page_offset, size, truesize);

	igc_rx_buffer_flip(rx_buffer, truesize);
}

static struct sk_buff *igc_build_skb(struct igc_ring *rx_ring,
				     struct igc_rx_buffer *rx_buffer,
				     union igc_adv_rx_desc *rx_desc,
				     unsigned int size)
{
	void *va = page_address(rx_buffer->page) + rx_buffer->page_offset;
	unsigned int truesize = igc_get_rx_frame_truesize(rx_ring, size);
	struct sk_buff *skb;

	/* prefetch first cache line of first page */
	net_prefetch(va);

	/* build an skb around the page buffer */
	skb = build_skb(va - IGC_SKB_PAD, truesize);
	if (unlikely(!skb))
		return NULL;

	/* update pointers within the skb to store the data */
	skb_reserve(skb, IGC_SKB_PAD);
	__skb_put(skb, size);

	igc_rx_buffer_flip(rx_buffer, truesize);
	return skb;
}

static struct sk_buff *igc_construct_skb(struct igc_ring *rx_ring,
					 struct igc_rx_buffer *rx_buffer,
					 struct xdp_buff *xdp,
					 ktime_t timestamp)
{
	unsigned int size = xdp->data_end - xdp->data;
	unsigned int truesize = igc_get_rx_frame_truesize(rx_ring, size);
	void *va = xdp->data;
	unsigned int headlen;
	struct sk_buff *skb;

	/* prefetch first cache line of first page */
	net_prefetch(va);

	/* allocate a skb to store the frags */
	skb = napi_alloc_skb(&rx_ring->q_vector->napi, IGC_RX_HDR_LEN);
	if (unlikely(!skb))
		return NULL;

	if (timestamp)
		skb_hwtstamps(skb)->hwtstamp = timestamp;

	/* Determine available headroom for copy */
	headlen = size;
	if (headlen > IGC_RX_HDR_LEN)
		headlen = eth_get_headlen(skb->dev, va, IGC_RX_HDR_LEN);

	/* align pull length to size of long to optimize memcpy performance */
	memcpy(__skb_put(skb, headlen), va, ALIGN(headlen, sizeof(long)));

	/* update all of the pointers */
	size -= headlen;
	if (size) {
		skb_add_rx_frag(skb, 0, rx_buffer->page,
				(va + headlen) - page_address(rx_buffer->page),
				size, truesize);
		igc_rx_buffer_flip(rx_buffer, truesize);
	} else {
		rx_buffer->pagecnt_bias++;
	}

	return skb;
}

/**
 * igc_reuse_rx_page - page flip buffer and store it back on the ring
 * @rx_ring: rx descriptor ring to store buffers on
 * @old_buff: donor buffer to have page reused
 *
 * Synchronizes page for reuse by the adapter
 */
static void igc_reuse_rx_page(struct igc_ring *rx_ring,
			      struct igc_rx_buffer *old_buff)
{
	u16 nta = rx_ring->next_to_alloc;
	struct igc_rx_buffer *new_buff;

	new_buff = &rx_ring->rx_buffer_info[nta];

	/* update, and store next to alloc */
	nta++;
	rx_ring->next_to_alloc = (nta < rx_ring->count) ? nta : 0;

	/* Transfer page from old buffer to new buffer.
	 * Move each member individually to avoid possible store
	 * forwarding stalls.
	 */
	new_buff->dma		= old_buff->dma;
	new_buff->page		= old_buff->page;
	new_buff->page_offset	= old_buff->page_offset;
	new_buff->pagecnt_bias	= old_buff->pagecnt_bias;
}

static bool igc_can_reuse_rx_page(struct igc_rx_buffer *rx_buffer,
				  int rx_buffer_pgcnt)
{
	unsigned int pagecnt_bias = rx_buffer->pagecnt_bias;
	struct page *page = rx_buffer->page;

	/* avoid re-using remote and pfmemalloc pages */
	if (!dev_page_is_reusable(page))
		return false;

#if (PAGE_SIZE < 8192)
	/* if we are only owner of page we can reuse it */
	if (unlikely((rx_buffer_pgcnt - pagecnt_bias) > 1))
		return false;
#else
#define IGC_LAST_OFFSET \
	(SKB_WITH_OVERHEAD(PAGE_SIZE) - IGC_RXBUFFER_2048)

	if (rx_buffer->page_offset > IGC_LAST_OFFSET)
		return false;
#endif

	/* If we have drained the page fragment pool we need to update
	 * the pagecnt_bias and page count so that we fully restock the
	 * number of references the driver holds.
	 */
	if (unlikely(pagecnt_bias == 1)) {
		page_ref_add(page, USHRT_MAX - 1);
		rx_buffer->pagecnt_bias = USHRT_MAX;
	}

	return true;
}

/**
 * igc_is_non_eop - process handling of non-EOP buffers
 * @rx_ring: Rx ring being processed
 * @rx_desc: Rx descriptor for current buffer
 *
 * This function updates next to clean.  If the buffer is an EOP buffer
 * this function exits returning false, otherwise it will place the
 * sk_buff in the next buffer to be chained and return true indicating
 * that this is in fact a non-EOP buffer.
 */
static bool igc_is_non_eop(struct igc_ring *rx_ring,
			   union igc_adv_rx_desc *rx_desc)
{
	u32 ntc = rx_ring->next_to_clean + 1;

	/* fetch, update, and store next to clean */
	ntc = (ntc < rx_ring->count) ? ntc : 0;
	rx_ring->next_to_clean = ntc;

	prefetch(IGC_RX_DESC(rx_ring, ntc));

	if (likely(igc_test_staterr(rx_desc, IGC_RXD_STAT_EOP)))
		return false;

	return true;
}

/**
 * igc_cleanup_headers - Correct corrupted or empty headers
 * @rx_ring: rx descriptor ring packet is being transacted on
 * @rx_desc: pointer to the EOP Rx descriptor
 * @skb: pointer to current skb being fixed
 *
 * Address the case where we are pulling data in on pages only
 * and as such no data is present in the skb header.
 *
 * In addition if skb is not at least 60 bytes we need to pad it so that
 * it is large enough to qualify as a valid Ethernet frame.
 *
 * Returns true if an error was encountered and skb was freed.
 */
static bool igc_cleanup_headers(struct igc_ring *rx_ring,
				union igc_adv_rx_desc *rx_desc,
				struct sk_buff *skb)
{
	/* XDP packets use error pointer so abort at this point */
	if (IS_ERR(skb))
		return true;

	if (unlikely(igc_test_staterr(rx_desc, IGC_RXDEXT_STATERR_RXE))) {
		struct net_device *netdev = rx_ring->netdev;

		if (!(netdev->features & NETIF_F_RXALL)) {
			dev_kfree_skb_any(skb);
			return true;
		}
	}

	/* if eth_skb_pad returns an error the skb was freed */
	if (eth_skb_pad(skb))
		return true;

	return false;
}

static void igc_put_rx_buffer(struct igc_ring *rx_ring,
			      struct igc_rx_buffer *rx_buffer,
			      int rx_buffer_pgcnt)
{
	if (igc_can_reuse_rx_page(rx_buffer, rx_buffer_pgcnt)) {
		/* hand second half of page back to the ring */
		igc_reuse_rx_page(rx_ring, rx_buffer);
	} else {
		/* We are not reusing the buffer so unmap it and free
		 * any references we are holding to it
		 */
		dma_unmap_page_attrs(rx_ring->dev, rx_buffer->dma,
				     igc_rx_pg_size(rx_ring), DMA_FROM_DEVICE,
				     IGC_RX_DMA_ATTR);
		__page_frag_cache_drain(rx_buffer->page,
					rx_buffer->pagecnt_bias);
	}

	/* clear contents of rx_buffer */
	rx_buffer->page = NULL;
}

static inline unsigned int igc_rx_offset(struct igc_ring *rx_ring)
{
	struct igc_adapter *adapter = rx_ring->q_vector->adapter;

	if (ring_uses_build_skb(rx_ring))
		return IGC_SKB_PAD;
	if (igc_xdp_is_enabled(adapter))
		return XDP_PACKET_HEADROOM;

	return 0;
}

static bool igc_alloc_mapped_page(struct igc_ring *rx_ring,
				  struct igc_rx_buffer *bi)
{
	struct page *page = bi->page;
	dma_addr_t dma;

	/* since we are recycling buffers we should seldom need to alloc */
	if (likely(page))
		return true;

	/* alloc new page for storage */
	page = dev_alloc_pages(igc_rx_pg_order(rx_ring));
	if (unlikely(!page)) {
		rx_ring->rx_stats.alloc_failed++;
		return false;
	}

	/* map page for use */
	dma = dma_map_page_attrs(rx_ring->dev, page, 0,
				 igc_rx_pg_size(rx_ring),
				 DMA_FROM_DEVICE,
				 IGC_RX_DMA_ATTR);

	/* if mapping failed free memory back to system since
	 * there isn't much point in holding memory we can't use
	 */
	if (dma_mapping_error(rx_ring->dev, dma)) {
		__free_page(page);

		rx_ring->rx_stats.alloc_failed++;
		return false;
	}

	bi->dma = dma;
	bi->page = page;
	bi->page_offset = igc_rx_offset(rx_ring);
	page_ref_add(page, USHRT_MAX - 1);
	bi->pagecnt_bias = USHRT_MAX;

	return true;
}

/**
 * igc_alloc_rx_buffers - Replace used receive buffers; packet split
 * @rx_ring: rx descriptor ring
 * @cleaned_count: number of buffers to clean
 */
static void igc_alloc_rx_buffers(struct igc_ring *rx_ring, u16 cleaned_count)
{
	union igc_adv_rx_desc *rx_desc;
	u16 i = rx_ring->next_to_use;
	struct igc_rx_buffer *bi;
	u16 bufsz;

	/* nothing to do */
	if (!cleaned_count)
		return;

	rx_desc = IGC_RX_DESC(rx_ring, i);
	bi = &rx_ring->rx_buffer_info[i];
	i -= rx_ring->count;

	bufsz = igc_rx_bufsz(rx_ring);

	do {
		if (!igc_alloc_mapped_page(rx_ring, bi))
			break;

		/* sync the buffer for use by the device */
		dma_sync_single_range_for_device(rx_ring->dev, bi->dma,
						 bi->page_offset, bufsz,
						 DMA_FROM_DEVICE);

		/* Refresh the desc even if buffer_addrs didn't change
		 * because each write-back erases this info.
		 */
		rx_desc->read.pkt_addr = cpu_to_le64(bi->dma + bi->page_offset);

		rx_desc++;
		bi++;
		i++;
		if (unlikely(!i)) {
			rx_desc = IGC_RX_DESC(rx_ring, 0);
			bi = rx_ring->rx_buffer_info;
			i -= rx_ring->count;
		}

		/* clear the length for the next_to_use descriptor */
		rx_desc->wb.upper.length = 0;

		cleaned_count--;
	} while (cleaned_count);

	i += rx_ring->count;

	if (rx_ring->next_to_use != i) {
		/* record the next descriptor to use */
		rx_ring->next_to_use = i;

		/* update next to alloc since we have filled the ring */
		rx_ring->next_to_alloc = i;

		/* Force memory writes to complete before letting h/w
		 * know there are new descriptors to fetch.  (Only
		 * applicable for weak-ordered memory model archs,
		 * such as IA-64).
		 */
		wmb();
		writel(i, rx_ring->tail);
	}
}

static bool igc_alloc_rx_buffers_zc(struct igc_ring *ring, u16 count)
{
	union igc_adv_rx_desc *desc;
	u16 i = ring->next_to_use;
	struct igc_rx_buffer *bi;
	dma_addr_t dma;
	bool ok = true;

	if (!count)
		return ok;

	desc = IGC_RX_DESC(ring, i);
	bi = &ring->rx_buffer_info[i];
	i -= ring->count;

	do {
		bi->xdp = xsk_buff_alloc(ring->xsk_pool);
		if (!bi->xdp) {
			ok = false;
			break;
		}

		dma = xsk_buff_xdp_get_dma(bi->xdp);
		desc->read.pkt_addr = cpu_to_le64(dma);

		desc++;
		bi++;
		i++;
		if (unlikely(!i)) {
			desc = IGC_RX_DESC(ring, 0);
			bi = ring->rx_buffer_info;
			i -= ring->count;
		}

		/* Clear the length for the next_to_use descriptor. */
		desc->wb.upper.length = 0;

		count--;
	} while (count);

	i += ring->count;

	if (ring->next_to_use != i) {
		ring->next_to_use = i;

		/* Force memory writes to complete before letting h/w
		 * know there are new descriptors to fetch.  (Only
		 * applicable for weak-ordered memory model archs,
		 * such as IA-64).
		 */
		wmb();
		writel(i, ring->tail);
	}

	return ok;
}

static int igc_xdp_init_tx_buffer(struct igc_tx_buffer *buffer,
				  struct xdp_frame *xdpf,
				  struct igc_ring *ring)
{
	dma_addr_t dma;

	dma = dma_map_single(ring->dev, xdpf->data, xdpf->len, DMA_TO_DEVICE);
	if (dma_mapping_error(ring->dev, dma)) {
		netdev_err_once(ring->netdev, "Failed to map DMA for TX\n");
		return -ENOMEM;
	}

	buffer->type = IGC_TX_BUFFER_TYPE_XDP;
	buffer->xdpf = xdpf;
	buffer->protocol = 0;
	buffer->bytecount = xdpf->len;
	buffer->gso_segs = 1;
	buffer->time_stamp = jiffies;
	dma_unmap_len_set(buffer, len, xdpf->len);
	dma_unmap_addr_set(buffer, dma, dma);
	return 0;
}

/* This function requires __netif_tx_lock is held by the caller. */
static int igc_xdp_init_tx_descriptor(struct igc_ring *ring,
				      struct xdp_frame *xdpf)
{
	struct igc_tx_buffer *buffer;
	union igc_adv_tx_desc *desc;
	u32 cmd_type, olinfo_status;
	int err;

	if (!igc_desc_unused(ring))
		return -EBUSY;

	buffer = &ring->tx_buffer_info[ring->next_to_use];
	err = igc_xdp_init_tx_buffer(buffer, xdpf, ring);
	if (err)
		return err;

	cmd_type = IGC_ADVTXD_DTYP_DATA | IGC_ADVTXD_DCMD_DEXT |
		   IGC_ADVTXD_DCMD_IFCS | IGC_TXD_DCMD |
		   buffer->bytecount;
	olinfo_status = buffer->bytecount << IGC_ADVTXD_PAYLEN_SHIFT;

	desc = IGC_TX_DESC(ring, ring->next_to_use);
	desc->read.cmd_type_len = cpu_to_le32(cmd_type);
	desc->read.olinfo_status = cpu_to_le32(olinfo_status);
	desc->read.buffer_addr = cpu_to_le64(dma_unmap_addr(buffer, dma));

	netdev_tx_sent_queue(txring_txq(ring), buffer->bytecount);

	buffer->next_to_watch = desc;

	ring->next_to_use++;
	if (ring->next_to_use == ring->count)
		ring->next_to_use = 0;

	return 0;
}

static int igc_fp_init_smd_frame(struct igc_ring *ring, struct igc_tx_buffer *buffer,
				 struct sk_buff *skb)
{
	dma_addr_t dma;
	unsigned int size;

	size = skb_headlen(skb);

	dma = dma_map_single(ring->dev, skb->data, size, DMA_TO_DEVICE);
	if (dma_mapping_error(ring->dev, dma)) {
		netdev_err_once(ring->netdev, "Failed to map DMA for TX\n");
		return -ENOMEM;
	}

	buffer->skb = skb;
	buffer->protocol = 0;
	buffer->bytecount = skb->len;
	buffer->gso_segs = 1;
	buffer->time_stamp = jiffies;
	dma_unmap_len_set(buffer, len, skb->len);
	dma_unmap_addr_set(buffer, dma, dma);

	return 0;
}

static int igc_fp_init_tx_descriptor(struct igc_ring *ring,
				     struct sk_buff *skb, int type)
{
	struct igc_tx_buffer *buffer;
	union igc_adv_tx_desc *desc;
	u32 cmd_type, olinfo_status;
	int err;

	if (!igc_desc_unused(ring))
		return -EBUSY;

	buffer = &ring->tx_buffer_info[ring->next_to_use];
	err = igc_fp_init_smd_frame(ring, buffer, skb);
	if (err)
		return err;

	cmd_type = IGC_ADVTXD_DTYP_DATA | IGC_ADVTXD_DCMD_DEXT |
		   IGC_ADVTXD_DCMD_IFCS | IGC_TXD_DCMD |
		   buffer->bytecount;
	olinfo_status = buffer->bytecount << IGC_ADVTXD_PAYLEN_SHIFT;

	switch (type) {
	case IGC_SMD_TYPE_SMD_V:
		olinfo_status |= (IGC_TXD_POPTS_SMD_V << 8);
		break;
	case IGC_SMD_TYPE_SMD_R:
		olinfo_status |= (IGC_TXD_POPTS_SMD_R << 8);
		break;
	default:
		return -EINVAL;
	}

	desc = IGC_TX_DESC(ring, ring->next_to_use);
	desc->read.cmd_type_len = cpu_to_le32(cmd_type);
	desc->read.olinfo_status = cpu_to_le32(olinfo_status);
	desc->read.buffer_addr = cpu_to_le64(dma_unmap_addr(buffer, dma));

	netdev_tx_sent_queue(txring_txq(ring), skb->len);

	buffer->next_to_watch = desc;

	ring->next_to_use++;
	if (ring->next_to_use == ring->count)
		ring->next_to_use = 0;

	return 0;
}

static struct igc_ring *igc_xdp_get_tx_ring(struct igc_adapter *adapter,
					    int cpu)
{
	int index = cpu;

	if (unlikely(index < 0))
		index = 0;

	while (index >= adapter->num_tx_queues)
		index -= adapter->num_tx_queues;

	return adapter->tx_ring[index];
}

static int igc_xdp_xmit_back(struct igc_adapter *adapter, struct xdp_buff *xdp)
{
	struct xdp_frame *xdpf = xdp_convert_buff_to_frame(xdp);
	int cpu = smp_processor_id();
	struct netdev_queue *nq;
	struct igc_ring *ring;
	int res;

	if (unlikely(!xdpf))
		return -EFAULT;

	ring = igc_xdp_get_tx_ring(adapter, cpu);
	nq = txring_txq(ring);

	__netif_tx_lock(nq, cpu);
	res = igc_xdp_init_tx_descriptor(ring, xdpf);
	__netif_tx_unlock(nq);
	return res;
}

/* This function assumes rcu_read_lock() is held by the caller. */
static int __igc_xdp_run_prog(struct igc_adapter *adapter,
			      struct bpf_prog *prog,
			      struct xdp_buff *xdp)
{
	u32 act = bpf_prog_run_xdp(prog, xdp);

	switch (act) {
	case XDP_PASS:
		return IGC_XDP_PASS;
	case XDP_TX:
		if (igc_xdp_xmit_back(adapter, xdp) < 0)
			goto out_failure;
		return IGC_XDP_TX;
	case XDP_REDIRECT:
		if (xdp_do_redirect(adapter->netdev, xdp, prog) < 0)
			goto out_failure;
		return IGC_XDP_REDIRECT;
		break;
	default:
		bpf_warn_invalid_xdp_action(act);
		fallthrough;
	case XDP_ABORTED:
out_failure:
		trace_xdp_exception(adapter->netdev, prog, act);
		fallthrough;
	case XDP_DROP:
		return IGC_XDP_CONSUMED;
	}
}

static struct sk_buff *igc_xdp_run_prog(struct igc_adapter *adapter,
					struct xdp_buff *xdp)
{
	struct bpf_prog *prog;
	int res;

	prog = READ_ONCE(adapter->xdp_prog);
	if (!prog) {
		res = IGC_XDP_PASS;
		goto out;
	}

	res = __igc_xdp_run_prog(adapter, prog, xdp);

out:
	return ERR_PTR(-res);
}

/* This function assumes __netif_tx_lock is held by the caller. */
static void igc_flush_tx_descriptors(struct igc_ring *ring)
{
	/* Once tail pointer is updated, hardware can fetch the descriptors
	 * any time so we issue a write membar here to ensure all memory
	 * writes are complete before the tail pointer is updated.
	 */
	wmb();
	writel(ring->next_to_use, ring->tail);
}

static void igc_finalize_xdp(struct igc_adapter *adapter, int status)
{
	int cpu = smp_processor_id();
	struct netdev_queue *nq;
	struct igc_ring *ring;

	if (status & IGC_XDP_TX) {
		ring = igc_xdp_get_tx_ring(adapter, cpu);
		nq = txring_txq(ring);

		__netif_tx_lock(nq, cpu);
		igc_flush_tx_descriptors(ring);
		__netif_tx_unlock(nq);
	}

	if (status & IGC_XDP_REDIRECT)
		xdp_do_flush();
}

static void igc_update_rx_stats(struct igc_q_vector *q_vector,
				unsigned int packets, unsigned int bytes)
{
	struct igc_ring *ring = q_vector->rx.ring;

	u64_stats_update_begin(&ring->rx_syncp);
	ring->rx_stats.packets += packets;
	ring->rx_stats.bytes += bytes;
	u64_stats_update_end(&ring->rx_syncp);

	q_vector->rx.total_packets += packets;
	q_vector->rx.total_bytes += bytes;
}

static int igc_rx_desc_smd_type(union igc_adv_rx_desc *rx_desc)
{
	u32 status = le32_to_cpu(rx_desc->wb.upper.status_error);

	return (status & IGC_RXDADV_STAT_SMD_TYPE_MASK)
		>> IGC_RXDADV_STAT_SMD_TYPE_SHIFT;
}

static bool igc_check_smd_frame(struct igc_rx_buffer *rx_buffer, unsigned int size)
{
	return size == 60;
}

static int igc_clean_rx_irq(struct igc_q_vector *q_vector, const int budget)
{
	unsigned int total_bytes = 0, total_packets = 0;
	struct igc_adapter *adapter = q_vector->adapter;
	struct igc_ring *rx_ring = q_vector->rx.ring;
	struct sk_buff *skb = rx_ring->skb;
	u16 cleaned_count = igc_desc_unused(rx_ring);
	int xdp_status = 0, rx_buffer_pgcnt;

	while (likely(total_packets < budget)) {
		union igc_adv_rx_desc *rx_desc;
		struct igc_rx_buffer *rx_buffer;
		unsigned int size, truesize;
		ktime_t timestamp = 0;
		struct xdp_buff xdp;
		int pkt_offset = 0;
		int smd_type;
		void *pktbuf;

		/* return some buffers to hardware, one at a time is too slow */
		if (cleaned_count >= IGC_RX_BUFFER_WRITE) {
			igc_alloc_rx_buffers(rx_ring, cleaned_count);
			cleaned_count = 0;
		}

		rx_desc = IGC_RX_DESC(rx_ring, rx_ring->next_to_clean);
		size = le16_to_cpu(rx_desc->wb.upper.length);
		if (!size)
			break;

		/* This memory barrier is needed to keep us from reading
		 * any other fields out of the rx_desc until we know the
		 * descriptor has been written back
		 */
		dma_rmb();

		rx_buffer = igc_get_rx_buffer(rx_ring, size, &rx_buffer_pgcnt);
		truesize = igc_get_rx_frame_truesize(rx_ring, size);

		pktbuf = page_address(rx_buffer->page) + rx_buffer->page_offset;

		if (igc_test_staterr(rx_desc, IGC_RXDADV_STAT_TSIP)) {
			timestamp = igc_ptp_rx_pktstamp(q_vector->adapter,
							pktbuf);
			pkt_offset = IGC_TS_HDR_LEN;
			size -= IGC_TS_HDR_LEN;
		}

		smd_type = igc_rx_desc_smd_type(rx_desc);

		if (smd_type == IGC_SMD_TYPE_SMD_V || smd_type == IGC_SMD_TYPE_SMD_R) {
			if (igc_check_smd_frame(rx_buffer, size)) {
				adapter->fp_received_smd_v = smd_type == IGC_SMD_TYPE_SMD_V;
				adapter->fp_received_smd_r = smd_type == IGC_SMD_TYPE_SMD_R;
				schedule_delayed_work(&adapter->fp_verification_work, 0);
			}

			/* Advance the ring next-to-clean */
			igc_is_non_eop(rx_ring, rx_desc);

			cleaned_count++;
			continue;
		}

		if (!skb) {
			xdp_init_buff(&xdp, truesize, &rx_ring->xdp_rxq);
			xdp_prepare_buff(&xdp, pktbuf - igc_rx_offset(rx_ring),
					 igc_rx_offset(rx_ring) + pkt_offset, size, false);

			skb = igc_xdp_run_prog(adapter, &xdp);
		}

		if (IS_ERR(skb)) {
			unsigned int xdp_res = -PTR_ERR(skb);

			switch (xdp_res) {
			case IGC_XDP_CONSUMED:
				rx_buffer->pagecnt_bias++;
				break;
			case IGC_XDP_TX:
			case IGC_XDP_REDIRECT:
				igc_rx_buffer_flip(rx_buffer, truesize);
				xdp_status |= xdp_res;
				break;
			}

			total_packets++;
			total_bytes += size;
		} else if (skb)
			igc_add_rx_frag(rx_ring, rx_buffer, skb, size);
		else if (ring_uses_build_skb(rx_ring))
			skb = igc_build_skb(rx_ring, rx_buffer, rx_desc, size);
		else
			skb = igc_construct_skb(rx_ring, rx_buffer, &xdp,
						timestamp);

		/* exit if we failed to retrieve a buffer */
		if (!skb) {
			rx_ring->rx_stats.alloc_failed++;
			rx_buffer->pagecnt_bias++;
			break;
		}

		igc_put_rx_buffer(rx_ring, rx_buffer, rx_buffer_pgcnt);
		cleaned_count++;

		/* fetch next buffer in frame if non-eop */
		if (igc_is_non_eop(rx_ring, rx_desc))
			continue;

		/* verify the packet layout is correct */
		if (igc_cleanup_headers(rx_ring, rx_desc, skb)) {
			skb = NULL;
			continue;
		}

		/* probably a little skewed due to removing CRC */
		total_bytes += skb->len;

		/* populate checksum, VLAN, and protocol */
		igc_process_skb_fields(rx_ring, rx_desc, skb);

		napi_gro_receive(&q_vector->napi, skb);

		/* reset skb pointer */
		skb = NULL;

		/* update budget accounting */
		total_packets++;
	}

	if (xdp_status)
		igc_finalize_xdp(adapter, xdp_status);

	/* place incomplete frames back on ring for completion */
	rx_ring->skb = skb;

	igc_update_rx_stats(q_vector, total_packets, total_bytes);

	if (cleaned_count)
		igc_alloc_rx_buffers(rx_ring, cleaned_count);

	return total_packets;
}

static struct sk_buff *igc_construct_skb_zc(struct igc_ring *ring,
					    struct xdp_buff *xdp)
{
	unsigned int totalsize = xdp->data_end - xdp->data_meta;
	unsigned int metasize = xdp->data - xdp->data_meta;
	struct sk_buff *skb;

	net_prefetch(xdp->data_meta);

	skb = __napi_alloc_skb(&ring->q_vector->napi, totalsize,
			       GFP_ATOMIC | __GFP_NOWARN);
	if (unlikely(!skb))
		return NULL;

	memcpy(__skb_put(skb, totalsize), xdp->data_meta,
	       ALIGN(totalsize, sizeof(long)));

	if (metasize) {
		skb_metadata_set(skb, metasize);
		__skb_pull(skb, metasize);
	}

	return skb;
}

static void igc_dispatch_skb_zc(struct igc_q_vector *q_vector,
				union igc_adv_rx_desc *desc,
				struct xdp_buff *xdp,
				ktime_t timestamp)
{
	struct igc_ring *ring = q_vector->rx.ring;
	struct sk_buff *skb;

	skb = igc_construct_skb_zc(ring, xdp);
	if (!skb) {
		ring->rx_stats.alloc_failed++;
		return;
	}

	if (timestamp)
		skb_hwtstamps(skb)->hwtstamp = timestamp;

	if (igc_cleanup_headers(ring, desc, skb))
		return;

	igc_process_skb_fields(ring, desc, skb);
	napi_gro_receive(&q_vector->napi, skb);
}

static int igc_clean_rx_irq_zc(struct igc_q_vector *q_vector, const int budget)
{
	struct igc_adapter *adapter = q_vector->adapter;
	struct igc_ring *ring = q_vector->rx.ring;
	u16 cleaned_count = igc_desc_unused(ring);
	int total_bytes = 0, total_packets = 0;
	u16 ntc = ring->next_to_clean;
	struct igc_md_desc *md;
	struct bpf_prog *prog;
	bool failure = false;
	int xdp_status = 0;

	rcu_read_lock();

	prog = READ_ONCE(adapter->xdp_prog);

	while (likely(total_packets < budget)) {
		union igc_adv_rx_desc *desc;
		struct igc_rx_buffer *bi;
		ktime_t timestamp = 0;
		unsigned int size;
		int res;

		desc = IGC_RX_DESC(ring, ntc);
		size = le16_to_cpu(desc->wb.upper.length);
		if (!size)
			break;

		/* This memory barrier is needed to keep us from reading
		 * any other fields out of the rx_desc until we know the
		 * descriptor has been written back
		 */
		dma_rmb();

		bi = &ring->rx_buffer_info[ntc];

		if (igc_test_staterr(desc, IGC_RXDADV_STAT_TSIP)) {
			timestamp = igc_ptp_rx_pktstamp(q_vector->adapter,
							bi->xdp->data);

			bi->xdp->data += IGC_TS_HDR_LEN;

			/* HW timestamp has been copied into local variable. Metadata
			 * length when XDP program is called should be 0.
			 */
			bi->xdp->data_meta += IGC_TS_HDR_LEN;
			size -= IGC_TS_HDR_LEN;
		}

		bi->xdp->data_end = bi->xdp->data + size;
		if (adapter->btf_enabled) {
			md = bi->xdp->data - sizeof(*md);
			md->timestamp = timestamp;
			bi->xdp->data_meta = md;
		} else {
			xdp_set_data_meta_invalid(bi->xdp);
		}

		xsk_buff_dma_sync_for_cpu(bi->xdp, ring->xsk_pool);

		res = __igc_xdp_run_prog(adapter, prog, bi->xdp);
		switch (res) {
		case IGC_XDP_PASS:
			igc_dispatch_skb_zc(q_vector, desc, bi->xdp, timestamp);
			fallthrough;
		case IGC_XDP_CONSUMED:
			xsk_buff_free(bi->xdp);
			break;
		case IGC_XDP_TX:
		case IGC_XDP_REDIRECT:
			xdp_status |= res;
			break;
		}

		bi->xdp = NULL;
		total_bytes += size;
		total_packets++;
		cleaned_count++;
		ntc++;
		if (ntc == ring->count)
			ntc = 0;
	}

	ring->next_to_clean = ntc;
	rcu_read_unlock();

	if (cleaned_count >= IGC_RX_BUFFER_WRITE)
		failure = !igc_alloc_rx_buffers_zc(ring, cleaned_count);

	if (xdp_status)
		igc_finalize_xdp(adapter, xdp_status);

	igc_update_rx_stats(q_vector, total_packets, total_bytes);

	if (xsk_uses_need_wakeup(ring->xsk_pool)) {
		if (failure || ring->next_to_clean == ring->next_to_use)
			xsk_set_rx_need_wakeup(ring->xsk_pool);
		else
			xsk_clear_rx_need_wakeup(ring->xsk_pool);
		return total_packets;
	}

	return failure ? budget : total_packets;
}

static void igc_update_tx_stats(struct igc_q_vector *q_vector,
				unsigned int packets, unsigned int bytes)
{
	struct igc_ring *ring = q_vector->tx.ring;

	u64_stats_update_begin(&ring->tx_syncp);
	ring->tx_stats.bytes += bytes;
	ring->tx_stats.packets += packets;
	u64_stats_update_end(&ring->tx_syncp);

	q_vector->tx.total_bytes += bytes;
	q_vector->tx.total_packets += packets;
}

static void igc_xdp_xmit_zc(struct igc_ring *ring)
{
	struct xsk_buff_pool *pool = ring->xsk_pool;
	struct netdev_queue *nq = txring_txq(ring);
	union igc_adv_tx_desc *tx_desc = NULL;
	int cpu = smp_processor_id();
	u16 ntu = ring->next_to_use;
	struct xdp_desc xdp_desc;
	u16 budget;

	if (!netif_carrier_ok(ring->netdev))
		return;

	__netif_tx_lock(nq, cpu);

	budget = igc_desc_unused(ring);

	while (xsk_tx_peek_desc(pool, &xdp_desc) && budget > 3) {
		u32 cmd_type, olinfo_status;
		struct igc_tx_buffer *bi;
		__le32 launch_time = 0;
		dma_addr_t dma;
		bool first_flag = false, insert_empty = false;

		if (ring->launchtime_enable && xdp_desc.txtime > 0) {
			launch_time = igc_tx_launchtime
						(ring,
						 ns_to_ktime(xdp_desc.txtime),
						 &first_flag,
						 &insert_empty);
			if (insert_empty) {
				struct igc_tx_buffer *empty_info;
				struct sk_buff *empty;
				void *data;

				empty_info = &ring->tx_buffer_info
							[ring->next_to_use];
				empty = alloc_skb(IGC_EMPTY_FRAME_SIZE,
						  GFP_ATOMIC);
				if (!empty)
					goto done;

				data = skb_put(empty, IGC_EMPTY_FRAME_SIZE);
				memset(data, 0, IGC_EMPTY_FRAME_SIZE);
				budget--;
				igc_tx_ctxtdesc(ring, 0, false, 0, 0, 0);

				budget--;
				if (igc_init_tx_empty_descriptor
							(ring,
							 empty,
							 empty_info) < 0)
					dev_kfree_skb_any(empty);
			}
		}

done:
		/* re-read ntu as igc_launchtm_ctxtdesc() updates it */
		ntu = ring->next_to_use;
		bi = &ring->tx_buffer_info[ntu];

		budget--;
		igc_tx_ctxtdesc(ring, launch_time, first_flag, 0, 0, 0);

		cmd_type = IGC_ADVTXD_DTYP_DATA | IGC_ADVTXD_DCMD_DEXT |
			   IGC_ADVTXD_DCMD_IFCS | IGC_TXD_DCMD |
			   xdp_desc.len;

		olinfo_status = xdp_desc.len << IGC_ADVTXD_PAYLEN_SHIFT;

		dma = xsk_buff_raw_get_dma(pool, xdp_desc.addr);
		xsk_buff_raw_dma_sync_for_device(pool, dma, xdp_desc.len);

		budget--;

		ntu = ring->next_to_use;
		tx_desc = IGC_TX_DESC(ring, ntu);
		tx_desc->read.cmd_type_len = cpu_to_le32(cmd_type);
		tx_desc->read.olinfo_status = cpu_to_le32(olinfo_status);
		tx_desc->read.buffer_addr = cpu_to_le64(dma);

		bi->type = IGC_TX_BUFFER_TYPE_XSK;
		bi->tx_flags |= IGC_TX_FLAGS_DMA_TSTAMP;
		bi->protocol = 0;
		bi->bytecount = xdp_desc.len;
		bi->gso_segs = 1;
		bi->time_stamp = jiffies;
		bi->next_to_watch = tx_desc;

		netdev_tx_sent_queue(txring_txq(ring), xdp_desc.len);

		ntu++;
		if (ntu == ring->count)
			ntu = 0;

		ring->next_to_use = ntu;
	}

	if (tx_desc) {
		igc_flush_tx_descriptors(ring);
		xsk_tx_release(pool);
	}

	__netif_tx_unlock(nq);
}

/**
 * igc_clean_tx_irq - Reclaim resources after transmit completes
 * @q_vector: pointer to q_vector containing needed info
 * @napi_budget: Used to determine if we are in netpoll
 *
 * returns true if ring is completely cleaned
 */
static bool igc_clean_tx_irq(struct igc_q_vector *q_vector, int napi_budget)
{
	struct igc_adapter *adapter = q_vector->adapter;
	unsigned int total_bytes = 0, total_packets = 0;
	unsigned int budget = q_vector->tx.work_limit;
	struct igc_ring *tx_ring = q_vector->tx.ring;
	unsigned int i = tx_ring->next_to_clean;
	struct igc_tx_buffer *tx_buffer;
	union igc_adv_tx_desc *tx_desc;
	ktime_t timestamp = 0;
	u32 xsk_frames = 0;

	if (test_bit(__IGC_DOWN, &adapter->state))
		return true;

	tx_buffer = &tx_ring->tx_buffer_info[i];
	tx_desc = IGC_TX_DESC(tx_ring, i);
	i -= tx_ring->count;

	do {
		union igc_adv_tx_desc *eop_desc = tx_buffer->next_to_watch;

		/* if next_to_watch is not set then there is no work pending */
		if (!eop_desc)
			break;

		/* prevent any other reads prior to eop_desc */
		smp_rmb();

		/* if DD is not set pending work has not been completed */
		if (!(eop_desc->wb.status & cpu_to_le32(IGC_TXD_STAT_DD)))
			break;

		if (eop_desc->wb.status & cpu_to_le32(IGC_TXD_STAT_TS_STAT) &&
		    tx_buffer->tx_flags & IGC_TX_FLAGS_DMA_TSTAMP) {
			u64 tstamp = le64_to_cpu(eop_desc->wb.dma_tstamp);

			if (tx_ring->xsk_pool && adapter->tstamp_config.tx_type == HWTSTAMP_TX_ON)
				timestamp = igc_tx_dma_hw_tstamp(adapter, tstamp);
			else
				igc_ptp_tx_dma_tstamp(adapter, tx_buffer->skb, tstamp);
		}

		/* clear next_to_watch to prevent false hangs */
		tx_buffer->next_to_watch = NULL;

		/* update the statistics for this packet */
		total_bytes += tx_buffer->bytecount;
		total_packets += tx_buffer->gso_segs;

		switch (tx_buffer->type) {
		case IGC_TX_BUFFER_TYPE_XSK:
#if defined(CONFIG_TRACING)
		/* Only use for RTCP KPI Measurement on Q2 */
		if (tx_ring->queue_index == 2 && adapter->tstamp_config.tx_type == HWTSTAMP_TX_ON)
			trace_printk("TX HW TS %lld\n", timestamp);
#endif
			xsk_frames++;
			break;
		case IGC_TX_BUFFER_TYPE_XDP:
			xdp_return_frame(tx_buffer->xdpf);
			igc_unmap_tx_buffer(tx_ring->dev, tx_buffer);
			break;
		case IGC_TX_BUFFER_TYPE_SKB:
			napi_consume_skb(tx_buffer->skb, napi_budget);
			igc_unmap_tx_buffer(tx_ring->dev, tx_buffer);
			break;
		default:
			netdev_warn_once(tx_ring->netdev, "Unknown Tx buffer type\n");
			break;
		}

		/* clear last DMA location and unmap remaining buffers */
		while (tx_desc != eop_desc) {
			tx_buffer++;
			tx_desc++;
			i++;
			if (unlikely(!i)) {
				i -= tx_ring->count;
				tx_buffer = tx_ring->tx_buffer_info;
				tx_desc = IGC_TX_DESC(tx_ring, 0);
			}

			/* unmap any remaining paged data */
			if (dma_unmap_len(tx_buffer, len))
				igc_unmap_tx_buffer(tx_ring->dev, tx_buffer);
		}

		/* move us one more past the eop_desc for start of next pkt */
		tx_buffer++;
		tx_desc++;
		i++;
		if (unlikely(!i)) {
			i -= tx_ring->count;
			tx_buffer = tx_ring->tx_buffer_info;
			tx_desc = IGC_TX_DESC(tx_ring, 0);
		}

		/* issue prefetch for next Tx descriptor */
		prefetch(tx_desc);

		/* update budget accounting */
		budget--;
	} while (likely(budget));

	netdev_tx_completed_queue(txring_txq(tx_ring),
				  total_packets, total_bytes);

	i += tx_ring->count;
	tx_ring->next_to_clean = i;

	igc_update_tx_stats(q_vector, total_packets, total_bytes);

	if (tx_ring->xsk_pool) {
		if (xsk_frames)
			xsk_tx_completed(tx_ring->xsk_pool, xsk_frames);
		if (xsk_uses_need_wakeup(tx_ring->xsk_pool))
			xsk_set_tx_need_wakeup(tx_ring->xsk_pool);
		igc_xdp_xmit_zc(tx_ring);
	}

	if (test_bit(IGC_RING_FLAG_TX_DETECT_HANG, &tx_ring->flags)) {
		struct igc_hw *hw = &adapter->hw;

		/* Detect a transmit hang in hardware, this serializes the
		 * check with the clearing of time_stamp and movement of i
		 */
		clear_bit(IGC_RING_FLAG_TX_DETECT_HANG, &tx_ring->flags);
		if (tx_buffer->next_to_watch &&
		    time_after(jiffies, tx_buffer->time_stamp +
		    (adapter->tx_timeout_factor * HZ)) &&
		    !(rd32(IGC_STATUS) & IGC_STATUS_TXOFF) &&
		    (rd32(IGC_TDH(tx_ring->reg_idx)) !=
		     readl(tx_ring->tail))) {
			/* detected Tx unit hang */
			netdev_err(tx_ring->netdev,
				   "Detected Tx Unit Hang\n"
				   "  Tx Queue             <%d>\n"
				   "  TDH                  <%x>\n"
				   "  TDT                  <%x>\n"
				   "  next_to_use          <%x>\n"
				   "  next_to_clean        <%x>\n"
				   "buffer_info[next_to_clean]\n"
				   "  time_stamp           <%lx>\n"
				   "  next_to_watch        <%p>\n"
				   "  jiffies              <%lx>\n"
				   "  desc.status          <%x>\n",
				   tx_ring->queue_index,
				   rd32(IGC_TDH(tx_ring->reg_idx)),
				   readl(tx_ring->tail),
				   tx_ring->next_to_use,
				   tx_ring->next_to_clean,
				   tx_buffer->time_stamp,
				   tx_buffer->next_to_watch,
				   jiffies,
				   tx_buffer->next_to_watch->wb.status);
			netif_stop_subqueue(tx_ring->netdev,
					    tx_ring->queue_index);

			/* we are about to reset, no point in enabling stuff */
			return true;
		}
	}

#define TX_WAKE_THRESHOLD (DESC_NEEDED * 2)
	if (unlikely(total_packets &&
		     netif_carrier_ok(tx_ring->netdev) &&
		     igc_desc_unused(tx_ring) >= TX_WAKE_THRESHOLD)) {
		/* Make sure that anybody stopping the queue after this
		 * sees the new next_to_clean.
		 */
		smp_mb();
		if (__netif_subqueue_stopped(tx_ring->netdev,
					     tx_ring->queue_index) &&
		    !(test_bit(__IGC_DOWN, &adapter->state))) {
			netif_wake_subqueue(tx_ring->netdev,
					    tx_ring->queue_index);

			u64_stats_update_begin(&tx_ring->tx_syncp);
			tx_ring->tx_stats.restart_queue++;
			u64_stats_update_end(&tx_ring->tx_syncp);
		}
	}

	return !!budget;
}

static int igc_find_mac_filter(struct igc_adapter *adapter,
			       enum igc_mac_filter_type type, const u8 *addr)
{
	struct igc_hw *hw = &adapter->hw;
	int max_entries = hw->mac.rar_entry_count;
	u32 ral, rah;
	int i;

	for (i = 0; i < max_entries; i++) {
		ral = rd32(IGC_RAL(i));
		rah = rd32(IGC_RAH(i));

		if (!(rah & IGC_RAH_AV))
			continue;
		if (!!(rah & IGC_RAH_ASEL_SRC_ADDR) != type)
			continue;
		if ((rah & IGC_RAH_RAH_MASK) !=
		    le16_to_cpup((__le16 *)(addr + 4)))
			continue;
		if (ral != le32_to_cpup((__le32 *)(addr)))
			continue;

		return i;
	}

	return -1;
}

static int igc_get_avail_mac_filter_slot(struct igc_adapter *adapter)
{
	struct igc_hw *hw = &adapter->hw;
	int max_entries = hw->mac.rar_entry_count;
	u32 rah;
	int i;

	for (i = 0; i < max_entries; i++) {
		rah = rd32(IGC_RAH(i));

		if (!(rah & IGC_RAH_AV))
			return i;
	}

	return -1;
}

/**
 * igc_add_mac_filter() - Add MAC address filter
 * @adapter: Pointer to adapter where the filter should be added
 * @type: MAC address filter type (source or destination)
 * @addr: MAC address
 * @queue: If non-negative, queue assignment feature is enabled and frames
 *         matching the filter are enqueued onto 'queue'. Otherwise, queue
 *         assignment is disabled.
 *
 * Return: 0 in case of success, negative errno code otherwise.
 */
static int igc_add_mac_filter(struct igc_adapter *adapter,
			      enum igc_mac_filter_type type, const u8 *addr,
			      int queue)
{
	struct net_device *dev = adapter->netdev;
	int index;

	index = igc_find_mac_filter(adapter, type, addr);
	if (index >= 0)
		goto update_filter;

	index = igc_get_avail_mac_filter_slot(adapter);
	if (index < 0)
		return -ENOSPC;

	netdev_dbg(dev, "Add MAC address filter: index %d type %s address %pM queue %d\n",
		   index, type == IGC_MAC_FILTER_TYPE_DST ? "dst" : "src",
		   addr, queue);

update_filter:
	igc_set_mac_filter_hw(adapter, index, type, addr, queue);
	return 0;
}

/**
 * igc_del_mac_filter() - Delete MAC address filter
 * @adapter: Pointer to adapter where the filter should be deleted from
 * @type: MAC address filter type (source or destination)
 * @addr: MAC address
 */
static void igc_del_mac_filter(struct igc_adapter *adapter,
			       enum igc_mac_filter_type type, const u8 *addr)
{
	struct net_device *dev = adapter->netdev;
	int index;

	index = igc_find_mac_filter(adapter, type, addr);
	if (index < 0)
		return;

	if (index == 0) {
		/* If this is the default filter, we don't actually delete it.
		 * We just reset to its default value i.e. disable queue
		 * assignment.
		 */
		netdev_dbg(dev, "Disable default MAC filter queue assignment");

		igc_set_mac_filter_hw(adapter, 0, type, addr, -1);
	} else {
		netdev_dbg(dev, "Delete MAC address filter: index %d type %s address %pM\n",
			   index,
			   type == IGC_MAC_FILTER_TYPE_DST ? "dst" : "src",
			   addr);

		igc_clear_mac_filter_hw(adapter, index);
	}
}

/**
 * igc_add_vlan_prio_filter() - Add VLAN priority filter
 * @adapter: Pointer to adapter where the filter should be added
 * @prio: VLAN priority value
 * @queue: Queue number which matching frames are assigned to
 *
 * Return: 0 in case of success, negative errno code otherwise.
 */
static int igc_add_vlan_prio_filter(struct igc_adapter *adapter, int prio,
				    int queue)
{
	struct net_device *dev = adapter->netdev;
	struct igc_hw *hw = &adapter->hw;
	u32 vlanpqf;

	vlanpqf = rd32(IGC_VLANPQF);

	if (vlanpqf & IGC_VLANPQF_VALID(prio)) {
		netdev_dbg(dev, "VLAN priority filter already in use\n");
		return -EEXIST;
	}

	vlanpqf |= IGC_VLANPQF_QSEL(prio, queue);
	vlanpqf |= IGC_VLANPQF_VALID(prio);

	wr32(IGC_VLANPQF, vlanpqf);

	netdev_dbg(dev, "Add VLAN priority filter: prio %d queue %d\n",
		   prio, queue);
	return 0;
}

/**
 * igc_del_vlan_prio_filter() - Delete VLAN priority filter
 * @adapter: Pointer to adapter where the filter should be deleted from
 * @prio: VLAN priority value
 */
static void igc_del_vlan_prio_filter(struct igc_adapter *adapter, int prio)
{
	struct igc_hw *hw = &adapter->hw;
	u32 vlanpqf;

	vlanpqf = rd32(IGC_VLANPQF);

	vlanpqf &= ~IGC_VLANPQF_VALID(prio);
	vlanpqf &= ~IGC_VLANPQF_QSEL(prio, IGC_VLANPQF_QUEUE_MASK);

	wr32(IGC_VLANPQF, vlanpqf);

	netdev_dbg(adapter->netdev, "Delete VLAN priority filter: prio %d\n",
		   prio);
}

static int igc_get_avail_etype_filter_slot(struct igc_adapter *adapter)
{
	struct igc_hw *hw = &adapter->hw;
	int i;

	for (i = 0; i < MAX_ETYPE_FILTER; i++) {
		u32 etqf = rd32(IGC_ETQF(i));

		if (!(etqf & IGC_ETQF_FILTER_ENABLE))
			return i;
	}

	return -1;
}

/**
 * igc_add_etype_filter() - Add ethertype filter
 * @adapter: Pointer to adapter where the filter should be added
 * @etype: Ethertype value
 * @queue: If non-negative, queue assignment feature is enabled and frames
 *         matching the filter are enqueued onto 'queue'. Otherwise, queue
 *         assignment is disabled.
 *
 * Return: 0 in case of success, negative errno code otherwise.
 */
static int igc_add_etype_filter(struct igc_adapter *adapter, u16 etype,
				int queue)
{
	struct igc_hw *hw = &adapter->hw;
	int index;
	u32 etqf;

	index = igc_get_avail_etype_filter_slot(adapter);
	if (index < 0)
		return -ENOSPC;

	etqf = rd32(IGC_ETQF(index));

	etqf &= ~IGC_ETQF_ETYPE_MASK;
	etqf |= etype;

	if (queue >= 0) {
		etqf &= ~IGC_ETQF_QUEUE_MASK;
		etqf |= (queue << IGC_ETQF_QUEUE_SHIFT);
		etqf |= IGC_ETQF_QUEUE_ENABLE;
	}

	etqf |= IGC_ETQF_FILTER_ENABLE;

	wr32(IGC_ETQF(index), etqf);

	netdev_dbg(adapter->netdev, "Add ethertype filter: etype %04x queue %d\n",
		   etype, queue);
	return 0;
}

static int igc_find_etype_filter(struct igc_adapter *adapter, u16 etype)
{
	struct igc_hw *hw = &adapter->hw;
	int i;

	for (i = 0; i < MAX_ETYPE_FILTER; i++) {
		u32 etqf = rd32(IGC_ETQF(i));

		if ((etqf & IGC_ETQF_ETYPE_MASK) == etype)
			return i;
	}

	return -1;
}

/**
 * igc_del_etype_filter() - Delete ethertype filter
 * @adapter: Pointer to adapter where the filter should be deleted from
 * @etype: Ethertype value
 */
static void igc_del_etype_filter(struct igc_adapter *adapter, u16 etype)
{
	struct igc_hw *hw = &adapter->hw;
	int index;

	index = igc_find_etype_filter(adapter, etype);
	if (index < 0)
		return;

	wr32(IGC_ETQF(index), 0);

	netdev_dbg(adapter->netdev, "Delete ethertype filter: etype %04x\n",
		   etype);
}

static int igc_flex_filter_select(struct igc_adapter *adapter,
				  struct igc_flex_filter *input,
				  u32 *fhft)
{
	struct igc_hw *hw = &adapter->hw;
	u8 fhft_index;
	u32 fhftsl;

	if (input->index >= MAX_FLEX_FILTER) {
		dev_err(&adapter->pdev->dev, "Wrong Flex Filter index selected!\n");
		return -EINVAL;
	}

	/* Indirect table select register */
	fhftsl = rd32(IGC_FHFTSL);
	fhftsl &= ~IGC_FHFTSL_FTSL_MASK;
	switch (input->index) {
	case 0 ... 7:
		fhftsl |= 0x00;
		break;
	case 8 ... 15:
		fhftsl |= 0x01;
		break;
	case 16 ... 23:
		fhftsl |= 0x02;
		break;
	case 24 ... 31:
		fhftsl |= 0x03;
		break;
	}
	wr32(IGC_FHFTSL, fhftsl);

	/* Normalize index down to host table register */
	fhft_index = input->index % 8;

	*fhft = (fhft_index < 4) ? IGC_FHFT(fhft_index) :
		IGC_FHFT_EXT(fhft_index - 4);

	return 0;
}

static int igc_write_flex_filter_ll(struct igc_adapter *adapter,
				    struct igc_flex_filter *input)
{
	struct device *dev = &adapter->pdev->dev;
	struct igc_hw *hw = &adapter->hw;
	u8 *data = input->data;
	u8 *mask = input->mask;
	u32 queuing;
	u32 fhft;
	u32 wufc;
	int ret;
	int i;

	/* Length has to be aligned to 8. Otherwise the filter will fail. Bail
	 * out early to avoid surprises later.
	 */
	if (input->length % 8 != 0) {
		dev_err(dev, "The length of a flex filter has to be 8 byte aligned!\n");
		return -EINVAL;
	}

	/* Select corresponding flex filter register and get base for host table. */
	ret = igc_flex_filter_select(adapter, input, &fhft);
	if (ret)
		return ret;

	/* When adding a filter globally disable flex filter feature. That is
	 * recommended within the datasheet.
	 */
	wufc = rd32(IGC_WUFC);
	wufc &= ~IGC_WUFC_FLEX_HQ;
	wr32(IGC_WUFC, wufc);

	/* Configure filter */
	queuing = input->length & IGC_FHFT_LENGTH_MASK;
	queuing |= (input->rx_queue << IGC_FHFT_QUEUE_SHIFT) & IGC_FHFT_QUEUE_MASK;
	queuing |= (input->prio << IGC_FHFT_PRIO_SHIFT) & IGC_FHFT_PRIO_MASK;

	if (input->immediate_irq)
		queuing |= IGC_FHFT_IMM_INT;

	if (input->drop)
		queuing |= IGC_FHFT_DROP;

	wr32(fhft + 0xFC, queuing);

	/* Write data (128 byte) and mask (128 bit) */
	for (i = 0; i < 16; ++i) {
		const size_t data_idx = i * 8;
		const size_t row_idx = i * 16;
		u32 dw0 =
			(data[data_idx + 0] << 0) |
			(data[data_idx + 1] << 8) |
			(data[data_idx + 2] << 16) |
			(data[data_idx + 3] << 24);
		u32 dw1 =
			(data[data_idx + 4] << 0) |
			(data[data_idx + 5] << 8) |
			(data[data_idx + 6] << 16) |
			(data[data_idx + 7] << 24);
		u32 tmp;

		/* Write row: dw0, dw1 and mask */
		wr32(fhft + row_idx, dw0);
		wr32(fhft + row_idx + 4, dw1);

		/* mask is only valid for MASK(7, 0) */
		tmp = rd32(fhft + row_idx + 8);
		tmp &= ~GENMASK(7, 0);
		tmp |= mask[i];
		wr32(fhft + row_idx + 8, tmp);
	}

	/* Enable filter. */
	wufc |= IGC_WUFC_FLEX_HQ;
	if (input->index > 8) {
		/* Filter 0-7 are enabled via WUFC. The other 24 filters are not. */
		u32 wufc_ext = rd32(IGC_WUFC_EXT);

		wufc_ext |= (IGC_WUFC_EXT_FLX8 << (input->index - 8));

		wr32(IGC_WUFC_EXT, wufc_ext);
	} else {
		wufc |= (IGC_WUFC_FLX0 << input->index);
	}
	wr32(IGC_WUFC, wufc);

	dev_dbg(&adapter->pdev->dev, "Added flex filter %u to HW.\n",
		input->index);

	return 0;
}

static void igc_flex_filter_add_field(struct igc_flex_filter *flex,
				      const void *src, unsigned int offset,
				      size_t len, const void *mask)
{
	int i;

	/* data */
	memcpy(&flex->data[offset], src, len);

	/* mask */
	for (i = 0; i < len; ++i) {
		const unsigned int idx = i + offset;
		const u8 *ptr = mask;

		if (mask) {
			if (ptr[i] & 0xff)
				flex->mask[idx / 8] |= BIT(idx % 8);

			continue;
		}

		flex->mask[idx / 8] |= BIT(idx % 8);
	}
}

static int igc_find_avail_flex_filter_slot(struct igc_adapter *adapter)
{
	struct igc_hw *hw = &adapter->hw;
	u32 wufc, wufc_ext;
	int i;

	wufc = rd32(IGC_WUFC);
	wufc_ext = rd32(IGC_WUFC_EXT);

	for (i = 0; i < MAX_FLEX_FILTER; i++) {
		if (i < 8) {
			if (!(wufc & (IGC_WUFC_FLX0 << i)))
				return i;
		} else {
			if (!(wufc_ext & (IGC_WUFC_EXT_FLX8 << (i - 8))))
				return i;
		}
	}

	return -ENOSPC;
}

static bool igc_flex_filter_in_use(struct igc_adapter *adapter)
{
	struct igc_hw *hw = &adapter->hw;
	u32 wufc, wufc_ext;

	wufc = rd32(IGC_WUFC);
	wufc_ext = rd32(IGC_WUFC_EXT);

	if (wufc & IGC_WUFC_FILTER_MASK)
		return true;

	if (wufc_ext & IGC_WUFC_EXT_FILTER_MASK)
		return true;

	return false;
}

static int igc_add_flex_filter(struct igc_adapter *adapter,
			       struct igc_nfc_rule *rule)
{
	struct igc_flex_filter flex = { };
	struct igc_nfc_filter *filter = &rule->filter;
	unsigned int eth_offset, user_offset;
	int ret, index;
	bool vlan;

	index = igc_find_avail_flex_filter_slot(adapter);
	if (index < 0)
		return -ENOSPC;

	/* Construct the flex filter:
	 *  -> dest_mac [6]
	 *  -> src_mac [6]
	 *  -> tpid [2]
	 *  -> vlan tci [2]
	 *  -> ether type [2]
	 *  -> user data [8]
	 *  -> = 26 bytes => 32 length
	 */
	flex.index    = index;
	flex.length   = 32;
	flex.rx_queue = rule->action;

	vlan = rule->filter.vlan_tci || rule->filter.vlan_etype;
	eth_offset = vlan ? 16 : 12;
	user_offset = vlan ? 18 : 14;

	/* Add destination MAC  */
	if (rule->filter.match_flags & IGC_FILTER_FLAG_DST_MAC_ADDR)
		igc_flex_filter_add_field(&flex, &filter->dst_addr, 0,
					  ETH_ALEN, NULL);

	/* Add source MAC */
	if (rule->filter.match_flags & IGC_FILTER_FLAG_SRC_MAC_ADDR)
		igc_flex_filter_add_field(&flex, &filter->src_addr, 6,
					  ETH_ALEN, NULL);

	/* Add VLAN etype */
	if (rule->filter.match_flags & IGC_FILTER_FLAG_VLAN_ETYPE)
		igc_flex_filter_add_field(&flex, &filter->vlan_etype, 12,
					  sizeof(filter->vlan_etype),
					  NULL);

	/* Add VLAN TCI */
	if (rule->filter.match_flags & IGC_FILTER_FLAG_VLAN_TCI)
		igc_flex_filter_add_field(&flex, &filter->vlan_tci, 14,
					  sizeof(filter->vlan_tci), NULL);

	/* Add Ether type */
	if (rule->filter.match_flags & IGC_FILTER_FLAG_ETHER_TYPE) {
		__be16 etype = cpu_to_be16(filter->etype);

		igc_flex_filter_add_field(&flex, &etype, eth_offset,
					  sizeof(etype), NULL);
	}

	/* Add user data */
	if (rule->filter.match_flags & IGC_FILTER_FLAG_USER_DATA)
		igc_flex_filter_add_field(&flex, &filter->user_data,
					  user_offset,
					  sizeof(filter->user_data),
					  filter->user_mask);

	/* Add it down to the hardware and enable it. */
	ret = igc_write_flex_filter_ll(adapter, &flex);
	if (ret)
		return ret;

	filter->flex_index = index;

	return 0;
}

static void igc_del_flex_filter(struct igc_adapter *adapter,
				u16 reg_index)
{
	struct igc_hw *hw = &adapter->hw;
	u32 wufc;

	/* Just disable the filter. The filter table itself is kept
	 * intact. Another flex_filter_add() should override the "old" data
	 * then.
	 */
	if (reg_index > 8) {
		u32 wufc_ext = rd32(IGC_WUFC_EXT);

		wufc_ext &= ~(IGC_WUFC_EXT_FLX8 << (reg_index - 8));
		wr32(IGC_WUFC_EXT, wufc_ext);
	} else {
		wufc = rd32(IGC_WUFC);

		wufc &= ~(IGC_WUFC_FLX0 << reg_index);
		wr32(IGC_WUFC, wufc);
	}

	if (igc_flex_filter_in_use(adapter))
		return;

	/* No filters are in use, we may disable flex filters */
	wufc = rd32(IGC_WUFC);
	wufc &= ~IGC_WUFC_FLEX_HQ;
	wr32(IGC_WUFC, wufc);
}

static int igc_enable_nfc_rule(struct igc_adapter *adapter,
			       struct igc_nfc_rule *rule)
{
	int err;

	if (rule->flex) {
		return igc_add_flex_filter(adapter, rule);
	}

	if (rule->filter.match_flags & IGC_FILTER_FLAG_ETHER_TYPE) {
		err = igc_add_etype_filter(adapter, rule->filter.etype,
					   rule->action);
		if (err)
			return err;
	}

	if (rule->filter.match_flags & IGC_FILTER_FLAG_SRC_MAC_ADDR) {
		err = igc_add_mac_filter(adapter, IGC_MAC_FILTER_TYPE_SRC,
					 rule->filter.src_addr, rule->action);
		if (err)
			return err;
	}

	if (rule->filter.match_flags & IGC_FILTER_FLAG_DST_MAC_ADDR) {
		err = igc_add_mac_filter(adapter, IGC_MAC_FILTER_TYPE_DST,
					 rule->filter.dst_addr, rule->action);
		if (err)
			return err;
	}

	if (rule->filter.match_flags & IGC_FILTER_FLAG_VLAN_TCI) {
		int prio = (rule->filter.vlan_tci & VLAN_PRIO_MASK) >>
			   VLAN_PRIO_SHIFT;

		err = igc_add_vlan_prio_filter(adapter, prio, rule->action);
		if (err)
			return err;
	}

	return 0;
}

static void igc_disable_nfc_rule(struct igc_adapter *adapter,
				 const struct igc_nfc_rule *rule)
{
	if (rule->flex) {
		igc_del_flex_filter(adapter, rule->filter.flex_index);
		return;
	}

	if (rule->filter.match_flags & IGC_FILTER_FLAG_ETHER_TYPE)
		igc_del_etype_filter(adapter, rule->filter.etype);

	if (rule->filter.match_flags & IGC_FILTER_FLAG_VLAN_TCI) {
		int prio = (rule->filter.vlan_tci & VLAN_PRIO_MASK) >>
			   VLAN_PRIO_SHIFT;

		igc_del_vlan_prio_filter(adapter, prio);
	}

	if (rule->filter.match_flags & IGC_FILTER_FLAG_SRC_MAC_ADDR)
		igc_del_mac_filter(adapter, IGC_MAC_FILTER_TYPE_SRC,
				   rule->filter.src_addr);

	if (rule->filter.match_flags & IGC_FILTER_FLAG_DST_MAC_ADDR)
		igc_del_mac_filter(adapter, IGC_MAC_FILTER_TYPE_DST,
				   rule->filter.dst_addr);
}

/**
 * igc_get_nfc_rule() - Get NFC rule
 * @adapter: Pointer to adapter
 * @location: Rule location
 *
 * Context: Expects adapter->nfc_rule_lock to be held by caller.
 *
 * Return: Pointer to NFC rule at @location. If not found, NULL.
 */
struct igc_nfc_rule *igc_get_nfc_rule(struct igc_adapter *adapter,
				      u32 location)
{
	struct igc_nfc_rule *rule;

	list_for_each_entry(rule, &adapter->nfc_rule_list, list) {
		if (rule->location == location)
			return rule;
		if (rule->location > location)
			break;
	}

	return NULL;
}

/**
 * igc_del_nfc_rule() - Delete NFC rule
 * @adapter: Pointer to adapter
 * @rule: Pointer to rule to be deleted
 *
 * Disable NFC rule in hardware and delete it from adapter.
 *
 * Context: Expects adapter->nfc_rule_lock to be held by caller.
 */
void igc_del_nfc_rule(struct igc_adapter *adapter, struct igc_nfc_rule *rule)
{
	igc_disable_nfc_rule(adapter, rule);

	list_del(&rule->list);
	adapter->nfc_rule_count--;

	kfree(rule);
}

static void igc_flush_nfc_rules(struct igc_adapter *adapter)
{
	struct igc_nfc_rule *rule, *tmp;

	mutex_lock(&adapter->nfc_rule_lock);

	list_for_each_entry_safe(rule, tmp, &adapter->nfc_rule_list, list)
		igc_del_nfc_rule(adapter, rule);

	mutex_unlock(&adapter->nfc_rule_lock);
}

/**
 * igc_add_nfc_rule() - Add NFC rule
 * @adapter: Pointer to adapter
 * @rule: Pointer to rule to be added
 *
 * Enable NFC rule in hardware and add it to adapter.
 *
 * Context: Expects adapter->nfc_rule_lock to be held by caller.
 *
 * Return: 0 on success, negative errno on failure.
 */
int igc_add_nfc_rule(struct igc_adapter *adapter, struct igc_nfc_rule *rule)
{
	struct igc_nfc_rule *pred, *cur;
	int err;

	err = igc_enable_nfc_rule(adapter, rule);
	if (err)
		return err;

	pred = NULL;
	list_for_each_entry(cur, &adapter->nfc_rule_list, list) {
		if (cur->location >= rule->location)
			break;
		pred = cur;
	}

	list_add(&rule->list, pred ? &pred->list : &adapter->nfc_rule_list);
	adapter->nfc_rule_count++;
	return 0;
}

static void igc_restore_nfc_rules(struct igc_adapter *adapter)
{
	struct igc_nfc_rule *rule;

	mutex_lock(&adapter->nfc_rule_lock);

	list_for_each_entry_reverse(rule, &adapter->nfc_rule_list, list)
		igc_enable_nfc_rule(adapter, rule);

	mutex_unlock(&adapter->nfc_rule_lock);
}

static int igc_uc_sync(struct net_device *netdev, const unsigned char *addr)
{
	struct igc_adapter *adapter = netdev_priv(netdev);

	return igc_add_mac_filter(adapter, IGC_MAC_FILTER_TYPE_DST, addr, -1);
}

static int igc_uc_unsync(struct net_device *netdev, const unsigned char *addr)
{
	struct igc_adapter *adapter = netdev_priv(netdev);

	igc_del_mac_filter(adapter, IGC_MAC_FILTER_TYPE_DST, addr);
	return 0;
}

/**
 * igc_set_rx_mode - Secondary Unicast, Multicast and Promiscuous mode set
 * @netdev: network interface device structure
 *
 * The set_rx_mode entry point is called whenever the unicast or multicast
 * address lists or the network interface flags are updated.  This routine is
 * responsible for configuring the hardware for proper unicast, multicast,
 * promiscuous mode, and all-multi behavior.
 */
static void igc_set_rx_mode(struct net_device *netdev)
{
	struct igc_adapter *adapter = netdev_priv(netdev);
	struct igc_hw *hw = &adapter->hw;
	u32 rctl = 0, rlpml = MAX_JUMBO_FRAME_SIZE;
	int count;

	/* Check for Promiscuous and All Multicast modes */
	if (netdev->flags & IFF_PROMISC) {
		rctl |= IGC_RCTL_UPE | IGC_RCTL_MPE;
	} else {
		if (netdev->flags & IFF_ALLMULTI) {
			rctl |= IGC_RCTL_MPE;
		} else {
			/* Write addresses to the MTA, if the attempt fails
			 * then we should just turn on promiscuous mode so
			 * that we can at least receive multicast traffic
			 */
			count = igc_write_mc_addr_list(netdev);
			if (count < 0)
				rctl |= IGC_RCTL_MPE;
		}
	}

	/* Write addresses to available RAR registers, if there is not
	 * sufficient space to store all the addresses then enable
	 * unicast promiscuous mode
	 */
	if (__dev_uc_sync(netdev, igc_uc_sync, igc_uc_unsync))
		rctl |= IGC_RCTL_UPE;

	/* update state of unicast and multicast */
	rctl |= rd32(IGC_RCTL) & ~(IGC_RCTL_UPE | IGC_RCTL_MPE);
	wr32(IGC_RCTL, rctl);

#if (PAGE_SIZE < 8192)
	if (adapter->max_frame_size <= IGC_MAX_FRAME_BUILD_SKB)
		rlpml = IGC_MAX_FRAME_BUILD_SKB;
#endif
	wr32(IGC_RLPML, rlpml);
}

/**
 * igc_configure - configure the hardware for RX and TX
 * @adapter: private board structure
 */
static void igc_configure(struct igc_adapter *adapter)
{
	struct net_device *netdev = adapter->netdev;
	int i = 0;

	igc_get_hw_control(adapter);
	igc_set_rx_mode(netdev);

	igc_restore_vlan(adapter);

	igc_setup_tctl(adapter);
	igc_setup_mrqc(adapter);
	igc_setup_rctl(adapter);

	igc_set_default_mac_filter(adapter);
	igc_restore_nfc_rules(adapter);

	igc_configure_tx(adapter);
	igc_configure_rx(adapter);

	igc_rx_fifo_flush_base(&adapter->hw);

	/* call igc_desc_unused which always leaves
	 * at least 1 descriptor unused to make sure
	 * next_to_use != next_to_clean
	 */
	for (i = 0; i < adapter->num_rx_queues; i++) {
		struct igc_ring *ring = adapter->rx_ring[i];

		if (ring->xsk_pool)
			igc_alloc_rx_buffers_zc(ring, igc_desc_unused(ring));
		else
			igc_alloc_rx_buffers(ring, igc_desc_unused(ring));
	}
}

/**
 * igc_write_ivar - configure ivar for given MSI-X vector
 * @hw: pointer to the HW structure
 * @msix_vector: vector number we are allocating to a given ring
 * @index: row index of IVAR register to write within IVAR table
 * @offset: column offset of in IVAR, should be multiple of 8
 *
 * The IVAR table consists of 2 columns,
 * each containing an cause allocation for an Rx and Tx ring, and a
 * variable number of rows depending on the number of queues supported.
 */
static void igc_write_ivar(struct igc_hw *hw, int msix_vector,
			   int index, int offset)
{
	u32 ivar = array_rd32(IGC_IVAR0, index);

	/* clear any bits that are currently set */
	ivar &= ~((u32)0xFF << offset);

	/* write vector and valid bit */
	ivar |= (msix_vector | IGC_IVAR_VALID) << offset;

	array_wr32(IGC_IVAR0, index, ivar);
}

static void igc_assign_vector(struct igc_q_vector *q_vector, int msix_vector)
{
	struct igc_adapter *adapter = q_vector->adapter;
	struct igc_hw *hw = &adapter->hw;
	int rx_queue = IGC_N0_QUEUE;
	int tx_queue = IGC_N0_QUEUE;

	if (q_vector->rx.ring)
		rx_queue = q_vector->rx.ring->reg_idx;
	if (q_vector->tx.ring)
		tx_queue = q_vector->tx.ring->reg_idx;

	switch (hw->mac.type) {
	case igc_i225:
		if (rx_queue > IGC_N0_QUEUE)
			igc_write_ivar(hw, msix_vector,
				       rx_queue >> 1,
				       (rx_queue & 0x1) << 4);
		if (tx_queue > IGC_N0_QUEUE)
			igc_write_ivar(hw, msix_vector,
				       tx_queue >> 1,
				       ((tx_queue & 0x1) << 4) + 8);
		q_vector->eims_value = BIT(msix_vector);
		break;
	default:
		WARN_ONCE(hw->mac.type != igc_i225, "Wrong MAC type\n");
		break;
	}

	/* add q_vector eims value to global eims_enable_mask */
	adapter->eims_enable_mask |= q_vector->eims_value;

	/* configure q_vector to set itr on first interrupt */
	q_vector->set_itr = 1;
}

/**
 * igc_configure_msix - Configure MSI-X hardware
 * @adapter: Pointer to adapter structure
 *
 * igc_configure_msix sets up the hardware to properly
 * generate MSI-X interrupts.
 */
static void igc_configure_msix(struct igc_adapter *adapter)
{
	struct igc_hw *hw = &adapter->hw;
	int i, vector = 0;
	u32 tmp;

	adapter->eims_enable_mask = 0;

	/* set vector for other causes, i.e. link changes */
	switch (hw->mac.type) {
	case igc_i225:
		/* Turn on MSI-X capability first, or our settings
		 * won't stick.  And it will take days to debug.
		 */
		wr32(IGC_GPIE, IGC_GPIE_MSIX_MODE |
		     IGC_GPIE_PBA | IGC_GPIE_EIAME |
		     IGC_GPIE_NSICR);

		/* enable msix_other interrupt */
		adapter->eims_other = BIT(vector);
		tmp = (vector++ | IGC_IVAR_VALID) << 8;

		wr32(IGC_IVAR_MISC, tmp);
		break;
	default:
		/* do nothing, since nothing else supports MSI-X */
		break;
	} /* switch (hw->mac.type) */

	adapter->eims_enable_mask |= adapter->eims_other;

	for (i = 0; i < adapter->num_q_vectors; i++)
		igc_assign_vector(adapter->q_vector[i], vector++);

	wrfl();
}

/**
 * igc_irq_enable - Enable default interrupt generation settings
 * @adapter: board private structure
 */
static void igc_irq_enable(struct igc_adapter *adapter)
{
	struct igc_hw *hw = &adapter->hw;

	if (adapter->msix_entries) {
		u32 ims = IGC_IMS_LSC | IGC_IMS_DOUTSYNC | IGC_IMS_DRSTA;
		u32 regval = rd32(IGC_EIAC);

		wr32(IGC_EIAC, regval | adapter->eims_enable_mask);
		regval = rd32(IGC_EIAM);
		wr32(IGC_EIAM, regval | adapter->eims_enable_mask);
		wr32(IGC_EIMS, adapter->eims_enable_mask);
		wr32(IGC_IMS, ims);
	} else {
		wr32(IGC_IMS, IMS_ENABLE_MASK | IGC_IMS_DRSTA);
		wr32(IGC_IAM, IMS_ENABLE_MASK | IGC_IMS_DRSTA);
	}
}

/**
 * igc_irq_disable - Mask off interrupt generation on the NIC
 * @adapter: board private structure
 */
static void igc_irq_disable(struct igc_adapter *adapter)
{
	struct igc_hw *hw = &adapter->hw;

	if (adapter->msix_entries) {
		u32 regval = rd32(IGC_EIAM);

		wr32(IGC_EIAM, regval & ~adapter->eims_enable_mask);
		wr32(IGC_EIMC, adapter->eims_enable_mask);
		regval = rd32(IGC_EIAC);
		wr32(IGC_EIAC, regval & ~adapter->eims_enable_mask);
	}

	wr32(IGC_IAM, 0);
	wr32(IGC_IMC, ~0);
	wrfl();

	if (adapter->msix_entries) {
		int vector = 0, i;

		synchronize_irq(adapter->msix_entries[vector++].vector);

		for (i = 0; i < adapter->num_q_vectors; i++)
			synchronize_irq(adapter->msix_entries[vector++].vector);
	} else {
		synchronize_irq(adapter->pdev->irq);
	}
}

void igc_set_flag_queue_pairs(struct igc_adapter *adapter,
			      const u32 max_rss_queues)
{
	/* Determine if we need to pair queues. */
	/* If rss_queues > half of max_rss_queues, pair the queues in
	 * order to conserve interrupts due to limited supply.
	 */
	if (adapter->rss_queues > (max_rss_queues / 2))
		adapter->flags |= IGC_FLAG_QUEUE_PAIRS;
	else
		adapter->flags &= ~IGC_FLAG_QUEUE_PAIRS;
}

unsigned int igc_get_max_rss_queues(struct igc_adapter *adapter)
{
	return IGC_MAX_RX_QUEUES;
}

static void igc_init_queue_configuration(struct igc_adapter *adapter)
{
	u32 max_rss_queues;

	max_rss_queues = igc_get_max_rss_queues(adapter);
	adapter->rss_queues = min_t(u32, max_rss_queues, num_online_cpus());

	igc_set_flag_queue_pairs(adapter, max_rss_queues);
}

/**
 * igc_reset_q_vector - Reset config for interrupt vector
 * @adapter: board private structure to initialize
 * @v_idx: Index of vector to be reset
 *
 * If NAPI is enabled it will delete any references to the
 * NAPI struct. This is preparation for igc_free_q_vector.
 */
static void igc_reset_q_vector(struct igc_adapter *adapter, int v_idx)
{
	struct igc_q_vector *q_vector = adapter->q_vector[v_idx];

	/* if we're coming from igc_set_interrupt_capability, the vectors are
	 * not yet allocated
	 */
	if (!q_vector)
		return;

	if (q_vector->tx.ring)
		adapter->tx_ring[q_vector->tx.ring->queue_index] = NULL;

	if (q_vector->rx.ring)
		adapter->rx_ring[q_vector->rx.ring->queue_index] = NULL;

	netif_napi_del(&q_vector->napi);
}

/**
 * igc_free_q_vector - Free memory allocated for specific interrupt vector
 * @adapter: board private structure to initialize
 * @v_idx: Index of vector to be freed
 *
 * This function frees the memory allocated to the q_vector.
 */
static void igc_free_q_vector(struct igc_adapter *adapter, int v_idx)
{
	struct igc_q_vector *q_vector = adapter->q_vector[v_idx];

	adapter->q_vector[v_idx] = NULL;

	/* igc_get_stats64() might access the rings on this vector,
	 * we must wait a grace period before freeing it.
	 */
	if (q_vector)
		kfree_rcu(q_vector, rcu);
}

/**
 * igc_free_q_vectors - Free memory allocated for interrupt vectors
 * @adapter: board private structure to initialize
 *
 * This function frees the memory allocated to the q_vectors.  In addition if
 * NAPI is enabled it will delete any references to the NAPI struct prior
 * to freeing the q_vector.
 */
static void igc_free_q_vectors(struct igc_adapter *adapter)
{
	int v_idx = adapter->num_q_vectors;

	adapter->num_tx_queues = 0;
	adapter->num_rx_queues = 0;
	adapter->num_q_vectors = 0;

	while (v_idx--) {
		igc_reset_q_vector(adapter, v_idx);
		igc_free_q_vector(adapter, v_idx);
	}
}

/**
 * igc_update_itr - update the dynamic ITR value based on statistics
 * @q_vector: pointer to q_vector
 * @ring_container: ring info to update the itr for
 *
 * Stores a new ITR value based on packets and byte
 * counts during the last interrupt.  The advantage of per interrupt
 * computation is faster updates and more accurate ITR for the current
 * traffic pattern.  Constants in this function were computed
 * based on theoretical maximum wire speed and thresholds were set based
 * on testing data as well as attempting to minimize response time
 * while increasing bulk throughput.
 * NOTE: These calculations are only valid when operating in a single-
 * queue environment.
 */
static void igc_update_itr(struct igc_q_vector *q_vector,
			   struct igc_ring_container *ring_container)
{
	unsigned int packets = ring_container->total_packets;
	unsigned int bytes = ring_container->total_bytes;
	u8 itrval = ring_container->itr;

	/* no packets, exit with status unchanged */
	if (packets == 0)
		return;

	switch (itrval) {
	case lowest_latency:
		/* handle TSO and jumbo frames */
		if (bytes / packets > 8000)
			itrval = bulk_latency;
		else if ((packets < 5) && (bytes > 512))
			itrval = low_latency;
		break;
	case low_latency:  /* 50 usec aka 20000 ints/s */
		if (bytes > 10000) {
			/* this if handles the TSO accounting */
			if (bytes / packets > 8000)
				itrval = bulk_latency;
			else if ((packets < 10) || ((bytes / packets) > 1200))
				itrval = bulk_latency;
			else if ((packets > 35))
				itrval = lowest_latency;
		} else if (bytes / packets > 2000) {
			itrval = bulk_latency;
		} else if (packets <= 2 && bytes < 512) {
			itrval = lowest_latency;
		}
		break;
	case bulk_latency: /* 250 usec aka 4000 ints/s */
		if (bytes > 25000) {
			if (packets > 35)
				itrval = low_latency;
		} else if (bytes < 1500) {
			itrval = low_latency;
		}
		break;
	}

	/* clear work counters since we have the values we need */
	ring_container->total_bytes = 0;
	ring_container->total_packets = 0;

	/* write updated itr to ring container */
	ring_container->itr = itrval;
}

static void igc_set_itr(struct igc_q_vector *q_vector)
{
	struct igc_adapter *adapter = q_vector->adapter;
	u32 new_itr = q_vector->itr_val;
	u8 current_itr = 0;

	/* for non-gigabit speeds, just fix the interrupt rate at 4000 */
	switch (adapter->link_speed) {
	case SPEED_10:
	case SPEED_100:
		current_itr = 0;
		new_itr = IGC_4K_ITR;
		goto set_itr_now;
	default:
		break;
	}

	igc_update_itr(q_vector, &q_vector->tx);
	igc_update_itr(q_vector, &q_vector->rx);

	current_itr = max(q_vector->rx.itr, q_vector->tx.itr);

	/* conservative mode (itr 3) eliminates the lowest_latency setting */
	if (current_itr == lowest_latency &&
	    ((q_vector->rx.ring && adapter->rx_itr_setting == 3) ||
	    (!q_vector->rx.ring && adapter->tx_itr_setting == 3)))
		current_itr = low_latency;

	switch (current_itr) {
	/* counts and packets in update_itr are dependent on these numbers */
	case lowest_latency:
		new_itr = IGC_70K_ITR; /* 70,000 ints/sec */
		break;
	case low_latency:
		new_itr = IGC_20K_ITR; /* 20,000 ints/sec */
		break;
	case bulk_latency:
		new_itr = IGC_4K_ITR;  /* 4,000 ints/sec */
		break;
	default:
		break;
	}

set_itr_now:
	if (new_itr != q_vector->itr_val) {
		/* this attempts to bias the interrupt rate towards Bulk
		 * by adding intermediate steps when interrupt rate is
		 * increasing
		 */
		new_itr = new_itr > q_vector->itr_val ?
			  max((new_itr * q_vector->itr_val) /
			  (new_itr + (q_vector->itr_val >> 2)),
			  new_itr) : new_itr;
		/* Don't write the value here; it resets the adapter's
		 * internal timer, and causes us to delay far longer than
		 * we should between interrupts.  Instead, we write the ITR
		 * value at the beginning of the next interrupt so the timing
		 * ends up being correct.
		 */
		q_vector->itr_val = new_itr;
		q_vector->set_itr = 1;
	}
}

static void igc_reset_interrupt_capability(struct igc_adapter *adapter)
{
	int v_idx = adapter->num_q_vectors;

	if (adapter->msix_entries) {
		pci_disable_msix(adapter->pdev);
		kfree(adapter->msix_entries);
		adapter->msix_entries = NULL;
	} else if (adapter->flags & IGC_FLAG_HAS_MSI) {
		pci_disable_msi(adapter->pdev);
	}

	while (v_idx--)
		igc_reset_q_vector(adapter, v_idx);
}

/**
 * igc_set_interrupt_capability - set MSI or MSI-X if supported
 * @adapter: Pointer to adapter structure
 * @msix: boolean value for MSI-X capability
 *
 * Attempt to configure interrupts using the best available
 * capabilities of the hardware and kernel.
 */
static void igc_set_interrupt_capability(struct igc_adapter *adapter,
					 bool msix)
{
	int numvecs, i;
	int err;

	if (!msix)
		goto msi_only;
	adapter->flags |= IGC_FLAG_HAS_MSIX;

	/* Number of supported queues. */
	adapter->num_rx_queues = adapter->rss_queues;

	adapter->num_tx_queues = adapter->rss_queues;

	/* start with one vector for every Rx queue */
	numvecs = adapter->num_rx_queues;

	/* if Tx handler is separate add 1 for every Tx queue */
	if (!(adapter->flags & IGC_FLAG_QUEUE_PAIRS))
		numvecs += adapter->num_tx_queues;

	/* store the number of vectors reserved for queues */
	adapter->num_q_vectors = numvecs;

	/* add 1 vector for link status interrupts */
	numvecs++;

	adapter->msix_entries = kcalloc(numvecs, sizeof(struct msix_entry),
					GFP_KERNEL);

	if (!adapter->msix_entries)
		return;

	/* populate entry values */
	for (i = 0; i < numvecs; i++)
		adapter->msix_entries[i].entry = i;

	err = pci_enable_msix_range(adapter->pdev,
				    adapter->msix_entries,
				    numvecs,
				    numvecs);
	if (err > 0)
		return;

	kfree(adapter->msix_entries);
	adapter->msix_entries = NULL;

	igc_reset_interrupt_capability(adapter);

msi_only:
	adapter->flags &= ~IGC_FLAG_HAS_MSIX;

	adapter->rss_queues = 1;
	adapter->flags |= IGC_FLAG_QUEUE_PAIRS;
	adapter->num_rx_queues = 1;
	adapter->num_tx_queues = 1;
	adapter->num_q_vectors = 1;
	if (!pci_enable_msi(adapter->pdev))
		adapter->flags |= IGC_FLAG_HAS_MSI;
}

/**
 * igc_update_ring_itr - update the dynamic ITR value based on packet size
 * @q_vector: pointer to q_vector
 *
 * Stores a new ITR value based on strictly on packet size.  This
 * algorithm is less sophisticated than that used in igc_update_itr,
 * due to the difficulty of synchronizing statistics across multiple
 * receive rings.  The divisors and thresholds used by this function
 * were determined based on theoretical maximum wire speed and testing
 * data, in order to minimize response time while increasing bulk
 * throughput.
 * NOTE: This function is called only when operating in a multiqueue
 * receive environment.
 */
static void igc_update_ring_itr(struct igc_q_vector *q_vector)
{
	struct igc_adapter *adapter = q_vector->adapter;
	int new_val = q_vector->itr_val;
	int avg_wire_size = 0;
	unsigned int packets;

	/* For non-gigabit speeds, just fix the interrupt rate at 4000
	 * ints/sec - ITR timer value of 120 ticks.
	 */
	switch (adapter->link_speed) {
	case SPEED_10:
	case SPEED_100:
		new_val = IGC_4K_ITR;
		goto set_itr_val;
	default:
		break;
	}

	packets = q_vector->rx.total_packets;
	if (packets)
		avg_wire_size = q_vector->rx.total_bytes / packets;

	packets = q_vector->tx.total_packets;
	if (packets)
		avg_wire_size = max_t(u32, avg_wire_size,
				      q_vector->tx.total_bytes / packets);

	/* if avg_wire_size isn't set no work was done */
	if (!avg_wire_size)
		goto clear_counts;

	/* Add 24 bytes to size to account for CRC, preamble, and gap */
	avg_wire_size += 24;

	/* Don't starve jumbo frames */
	avg_wire_size = min(avg_wire_size, 3000);

	/* Give a little boost to mid-size frames */
	if (avg_wire_size > 300 && avg_wire_size < 1200)
		new_val = avg_wire_size / 3;
	else
		new_val = avg_wire_size / 2;

	/* conservative mode (itr 3) eliminates the lowest_latency setting */
	if (new_val < IGC_20K_ITR &&
	    ((q_vector->rx.ring && adapter->rx_itr_setting == 3) ||
	    (!q_vector->rx.ring && adapter->tx_itr_setting == 3)))
		new_val = IGC_20K_ITR;

set_itr_val:
	if (new_val != q_vector->itr_val) {
		q_vector->itr_val = new_val;
		q_vector->set_itr = 1;
	}
clear_counts:
	q_vector->rx.total_bytes = 0;
	q_vector->rx.total_packets = 0;
	q_vector->tx.total_bytes = 0;
	q_vector->tx.total_packets = 0;
}

static void igc_ring_irq_enable(struct igc_q_vector *q_vector)
{
	struct igc_adapter *adapter = q_vector->adapter;
	struct igc_hw *hw = &adapter->hw;

	if ((q_vector->rx.ring && (adapter->rx_itr_setting & 3)) ||
	    (!q_vector->rx.ring && (adapter->tx_itr_setting & 3))) {
		if (adapter->num_q_vectors == 1)
			igc_set_itr(q_vector);
		else
			igc_update_ring_itr(q_vector);
	}

	if (!test_bit(__IGC_DOWN, &adapter->state)) {
		if (adapter->msix_entries)
			wr32(IGC_EIMS, q_vector->eims_value);
		else
			igc_irq_enable(adapter);
	}
}

static void igc_add_ring(struct igc_ring *ring,
			 struct igc_ring_container *head)
{
	head->ring = ring;
	head->count++;
}

/**
 * igc_cache_ring_register - Descriptor ring to register mapping
 * @adapter: board private structure to initialize
 *
 * Once we know the feature-set enabled for the device, we'll cache
 * the register offset the descriptor ring is assigned to.
 */
static void igc_cache_ring_register(struct igc_adapter *adapter)
{
	int i = 0, j = 0;

	switch (adapter->hw.mac.type) {
	case igc_i225:
	default:
		for (; i < adapter->num_rx_queues; i++)
			adapter->rx_ring[i]->reg_idx = i;
		for (; j < adapter->num_tx_queues; j++)
			adapter->tx_ring[j]->reg_idx = j;
		break;
	}
}

/**
 * igc_poll - NAPI Rx polling callback
 * @napi: napi polling structure
 * @budget: count of how many packets we should handle
 */
static int igc_poll(struct napi_struct *napi, int budget)
{
	struct igc_q_vector *q_vector = container_of(napi,
						     struct igc_q_vector,
						     napi);
	struct igc_ring *rx_ring = q_vector->rx.ring;
	bool clean_complete = true;
	int work_done = 0;

	if (q_vector->tx.ring)
		clean_complete = igc_clean_tx_irq(q_vector, budget);

	if (rx_ring) {
		int cleaned = rx_ring->xsk_pool ?
			      igc_clean_rx_irq_zc(q_vector, budget) :
			      igc_clean_rx_irq(q_vector, budget);

		work_done += cleaned;
		if (cleaned >= budget)
			clean_complete = false;
	}

	/* If all work not completed, return budget and keep polling */
	if (!clean_complete)
		return budget;

	/* Exit the polling mode, but don't re-enable interrupts if stack might
	 * poll us due to busy-polling
	 */
	if (likely(napi_complete_done(napi, work_done)))
		igc_ring_irq_enable(q_vector);

	return min(work_done, budget - 1);
}

/**
 * igc_alloc_q_vector - Allocate memory for a single interrupt vector
 * @adapter: board private structure to initialize
 * @v_count: q_vectors allocated on adapter, used for ring interleaving
 * @v_idx: index of vector in adapter struct
 * @txr_count: total number of Tx rings to allocate
 * @txr_idx: index of first Tx ring to allocate
 * @rxr_count: total number of Rx rings to allocate
 * @rxr_idx: index of first Rx ring to allocate
 *
 * We allocate one q_vector.  If allocation fails we return -ENOMEM.
 */
static int igc_alloc_q_vector(struct igc_adapter *adapter,
			      unsigned int v_count, unsigned int v_idx,
			      unsigned int txr_count, unsigned int txr_idx,
			      unsigned int rxr_count, unsigned int rxr_idx)
{
	struct igc_q_vector *q_vector;
	struct igc_ring *ring;
	int ring_count;

	/* igc only supports 1 Tx and/or 1 Rx queue per vector */
	if (txr_count > 1 || rxr_count > 1)
		return -ENOMEM;

	ring_count = txr_count + rxr_count;

	/* allocate q_vector and rings */
	q_vector = adapter->q_vector[v_idx];
	if (!q_vector)
		q_vector = kzalloc(struct_size(q_vector, ring, ring_count),
				   GFP_KERNEL);
	else
		memset(q_vector, 0, struct_size(q_vector, ring, ring_count));
	if (!q_vector)
		return -ENOMEM;

	/* initialize NAPI */
	netif_napi_add(adapter->netdev, &q_vector->napi,
		       igc_poll, 64);

	/* tie q_vector and adapter together */
	adapter->q_vector[v_idx] = q_vector;
	q_vector->adapter = adapter;

	/* initialize work limits */
	q_vector->tx.work_limit = adapter->tx_work_limit;

	/* initialize ITR configuration */
	q_vector->itr_register = adapter->io_addr + IGC_EITR(0);
	q_vector->itr_val = IGC_START_ITR;

	/* initialize pointer to rings */
	ring = q_vector->ring;

	/* initialize ITR */
	if (rxr_count) {
		/* rx or rx/tx vector */
		if (!adapter->rx_itr_setting || adapter->rx_itr_setting > 3)
			q_vector->itr_val = adapter->rx_itr_setting;
	} else {
		/* tx only vector */
		if (!adapter->tx_itr_setting || adapter->tx_itr_setting > 3)
			q_vector->itr_val = adapter->tx_itr_setting;
	}

	if (txr_count) {
		/* assign generic ring traits */
		ring->dev = &adapter->pdev->dev;
		ring->netdev = adapter->netdev;

		/* configure backlink on ring */
		ring->q_vector = q_vector;

		/* update q_vector Tx values */
		igc_add_ring(ring, &q_vector->tx);

		/* apply Tx specific ring traits */
		ring->count = adapter->tx_ring_count;
		ring->queue_index = txr_idx;

		/* assign ring to adapter */
		adapter->tx_ring[txr_idx] = ring;

		/* push pointer to next ring */
		ring++;
	}

	if (rxr_count) {
		/* assign generic ring traits */
		ring->dev = &adapter->pdev->dev;
		ring->netdev = adapter->netdev;

		/* configure backlink on ring */
		ring->q_vector = q_vector;

		/* update q_vector Rx values */
		igc_add_ring(ring, &q_vector->rx);

		/* apply Rx specific ring traits */
		ring->count = adapter->rx_ring_count;
		ring->queue_index = rxr_idx;

		/* assign ring to adapter */
		adapter->rx_ring[rxr_idx] = ring;
	}

	return 0;
}

/**
 * igc_alloc_q_vectors - Allocate memory for interrupt vectors
 * @adapter: board private structure to initialize
 *
 * We allocate one q_vector per queue interrupt.  If allocation fails we
 * return -ENOMEM.
 */
static int igc_alloc_q_vectors(struct igc_adapter *adapter)
{
	int rxr_remaining = adapter->num_rx_queues;
	int txr_remaining = adapter->num_tx_queues;
	int rxr_idx = 0, txr_idx = 0, v_idx = 0;
	int q_vectors = adapter->num_q_vectors;
	int err;

	if (q_vectors >= (rxr_remaining + txr_remaining)) {
		for (; rxr_remaining; v_idx++) {
			err = igc_alloc_q_vector(adapter, q_vectors, v_idx,
						 0, 0, 1, rxr_idx);

			if (err)
				goto err_out;

			/* update counts and index */
			rxr_remaining--;
			rxr_idx++;
		}
	}

	for (; v_idx < q_vectors; v_idx++) {
		int rqpv = DIV_ROUND_UP(rxr_remaining, q_vectors - v_idx);
		int tqpv = DIV_ROUND_UP(txr_remaining, q_vectors - v_idx);

		err = igc_alloc_q_vector(adapter, q_vectors, v_idx,
					 tqpv, txr_idx, rqpv, rxr_idx);

		if (err)
			goto err_out;

		/* update counts and index */
		rxr_remaining -= rqpv;
		txr_remaining -= tqpv;
		rxr_idx++;
		txr_idx++;
	}

	return 0;

err_out:
	adapter->num_tx_queues = 0;
	adapter->num_rx_queues = 0;
	adapter->num_q_vectors = 0;

	while (v_idx--)
		igc_free_q_vector(adapter, v_idx);

	return -ENOMEM;
}

/**
 * igc_init_interrupt_scheme - initialize interrupts, allocate queues/vectors
 * @adapter: Pointer to adapter structure
 * @msix: boolean for MSI-X capability
 *
 * This function initializes the interrupts and allocates all of the queues.
 */
static int igc_init_interrupt_scheme(struct igc_adapter *adapter, bool msix)
{
	struct net_device *dev = adapter->netdev;
	int err = 0;

	igc_set_interrupt_capability(adapter, msix);

	err = igc_alloc_q_vectors(adapter);
	if (err) {
		netdev_err(dev, "Unable to allocate memory for vectors\n");
		goto err_alloc_q_vectors;
	}

	igc_cache_ring_register(adapter);

	return 0;

err_alloc_q_vectors:
	igc_reset_interrupt_capability(adapter);
	return err;
}

/**
 * igc_sw_init - Initialize general software structures (struct igc_adapter)
 * @adapter: board private structure to initialize
 *
 * igc_sw_init initializes the Adapter private data structure.
 * Fields are initialized based on PCI device information and
 * OS network device settings (MTU size).
 */
static int igc_sw_init(struct igc_adapter *adapter)
{
	struct net_device *netdev = adapter->netdev;
	struct pci_dev *pdev = adapter->pdev;
	struct igc_hw *hw = &adapter->hw;

	pci_read_config_word(pdev, PCI_COMMAND, &hw->bus.pci_cmd_word);

	/* set default ring sizes */
	adapter->tx_ring_count = IGC_DEFAULT_TXD;
	adapter->rx_ring_count = IGC_DEFAULT_RXD;

	/* set default ITR values */
	adapter->rx_itr_setting = IGC_DEFAULT_ITR;
	adapter->tx_itr_setting = IGC_DEFAULT_ITR;

	/* set default work limits */
	adapter->tx_work_limit = IGC_DEFAULT_TX_WORK;

	/* adjust max frame to be at least the size of a standard frame */
	adapter->max_frame_size = netdev->mtu + ETH_HLEN + ETH_FCS_LEN +
				VLAN_HLEN;
	adapter->min_frame_size = ETH_ZLEN + ETH_FCS_LEN;

	mutex_init(&adapter->nfc_rule_lock);
	INIT_LIST_HEAD(&adapter->nfc_rule_list);
	adapter->nfc_rule_count = 0;

	spin_lock_init(&adapter->stats64_lock);
	/* Assume MSI-X interrupts, will be checked during IRQ allocation */
	adapter->flags |= IGC_FLAG_HAS_MSIX;

	igc_init_queue_configuration(adapter);

	/* This call may decrease the number of queues */
	if (igc_init_interrupt_scheme(adapter, true)) {
		netdev_err(netdev, "Unable to allocate memory for queues\n");
		return -ENOMEM;
	}

	/* Explicitly disable IRQ since the NIC can be in any state. */
	igc_irq_disable(adapter);

	set_bit(__IGC_DOWN, &adapter->state);

	return 0;
}

/**
 * igc_up - Open the interface and prepare it to handle traffic
 * @adapter: board private structure
 */
void igc_up(struct igc_adapter *adapter)
{
	struct igc_hw *hw = &adapter->hw;
	int i = 0;

	/* hardware has been reset, we need to reload some things */
	igc_configure(adapter);

	clear_bit(__IGC_DOWN, &adapter->state);

	for (i = 0; i < adapter->num_q_vectors; i++)
		napi_enable(&adapter->q_vector[i]->napi);

	if (adapter->msix_entries)
		igc_configure_msix(adapter);
	else
		igc_assign_vector(adapter->q_vector[0], 0);

	/* Clear any pending interrupts. */
	rd32(IGC_ICR);
	igc_irq_enable(adapter);

	netif_tx_start_all_queues(adapter->netdev);

	/* start the watchdog. */
	hw->mac.get_link_status = true;
	schedule_work(&adapter->watchdog_task);
}

/**
 * igc_update_stats - Update the board statistics counters
 * @adapter: board private structure
 */
void igc_update_stats(struct igc_adapter *adapter)
{
	struct rtnl_link_stats64 *net_stats = &adapter->stats64;
	struct pci_dev *pdev = adapter->pdev;
	struct igc_hw *hw = &adapter->hw;
	u64 _bytes, _packets;
	u64 bytes, packets;
	unsigned int start;
	u32 mpc;
	int i;

	/* Prevent stats update while adapter is being reset, or if the pci
	 * connection is down.
	 */
	if (adapter->link_speed == 0)
		return;
	if (pci_channel_offline(pdev))
		return;

	packets = 0;
	bytes = 0;

	rcu_read_lock();
	for (i = 0; i < adapter->num_rx_queues; i++) {
		struct igc_ring *ring = adapter->rx_ring[i];
		u32 rqdpc = rd32(IGC_RQDPC(i));

		if (hw->mac.type >= igc_i225)
			wr32(IGC_RQDPC(i), 0);

		if (rqdpc) {
			ring->rx_stats.drops += rqdpc;
			net_stats->rx_fifo_errors += rqdpc;
		}

		do {
			start = u64_stats_fetch_begin_irq(&ring->rx_syncp);
			_bytes = ring->rx_stats.bytes;
			_packets = ring->rx_stats.packets;
		} while (u64_stats_fetch_retry_irq(&ring->rx_syncp, start));
		bytes += _bytes;
		packets += _packets;
	}

	net_stats->rx_bytes = bytes;
	net_stats->rx_packets = packets;

	packets = 0;
	bytes = 0;
	for (i = 0; i < adapter->num_tx_queues; i++) {
		struct igc_ring *ring = adapter->tx_ring[i];

		do {
			start = u64_stats_fetch_begin_irq(&ring->tx_syncp);
			_bytes = ring->tx_stats.bytes;
			_packets = ring->tx_stats.packets;
		} while (u64_stats_fetch_retry_irq(&ring->tx_syncp, start));
		bytes += _bytes;
		packets += _packets;
	}
	net_stats->tx_bytes = bytes;
	net_stats->tx_packets = packets;
	rcu_read_unlock();

	/* read stats registers */
	adapter->stats.crcerrs += rd32(IGC_CRCERRS);
	adapter->stats.gprc += rd32(IGC_GPRC);
	adapter->stats.gorc += rd32(IGC_GORCL);
	rd32(IGC_GORCH); /* clear GORCL */
	adapter->stats.bprc += rd32(IGC_BPRC);
	adapter->stats.mprc += rd32(IGC_MPRC);
	adapter->stats.roc += rd32(IGC_ROC);

	adapter->stats.prc64 += rd32(IGC_PRC64);
	adapter->stats.prc127 += rd32(IGC_PRC127);
	adapter->stats.prc255 += rd32(IGC_PRC255);
	adapter->stats.prc511 += rd32(IGC_PRC511);
	adapter->stats.prc1023 += rd32(IGC_PRC1023);
	adapter->stats.prc1522 += rd32(IGC_PRC1522);
	adapter->stats.tlpic += rd32(IGC_TLPIC);
	adapter->stats.rlpic += rd32(IGC_RLPIC);
	adapter->stats.hgptc += rd32(IGC_HGPTC);

	mpc = rd32(IGC_MPC);
	adapter->stats.mpc += mpc;
	net_stats->rx_fifo_errors += mpc;
	adapter->stats.scc += rd32(IGC_SCC);
	adapter->stats.ecol += rd32(IGC_ECOL);
	adapter->stats.mcc += rd32(IGC_MCC);
	adapter->stats.latecol += rd32(IGC_LATECOL);
	adapter->stats.dc += rd32(IGC_DC);
	adapter->stats.rlec += rd32(IGC_RLEC);
	adapter->stats.xonrxc += rd32(IGC_XONRXC);
	adapter->stats.xontxc += rd32(IGC_XONTXC);
	adapter->stats.xoffrxc += rd32(IGC_XOFFRXC);
	adapter->stats.xofftxc += rd32(IGC_XOFFTXC);
	adapter->stats.fcruc += rd32(IGC_FCRUC);
	adapter->stats.gptc += rd32(IGC_GPTC);
	adapter->stats.gotc += rd32(IGC_GOTCL);
	rd32(IGC_GOTCH); /* clear GOTCL */
	adapter->stats.rnbc += rd32(IGC_RNBC);
	adapter->stats.ruc += rd32(IGC_RUC);
	adapter->stats.rfc += rd32(IGC_RFC);
	adapter->stats.rjc += rd32(IGC_RJC);
	adapter->stats.tor += rd32(IGC_TORH);
	adapter->stats.tot += rd32(IGC_TOTH);
	adapter->stats.tpr += rd32(IGC_TPR);

	adapter->stats.ptc64 += rd32(IGC_PTC64);
	adapter->stats.ptc127 += rd32(IGC_PTC127);
	adapter->stats.ptc255 += rd32(IGC_PTC255);
	adapter->stats.ptc511 += rd32(IGC_PTC511);
	adapter->stats.ptc1023 += rd32(IGC_PTC1023);
	adapter->stats.ptc1522 += rd32(IGC_PTC1522);

	adapter->stats.mptc += rd32(IGC_MPTC);
	adapter->stats.bptc += rd32(IGC_BPTC);

	adapter->stats.tpt += rd32(IGC_TPT);
	adapter->stats.colc += rd32(IGC_COLC);
	adapter->stats.colc += rd32(IGC_RERC);

	adapter->stats.algnerrc += rd32(IGC_ALGNERRC);

	adapter->stats.tsctc += rd32(IGC_TSCTC);

	adapter->stats.iac += rd32(IGC_IAC);

	/* Fill out the OS statistics structure */
	net_stats->multicast = adapter->stats.mprc;
	net_stats->collisions = adapter->stats.colc;

	/* Rx Errors */

	/* RLEC on some newer hardware can be incorrect so build
	 * our own version based on RUC and ROC
	 */
	net_stats->rx_errors = adapter->stats.rxerrc +
		adapter->stats.crcerrs + adapter->stats.algnerrc +
		adapter->stats.ruc + adapter->stats.roc +
		adapter->stats.cexterr;
	net_stats->rx_length_errors = adapter->stats.ruc +
				      adapter->stats.roc;
	net_stats->rx_crc_errors = adapter->stats.crcerrs;
	net_stats->rx_frame_errors = adapter->stats.algnerrc;
	net_stats->rx_missed_errors = adapter->stats.mpc;

	/* Tx Errors */
	net_stats->tx_errors = adapter->stats.ecol +
			       adapter->stats.latecol;
	net_stats->tx_aborted_errors = adapter->stats.ecol;
	net_stats->tx_window_errors = adapter->stats.latecol;
	net_stats->tx_carrier_errors = adapter->stats.tncrs;

	/* Tx Dropped needs to be maintained elsewhere */

	/* Management Stats */
	adapter->stats.mgptc += rd32(IGC_MGTPTC);
	adapter->stats.mgprc += rd32(IGC_MGTPRC);
	adapter->stats.mgpdc += rd32(IGC_MGTPDC);
}

/**
 * igc_down - Close the interface
 * @adapter: board private structure
 */
void igc_down(struct igc_adapter *adapter)
{
	struct net_device *netdev = adapter->netdev;
	struct igc_hw *hw = &adapter->hw;
	u32 tctl, rctl;
	int i = 0;

	set_bit(__IGC_DOWN, &adapter->state);

	igc_ptp_suspend(adapter);

	if (pci_device_is_present(adapter->pdev)) {
		/* disable receives in the hardware */
		rctl = rd32(IGC_RCTL);
		wr32(IGC_RCTL, rctl & ~IGC_RCTL_EN);
		/* flush and sleep below */
	}
	/* set trans_start so we don't get spurious watchdogs during reset */
	netif_trans_update(netdev);

	netif_carrier_off(netdev);
	netif_tx_stop_all_queues(netdev);

	if (pci_device_is_present(adapter->pdev)) {
		/* disable transmits in the hardware */
		tctl = rd32(IGC_TCTL);
		tctl &= ~IGC_TCTL_EN;
		wr32(IGC_TCTL, tctl);
		/* flush both disables and wait for them to finish */
		wrfl();
		usleep_range(10000, 20000);

		igc_irq_disable(adapter);
	}

	adapter->flags &= ~IGC_FLAG_NEED_LINK_UPDATE;

	for (i = 0; i < adapter->num_q_vectors; i++) {
		if (adapter->q_vector[i]) {
			napi_synchronize(&adapter->q_vector[i]->napi);
			napi_disable(&adapter->q_vector[i]->napi);
		}
	}

	del_timer_sync(&adapter->watchdog_timer);
	del_timer_sync(&adapter->phy_info_timer);

	/* record the stats before reset*/
	spin_lock(&adapter->stats64_lock);
	igc_update_stats(adapter);
	spin_unlock(&adapter->stats64_lock);

	adapter->link_speed = 0;
	adapter->link_duplex = 0;

	if (!pci_channel_offline(adapter->pdev))
		igc_reset(adapter);

	/* clear VLAN promisc flag so VFTA will be updated if necessary */
	adapter->flags &= ~IGC_FLAG_VLAN_PROMISC;

	igc_clean_all_tx_rings(adapter);
	igc_clean_all_rx_rings(adapter);
}

void igc_reinit_locked(struct igc_adapter *adapter)
{
	while (test_and_set_bit(__IGC_RESETTING, &adapter->state))
		usleep_range(1000, 2000);
	igc_down(adapter);
	igc_up(adapter);
	clear_bit(__IGC_RESETTING, &adapter->state);
}

static void igc_reset_task(struct work_struct *work)
{
	struct igc_adapter *adapter;

	adapter = container_of(work, struct igc_adapter, reset_task);

	rtnl_lock();
	/* If we're already down or resetting, just bail */
	if (test_bit(__IGC_DOWN, &adapter->state) ||
	    test_bit(__IGC_RESETTING, &adapter->state)) {
		rtnl_unlock();
		return;
	}

	igc_rings_dump(adapter);
	igc_regs_dump(adapter);
	netdev_err(adapter->netdev, "Reset adapter\n");
	igc_reinit_locked(adapter);
	rtnl_unlock();
}

/**
 * igc_change_mtu - Change the Maximum Transfer Unit
 * @netdev: network interface device structure
 * @new_mtu: new value for maximum frame size
 *
 * Returns 0 on success, negative on failure
 */
static int igc_change_mtu(struct net_device *netdev, int new_mtu)
{
	int max_frame = new_mtu + ETH_HLEN + ETH_FCS_LEN + VLAN_HLEN;
	struct igc_adapter *adapter = netdev_priv(netdev);

	if (igc_xdp_is_enabled(adapter) && new_mtu > ETH_DATA_LEN) {
		netdev_dbg(netdev, "Jumbo frames not supported with XDP");
		return -EINVAL;
	}

	/* adjust max frame to be at least the size of a standard frame */
	if (max_frame < (ETH_FRAME_LEN + ETH_FCS_LEN))
		max_frame = ETH_FRAME_LEN + ETH_FCS_LEN;

	while (test_and_set_bit(__IGC_RESETTING, &adapter->state))
		usleep_range(1000, 2000);

	/* igc_down has a dependency on max_frame_size */
	adapter->max_frame_size = max_frame;

	if (netif_running(netdev))
		igc_down(adapter);

	netdev_dbg(netdev, "changing MTU from %d to %d\n", netdev->mtu, new_mtu);
	netdev->mtu = new_mtu;

	if (netif_running(netdev))
		igc_up(adapter);
	else
		igc_reset(adapter);

	clear_bit(__IGC_RESETTING, &adapter->state);

	return 0;
}

/**
 * igc_tx_timeout - Respond to a Tx Hang
 * @netdev: network interface device structure
 * @txqueue: queue number that timed out
 **/
static void igc_tx_timeout(struct net_device *netdev,
			   unsigned int __always_unused txqueue)
{
	struct igc_adapter *adapter = netdev_priv(netdev);
	struct igc_hw *hw = &adapter->hw;

	/* Do the reset outside of interrupt context */
	adapter->tx_timeout_count++;
	schedule_work(&adapter->reset_task);
	wr32(IGC_EICS,
	     (adapter->eims_enable_mask & ~adapter->eims_other));
}

/**
 * igc_get_stats64 - Get System Network Statistics
 * @netdev: network interface device structure
 * @stats: rtnl_link_stats64 pointer
 *
 * Returns the address of the device statistics structure.
 * The statistics are updated here and also from the timer callback.
 */
static void igc_get_stats64(struct net_device *netdev,
			    struct rtnl_link_stats64 *stats)
{
	struct igc_adapter *adapter = netdev_priv(netdev);

	spin_lock(&adapter->stats64_lock);
	if (!test_bit(__IGC_RESETTING, &adapter->state))
		igc_update_stats(adapter);
	memcpy(stats, &adapter->stats64, sizeof(*stats));
	spin_unlock(&adapter->stats64_lock);
}

static netdev_features_t igc_fix_features(struct net_device *netdev,
					  netdev_features_t features)
{
	/* Since there is no support for separate Rx/Tx vlan accel
	 * enable/disable make sure Tx flag is always in same state as Rx.
	 */
	if (features & NETIF_F_HW_VLAN_CTAG_RX)
		features |= NETIF_F_HW_VLAN_CTAG_TX;
	else
		features &= ~NETIF_F_HW_VLAN_CTAG_TX;

	return features;
}

static int igc_set_features(struct net_device *netdev,
			    netdev_features_t features)
{
	netdev_features_t changed = netdev->features ^ features;
	struct igc_adapter *adapter = netdev_priv(netdev);

	if (changed & NETIF_F_HW_VLAN_CTAG_RX)
		igc_vlan_mode(netdev, features);

	/* Add VLAN support */
	if (!(changed & (NETIF_F_RXALL | NETIF_F_NTUPLE)))
		return 0;

	if (!(features & NETIF_F_NTUPLE))
		igc_flush_nfc_rules(adapter);

	netdev->features = features;

	if (netif_running(netdev))
		igc_reinit_locked(adapter);
	else
		igc_reset(adapter);

	return 1;
}

static netdev_features_t
igc_features_check(struct sk_buff *skb, struct net_device *dev,
		   netdev_features_t features)
{
	unsigned int network_hdr_len, mac_hdr_len;

	/* Make certain the headers can be described by a context descriptor */
	mac_hdr_len = skb_network_header(skb) - skb->data;
	if (unlikely(mac_hdr_len > IGC_MAX_MAC_HDR_LEN))
		return features & ~(NETIF_F_HW_CSUM |
				    NETIF_F_SCTP_CRC |
				    NETIF_F_HW_VLAN_CTAG_TX |
				    NETIF_F_TSO |
				    NETIF_F_TSO6);

	network_hdr_len = skb_checksum_start(skb) - skb_network_header(skb);
	if (unlikely(network_hdr_len >  IGC_MAX_NETWORK_HDR_LEN))
		return features & ~(NETIF_F_HW_CSUM |
				    NETIF_F_SCTP_CRC |
				    NETIF_F_TSO |
				    NETIF_F_TSO6);

	/* We can only support IPv4 TSO in tunnels if we can mangle the
	 * inner IP ID field, so strip TSO if MANGLEID is not supported.
	 */
	if (skb->encapsulation && !(features & NETIF_F_TSO_MANGLEID))
		features &= ~NETIF_F_TSO;

	return features;
}

static void igc_tsync_interrupt(struct igc_adapter *adapter)
{
	u32 ack, tsauxc, sec, nsec, tsicr;
	struct igc_hw *hw = &adapter->hw;
	struct ptp_clock_event event;
	struct timespec64 ts;

	tsicr = rd32(IGC_TSICR);
	ack = 0;

	if (tsicr & IGC_TSICR_SYS_WRAP) {
		event.type = PTP_CLOCK_PPS;
		if (adapter->ptp_caps.pps)
			ptp_clock_event(adapter->ptp_clock, &event);
		ack |= IGC_TSICR_SYS_WRAP;
	}

	if (tsicr & IGC_TSICR_TXTS) {
		/* retrieve hardware timestamp */
		schedule_work(&adapter->ptp_tx_work);
		ack |= IGC_TSICR_TXTS;
	}

	if (tsicr & IGC_TSICR_TT0) {
		spin_lock(&adapter->tmreg_lock);
		ts = timespec64_add(adapter->perout[0].start,
				    adapter->perout[0].period);
		wr32(IGC_TRGTTIML0, ts.tv_nsec | IGC_TT_IO_TIMER_SEL_SYSTIM0);
		wr32(IGC_TRGTTIMH0, (u32)ts.tv_sec);
		tsauxc = rd32(IGC_TSAUXC);
		tsauxc |= IGC_TSAUXC_EN_TT0;
		wr32(IGC_TSAUXC, tsauxc);
		adapter->perout[0].start = ts;
		spin_unlock(&adapter->tmreg_lock);
		ack |= IGC_TSICR_TT0;
	}

	if (tsicr & IGC_TSICR_TT1) {
		spin_lock(&adapter->tmreg_lock);
		ts = timespec64_add(adapter->perout[1].start,
				    adapter->perout[1].period);
		wr32(IGC_TRGTTIML1, ts.tv_nsec | IGC_TT_IO_TIMER_SEL_SYSTIM0);
		wr32(IGC_TRGTTIMH1, (u32)ts.tv_sec);
		tsauxc = rd32(IGC_TSAUXC);
		tsauxc |= IGC_TSAUXC_EN_TT1;
		wr32(IGC_TSAUXC, tsauxc);
		adapter->perout[1].start = ts;
		spin_unlock(&adapter->tmreg_lock);
		ack |= IGC_TSICR_TT1;
	}

	if (tsicr & IGC_TSICR_AUTT0) {
		nsec = rd32(IGC_AUXSTMPL0);
		sec  = rd32(IGC_AUXSTMPH0);
		event.type = PTP_CLOCK_EXTTS;
		event.index = 0;
		event.timestamp = sec * NSEC_PER_SEC + nsec;
		ptp_clock_event(adapter->ptp_clock, &event);
		ack |= IGC_TSICR_AUTT0;
	}

	if (tsicr & IGC_TSICR_AUTT1) {
		nsec = rd32(IGC_AUXSTMPL1);
		sec  = rd32(IGC_AUXSTMPH1);
		event.type = PTP_CLOCK_EXTTS;
		event.index = 1;
		event.timestamp = sec * NSEC_PER_SEC + nsec;
		ptp_clock_event(adapter->ptp_clock, &event);
		ack |= IGC_TSICR_AUTT1;
	}

	/* acknowledge the interrupts */
	wr32(IGC_TSICR, ack);
}

/**
 * igc_msix_other - msix other interrupt handler
 * @irq: interrupt number
 * @data: pointer to a q_vector
 */
static irqreturn_t igc_msix_other(int irq, void *data)
{
	struct igc_adapter *adapter = data;
	struct igc_hw *hw = &adapter->hw;
	u32 icr = rd32(IGC_ICR);

	/* reading ICR causes bit 31 of EICR to be cleared */
	if (icr & IGC_ICR_DRSTA)
		schedule_work(&adapter->reset_task);

	if (icr & IGC_ICR_DOUTSYNC) {
		/* HW is reporting DMA is out of sync */
		adapter->stats.doosync++;
	}

	if (icr & IGC_ICR_LSC) {
		hw->mac.get_link_status = true;
		/* guard against interrupt when we're going down */
		if (!test_bit(__IGC_DOWN, &adapter->state))
			mod_timer(&adapter->watchdog_timer, jiffies + 1);
	}

	if (icr & IGC_ICR_TS)
		igc_tsync_interrupt(adapter);

	wr32(IGC_EIMS, adapter->eims_other);

	return IRQ_HANDLED;
}

static void igc_write_itr(struct igc_q_vector *q_vector)
{
	u32 itr_val = q_vector->itr_val & IGC_QVECTOR_MASK;

	if (!q_vector->set_itr)
		return;

	if (!itr_val)
		itr_val = IGC_ITR_VAL_MASK;

	itr_val |= IGC_EITR_CNT_IGNR;

	writel(itr_val, q_vector->itr_register);
	q_vector->set_itr = 0;
}

static irqreturn_t igc_msix_ring(int irq, void *data)
{
	struct igc_q_vector *q_vector = data;

	/* Write the ITR value calculated from the previous interrupt. */
	igc_write_itr(q_vector);

	napi_schedule(&q_vector->napi);

	return IRQ_HANDLED;
}

/**
 * igc_request_msix - Initialize MSI-X interrupts
 * @adapter: Pointer to adapter structure
 *
 * igc_request_msix allocates MSI-X vectors and requests interrupts from the
 * kernel.
 */
static int igc_request_msix(struct igc_adapter *adapter)
{
	unsigned int num_q_vectors = adapter->num_q_vectors;
	int i = 0, err = 0, vector = 0, free_vector = 0;
	struct net_device *netdev = adapter->netdev;

	err = request_irq(adapter->msix_entries[vector].vector,
			  &igc_msix_other, 0, netdev->name, adapter);
	if (err)
		goto err_out;

	if (num_q_vectors > MAX_Q_VECTORS) {
		num_q_vectors = MAX_Q_VECTORS;
		dev_warn(&adapter->pdev->dev,
			 "The number of queue vectors (%d) is higher than max allowed (%d)\n",
			 adapter->num_q_vectors, MAX_Q_VECTORS);
	}
	for (i = 0; i < num_q_vectors; i++) {
		struct igc_q_vector *q_vector = adapter->q_vector[i];

		vector++;

		q_vector->itr_register = adapter->io_addr + IGC_EITR(vector);

		if (q_vector->rx.ring && q_vector->tx.ring)
			sprintf(q_vector->name, "%s-TxRx-%u", netdev->name,
				q_vector->rx.ring->queue_index);
		else if (q_vector->tx.ring)
			sprintf(q_vector->name, "%s-tx-%u", netdev->name,
				q_vector->tx.ring->queue_index);
		else if (q_vector->rx.ring)
			sprintf(q_vector->name, "%s-rx-%u", netdev->name,
				q_vector->rx.ring->queue_index);
		else
			sprintf(q_vector->name, "%s-unused", netdev->name);

		err = request_irq(adapter->msix_entries[vector].vector,
				  igc_msix_ring, 0, q_vector->name,
				  q_vector);
		if (err)
			goto err_free;
	}

	igc_configure_msix(adapter);
	return 0;

err_free:
	/* free already assigned IRQs */
	free_irq(adapter->msix_entries[free_vector++].vector, adapter);

	vector--;
	for (i = 0; i < vector; i++) {
		free_irq(adapter->msix_entries[free_vector++].vector,
			 adapter->q_vector[i]);
	}
err_out:
	return err;
}

/**
 * igc_clear_interrupt_scheme - reset the device to a state of no interrupts
 * @adapter: Pointer to adapter structure
 *
 * This function resets the device so that it has 0 rx queues, tx queues, and
 * MSI-X interrupts allocated.
 */
static void igc_clear_interrupt_scheme(struct igc_adapter *adapter)
{
	igc_free_q_vectors(adapter);
	igc_reset_interrupt_capability(adapter);
}

/* Need to wait a few seconds after link up to get diagnostic information from
 * the phy
 */
static void igc_update_phy_info(struct timer_list *t)
{
	struct igc_adapter *adapter = from_timer(adapter, t, phy_info_timer);

	igc_get_phy_info(&adapter->hw);
}

/**
 * igc_has_link - check shared code for link and determine up/down
 * @adapter: pointer to driver private info
 */
bool igc_has_link(struct igc_adapter *adapter)
{
	struct igc_hw *hw = &adapter->hw;
	bool link_active = false;

	/* get_link_status is set on LSC (link status) interrupt or
	 * rx sequence error interrupt.  get_link_status will stay
	 * false until the igc_check_for_link establishes link
	 * for copper adapters ONLY
	 */
	if (!hw->mac.get_link_status)
		return true;
	hw->mac.ops.check_for_link(hw);
	link_active = !hw->mac.get_link_status;

	if (hw->mac.type == igc_i225) {
		if (!netif_carrier_ok(adapter->netdev)) {
			adapter->flags &= ~IGC_FLAG_NEED_LINK_UPDATE;
		} else if (!(adapter->flags & IGC_FLAG_NEED_LINK_UPDATE)) {
			adapter->flags |= IGC_FLAG_NEED_LINK_UPDATE;
			adapter->link_check_timeout = jiffies;
		}
	}

	return link_active;
}

/**
 * igc_watchdog - Timer Call-back
 * @t: timer for the watchdog
 */
static void igc_watchdog(struct timer_list *t)
{
	struct igc_adapter *adapter = from_timer(adapter, t, watchdog_timer);
	/* Do the rest outside of interrupt context */
	schedule_work(&adapter->watchdog_task);
}

static void igc_watchdog_task(struct work_struct *work)
{
	struct igc_adapter *adapter = container_of(work,
						   struct igc_adapter,
						   watchdog_task);
	struct net_device *netdev = adapter->netdev;
	struct igc_hw *hw = &adapter->hw;
	struct igc_phy_info *phy = &hw->phy;
	u16 phy_data, retry_count = 20;
	u32 link;
	int i;

	link = igc_has_link(adapter);

	if (adapter->flags & IGC_FLAG_NEED_LINK_UPDATE) {
		if (time_after(jiffies, (adapter->link_check_timeout + HZ)))
			adapter->flags &= ~IGC_FLAG_NEED_LINK_UPDATE;
		else
			link = false;
	}

	if (link) {
		/* Cancel scheduled suspend requests. */
		pm_runtime_resume(netdev->dev.parent);

		if (!netif_carrier_ok(netdev)) {
			u32 ctrl;

			hw->mac.ops.get_speed_and_duplex(hw,
							 &adapter->link_speed,
							 &adapter->link_duplex);

			ctrl = rd32(IGC_CTRL);
			/* Link status message must follow this format */
			netdev_info(netdev,
				    "NIC Link is Up %d Mbps %s Duplex, Flow Control: %s\n",
				    adapter->link_speed,
				    adapter->link_duplex == FULL_DUPLEX ?
				    "Full" : "Half",
				    (ctrl & IGC_CTRL_TFCE) &&
				    (ctrl & IGC_CTRL_RFCE) ? "RX/TX" :
				    (ctrl & IGC_CTRL_RFCE) ?  "RX" :
				    (ctrl & IGC_CTRL_TFCE) ?  "TX" : "None");

			/* disable EEE if enabled */
			if ((adapter->flags & IGC_FLAG_EEE) &&
			    adapter->link_duplex == HALF_DUPLEX) {
				netdev_info(netdev,
					    "EEE Disabled: unsupported at half duplex. Re-enable using ethtool when at full duplex\n");
				adapter->hw.dev_spec._base.eee_enable = false;
				adapter->flags &= ~IGC_FLAG_EEE;
			}

			/* check if SmartSpeed worked */
			igc_check_downshift(hw);
			if (phy->speed_downgraded)
				netdev_warn(netdev, "Link Speed was downgraded by SmartSpeed\n");

			/* adjust timeout factor according to speed/duplex */
			adapter->tx_timeout_factor = 1;
			switch (adapter->link_speed) {
			case SPEED_10:
				adapter->tx_timeout_factor = 14;
				break;
			case SPEED_100:
			case SPEED_1000:
			case SPEED_2500:
				adapter->tx_timeout_factor = 1;
				break;
			}

			if (adapter->link_speed != SPEED_1000)
				goto no_wait;

			/* wait for Remote receiver status OK */
retry_read_status:
			if (!igc_read_phy_reg(hw, PHY_1000T_STATUS,
					      &phy_data)) {
				if (!(phy_data & SR_1000T_REMOTE_RX_STATUS) &&
				    retry_count) {
					msleep(100);
					retry_count--;
					goto retry_read_status;
				} else if (!retry_count) {
					netdev_err(netdev, "exceed max 2 second\n");
				}
			} else {
				netdev_err(netdev, "read 1000Base-T Status Reg\n");
			}
no_wait:
			netif_carrier_on(netdev);

			/* link state has changed, schedule phy info update */
			if (!test_bit(__IGC_DOWN, &adapter->state))
				mod_timer(&adapter->phy_info_timer,
					  round_jiffies(jiffies + 2 * HZ));
		}
	} else {
		if (netif_carrier_ok(netdev)) {
			adapter->link_speed = 0;
			adapter->link_duplex = 0;

			/* Links status message must follow this format */
			netdev_info(netdev, "NIC Link is Down\n");
			netif_carrier_off(netdev);

			/* link state has changed, schedule phy info update */
			if (!test_bit(__IGC_DOWN, &adapter->state))
				mod_timer(&adapter->phy_info_timer,
					  round_jiffies(jiffies + 2 * HZ));

			/* link is down, time to check for alternate media */
			if (adapter->flags & IGC_FLAG_MAS_ENABLE) {
				if (adapter->flags & IGC_FLAG_MEDIA_RESET) {
					schedule_work(&adapter->reset_task);
					/* return immediately */
					return;
				}
			}
			pm_schedule_suspend(netdev->dev.parent,
					    MSEC_PER_SEC * 5);

		/* also check for alternate media here */
		} else if (!netif_carrier_ok(netdev) &&
			   (adapter->flags & IGC_FLAG_MAS_ENABLE)) {
			if (adapter->flags & IGC_FLAG_MEDIA_RESET) {
				schedule_work(&adapter->reset_task);
				/* return immediately */
				return;
			}
		}
	}

	spin_lock(&adapter->stats64_lock);
	igc_update_stats(adapter);
	spin_unlock(&adapter->stats64_lock);

	for (i = 0; i < adapter->num_tx_queues; i++) {
		struct igc_ring *tx_ring = adapter->tx_ring[i];

		if (!netif_carrier_ok(netdev)) {
			/* We've lost link, so the controller stops DMA,
			 * but we've got queued Tx work that's never going
			 * to get done, so reset controller to flush Tx.
			 * (Do the reset outside of interrupt context).
			 */
			if (igc_desc_unused(tx_ring) + 1 < tx_ring->count) {
				adapter->tx_timeout_count++;
				schedule_work(&adapter->reset_task);
				/* return immediately since reset is imminent */
				return;
			}
		}

		/* Force detection of hung controller every watchdog period */
		set_bit(IGC_RING_FLAG_TX_DETECT_HANG, &tx_ring->flags);
	}

	/* Cause software interrupt to ensure Rx ring is cleaned */
	if (adapter->flags & IGC_FLAG_HAS_MSIX) {
		u32 eics = 0;

		for (i = 0; i < adapter->num_q_vectors; i++)
			eics |= adapter->q_vector[i]->eims_value;
		wr32(IGC_EICS, eics);
	} else {
		wr32(IGC_ICS, IGC_ICS_RXDMT0);
	}

	igc_ptp_tx_hang(adapter);

	/* Reset the timer */
	if (!test_bit(__IGC_DOWN, &adapter->state)) {
		if (adapter->flags & IGC_FLAG_NEED_LINK_UPDATE)
			mod_timer(&adapter->watchdog_timer,
				  round_jiffies(jiffies +  HZ));
		else
			mod_timer(&adapter->watchdog_timer,
				  round_jiffies(jiffies + 2 * HZ));
	}
}

/**
 * igc_intr_msi - Interrupt Handler
 * @irq: interrupt number
 * @data: pointer to a network interface device structure
 */
static irqreturn_t igc_intr_msi(int irq, void *data)
{
	struct igc_adapter *adapter = data;
	struct igc_q_vector *q_vector = adapter->q_vector[0];
	struct igc_hw *hw = &adapter->hw;
	/* read ICR disables interrupts using IAM */
	u32 icr = rd32(IGC_ICR);

	igc_write_itr(q_vector);

	if (icr & IGC_ICR_DRSTA)
		schedule_work(&adapter->reset_task);

	if (icr & IGC_ICR_DOUTSYNC) {
		/* HW is reporting DMA is out of sync */
		adapter->stats.doosync++;
	}

	if (icr & (IGC_ICR_RXSEQ | IGC_ICR_LSC)) {
		hw->mac.get_link_status = true;
		if (!test_bit(__IGC_DOWN, &adapter->state))
			mod_timer(&adapter->watchdog_timer, jiffies + 1);
	}

	if (icr & IGC_ICR_TS)
		igc_tsync_interrupt(adapter);

	napi_schedule(&q_vector->napi);

	return IRQ_HANDLED;
}

/**
 * igc_intr - Legacy Interrupt Handler
 * @irq: interrupt number
 * @data: pointer to a network interface device structure
 */
static irqreturn_t igc_intr(int irq, void *data)
{
	struct igc_adapter *adapter = data;
	struct igc_q_vector *q_vector = adapter->q_vector[0];
	struct igc_hw *hw = &adapter->hw;
	/* Interrupt Auto-Mask...upon reading ICR, interrupts are masked.  No
	 * need for the IMC write
	 */
	u32 icr = rd32(IGC_ICR);

	/* IMS will not auto-mask if INT_ASSERTED is not set, and if it is
	 * not set, then the adapter didn't send an interrupt
	 */
	if (!(icr & IGC_ICR_INT_ASSERTED))
		return IRQ_NONE;

	igc_write_itr(q_vector);

	if (icr & IGC_ICR_DRSTA)
		schedule_work(&adapter->reset_task);

	if (icr & IGC_ICR_DOUTSYNC) {
		/* HW is reporting DMA is out of sync */
		adapter->stats.doosync++;
	}

	if (icr & (IGC_ICR_RXSEQ | IGC_ICR_LSC)) {
		hw->mac.get_link_status = true;
		/* guard against interrupt when we're going down */
		if (!test_bit(__IGC_DOWN, &adapter->state))
			mod_timer(&adapter->watchdog_timer, jiffies + 1);
	}

	if (icr & IGC_ICR_TS)
		igc_tsync_interrupt(adapter);

	napi_schedule(&q_vector->napi);

	return IRQ_HANDLED;
}

static void igc_free_irq(struct igc_adapter *adapter)
{
	if (adapter->msix_entries) {
		int vector = 0, i;

		free_irq(adapter->msix_entries[vector++].vector, adapter);

		for (i = 0; i < adapter->num_q_vectors; i++)
			free_irq(adapter->msix_entries[vector++].vector,
				 adapter->q_vector[i]);
	} else {
		free_irq(adapter->pdev->irq, adapter);
	}
}

/**
 * igc_request_irq - initialize interrupts
 * @adapter: Pointer to adapter structure
 *
 * Attempts to configure interrupts using the best available
 * capabilities of the hardware and kernel.
 */
static int igc_request_irq(struct igc_adapter *adapter)
{
	struct net_device *netdev = adapter->netdev;
	struct pci_dev *pdev = adapter->pdev;
	int err = 0;

	if (adapter->flags & IGC_FLAG_HAS_MSIX) {
		err = igc_request_msix(adapter);
		if (!err)
			goto request_done;
		/* fall back to MSI */
		igc_free_all_tx_resources(adapter);
		igc_free_all_rx_resources(adapter);

		igc_clear_interrupt_scheme(adapter);
		err = igc_init_interrupt_scheme(adapter, false);
		if (err)
			goto request_done;
		igc_setup_all_tx_resources(adapter);
		igc_setup_all_rx_resources(adapter);
		igc_configure(adapter);
	}

	igc_assign_vector(adapter->q_vector[0], 0);

	if (adapter->flags & IGC_FLAG_HAS_MSI) {
		err = request_irq(pdev->irq, &igc_intr_msi, 0,
				  netdev->name, adapter);
		if (!err)
			goto request_done;

		/* fall back to legacy interrupts */
		igc_reset_interrupt_capability(adapter);
		adapter->flags &= ~IGC_FLAG_HAS_MSI;
	}

	err = request_irq(pdev->irq, &igc_intr, IRQF_SHARED,
			  netdev->name, adapter);

	if (err)
		netdev_err(netdev, "Error %d getting interrupt\n", err);

request_done:
	return err;
}

/**
 * __igc_open - Called when a network interface is made active
 * @netdev: network interface device structure
 * @resuming: boolean indicating if the device is resuming
 *
 * Returns 0 on success, negative value on failure
 *
 * The open entry point is called when a network interface is made
 * active by the system (IFF_UP).  At this point all resources needed
 * for transmit and receive operations are allocated, the interrupt
 * handler is registered with the OS, the watchdog timer is started,
 * and the stack is notified that the interface is ready.
 */
static int __igc_open(struct net_device *netdev, bool resuming)
{
	struct igc_adapter *adapter = netdev_priv(netdev);
	struct pci_dev *pdev = adapter->pdev;
	struct igc_hw *hw = &adapter->hw;
	int err = 0;
	int i = 0;

	/* disallow open during test */

	if (test_bit(__IGC_TESTING, &adapter->state)) {
		WARN_ON(resuming);
		return -EBUSY;
	}

	if (!resuming)
		pm_runtime_get_sync(&pdev->dev);

	netif_carrier_off(netdev);

	/* allocate transmit descriptors */
	err = igc_setup_all_tx_resources(adapter);
	if (err)
		goto err_setup_tx;

	/* allocate receive descriptors */
	err = igc_setup_all_rx_resources(adapter);
	if (err)
		goto err_setup_rx;

	igc_power_up_link(adapter);

	igc_configure(adapter);

	err = igc_request_irq(adapter);
	if (err)
		goto err_req_irq;

	/* Notify the stack of the actual queue counts. */
	err = netif_set_real_num_tx_queues(netdev, adapter->num_tx_queues);
	if (err)
		goto err_set_queues;

	err = netif_set_real_num_rx_queues(netdev, adapter->num_rx_queues);
	if (err)
		goto err_set_queues;

	clear_bit(__IGC_DOWN, &adapter->state);

	for (i = 0; i < adapter->num_q_vectors; i++)
		napi_enable(&adapter->q_vector[i]->napi);

	/* Clear any pending interrupts. */
	rd32(IGC_ICR);
	igc_irq_enable(adapter);

	if (!resuming)
		pm_runtime_put(&pdev->dev);

	netif_tx_start_all_queues(netdev);

	/* start the watchdog. */
	hw->mac.get_link_status = true;
	schedule_work(&adapter->watchdog_task);

	return IGC_SUCCESS;

err_set_queues:
	igc_free_irq(adapter);
err_req_irq:
	igc_release_hw_control(adapter);
	igc_power_down_phy_copper_base(&adapter->hw);
	igc_free_all_rx_resources(adapter);
err_setup_rx:
	igc_free_all_tx_resources(adapter);
err_setup_tx:
	igc_reset(adapter);
	if (!resuming)
		pm_runtime_put(&pdev->dev);

	return err;
}

int igc_open(struct net_device *netdev)
{
	return __igc_open(netdev, false);
}

/**
 * __igc_close - Disables a network interface
 * @netdev: network interface device structure
 * @suspending: boolean indicating the device is suspending
 *
 * Returns 0, this is not allowed to fail
 *
 * The close entry point is called when an interface is de-activated
 * by the OS.  The hardware is still under the driver's control, but
 * needs to be disabled.  A global MAC reset is issued to stop the
 * hardware, and all transmit and receive resources are freed.
 */
static int __igc_close(struct net_device *netdev, bool suspending)
{
	struct igc_adapter *adapter = netdev_priv(netdev);
	struct pci_dev *pdev = adapter->pdev;

	WARN_ON(test_bit(__IGC_RESETTING, &adapter->state));

	if (!suspending)
		pm_runtime_get_sync(&pdev->dev);

	igc_down(adapter);

	igc_release_hw_control(adapter);

	igc_free_irq(adapter);

	igc_free_all_tx_resources(adapter);
	igc_free_all_rx_resources(adapter);

	if (!suspending)
		pm_runtime_put_sync(&pdev->dev);

	return 0;
}

int igc_close(struct net_device *netdev)
{
	if (netif_device_present(netdev) || netdev->dismantle)
		return __igc_close(netdev, false);
	return 0;
}

/**
 * igc_ioctl - Access the hwtstamp interface
 * @netdev: network interface device structure
 * @ifr: interface request data
 * @cmd: ioctl command
 **/
static int igc_ioctl(struct net_device *netdev, struct ifreq *ifr, int cmd)
{
	switch (cmd) {
	case SIOCGHWTSTAMP:
		return igc_ptp_get_ts_config(netdev, ifr);
	case SIOCSHWTSTAMP:
		return igc_ptp_set_ts_config(netdev, ifr);
	default:
		return -EOPNOTSUPP;
	}
}

static int igc_save_launchtime_params(struct igc_adapter *adapter, int queue,
				      bool enable)
{
	struct igc_ring *ring;

	if (queue < 0 || queue >= adapter->num_tx_queues)
		return -EINVAL;

	ring = adapter->tx_ring[queue];
	ring->launchtime_enable = enable;

	return 0;
}

static bool is_base_time_past(ktime_t base_time, const struct timespec64 *now)
{
	struct timespec64 b;

	b = ktime_to_timespec64(base_time);

	return timespec64_compare(now, &b) > 0;
}

static bool validate_schedule(struct igc_adapter *adapter,
			      const struct tc_taprio_qopt_offload *qopt)
{
	int queue_uses[IGC_MAX_TX_QUEUES] = { };
	struct timespec64 now;
	size_t n;

	if (qopt->cycle_time_extension)
		return false;

	igc_ptp_read(adapter, &now);

	/* If we program the controller's BASET registers with a time
	 * in the future, it will hold all the packets until that
	 * time, causing a lot of TX Hangs, so to avoid that, we
	 * reject schedules that would start in the future.
	 */
	if (!is_base_time_past(qopt->base_time, &now))
		return false;

	for (n = 0; n < qopt->num_entries; n++) {
		const struct tc_taprio_sched_entry *e, *prev;
		int i;

		prev = n ? &qopt->entries[n - 1] : NULL;
		e = &qopt->entries[n];

		/* i225 only supports "global" frame preemption
		 * settings.
		 */
		if (e->command != TC_TAPRIO_CMD_SET_GATES)
			return false;

		for (i = 0; i < adapter->num_tx_queues; i++)
			if (e->gate_mask & BIT(i)) {
				queue_uses[i]++;

				/* There are limitations: A single queue cannot
				 * be opened and closed multiple times per cycle
				 * unless the gate stays open. Check for it.
				 */
				if (queue_uses[i] > 1 &&
				    !(prev->gate_mask & BIT(i)))
					return false;
			}
	}

	return true;
}

static int igc_tsn_enable_launchtime(struct igc_adapter *adapter,
				     struct tc_etf_qopt_offload *qopt)
{
	struct igc_hw *hw = &adapter->hw;
	int err;

	if (hw->mac.type != igc_i225)
		return -EOPNOTSUPP;

	err = igc_save_launchtime_params(adapter, qopt->queue, qopt->enable);
	if (err)
		return err;

	return igc_tsn_offload_apply(adapter);
}

static int igc_tsn_clear_schedule(struct igc_adapter *adapter)
{
	int i;

	adapter->base_time = 0;
	adapter->cycle_time = NSEC_PER_SEC;

	for (i = 0; i < adapter->num_tx_queues; i++) {
		struct igc_ring *ring = adapter->tx_ring[i];

		ring->start_time = 0;
		ring->end_time = NSEC_PER_SEC;
	}

	return 0;
}

static int igc_save_qbv_schedule(struct igc_adapter *adapter,
				 struct tc_taprio_qopt_offload *qopt)
{
	bool queue_configured[IGC_MAX_TX_QUEUES] = { };
	u32 start_time = 0, end_time = 0;
	size_t n;
	int i;

	adapter->qbv_enable = qopt->enable;

	if (!qopt->enable)
		return igc_tsn_clear_schedule(adapter);

	if (qopt->base_time < 0)
		return -ERANGE;

	if (adapter->base_time)
		return -EALREADY;

	if (!validate_schedule(adapter, qopt))
		return -EINVAL;

	adapter->cycle_time = qopt->cycle_time;
	adapter->base_time = qopt->base_time;

	for (n = 0; n < qopt->num_entries; n++) {
		struct tc_taprio_sched_entry *e = &qopt->entries[n];

		end_time += e->interval;

		/* If any of the conditions below are true, we need to manually
		 * control the end time of the cycle.
		 * 1. Qbv users can specify a cycle time that is not equal
		 * to the total GCL intervals. Hence, recalculation is
		 * necessary here to exclude the time interval that
		 * exceeds the cycle time.
		 * 2. According to IEEE Std. 802.1Q-2018 section 8.6.9.2,
		 * once the end of the list is reached, it will switch
		 * to the END_OF_CYCLE state and leave the gates in the
		 * same state until the next cycle is started.
		 */
		if (end_time > adapter->cycle_time ||
		    n + 1 == qopt->num_entries)
			end_time = adapter->cycle_time;

		for (i = 0; i < adapter->num_tx_queues; i++) {
			struct igc_ring *ring = adapter->tx_ring[i];

			if (!(e->gate_mask & BIT(i)))
				continue;

			/* Check whether a queue stays open for more than one
			 * entry. If so, keep the start and advance the end
			 * time.
			 */
			if (!queue_configured[i])
				ring->start_time = start_time;
			ring->end_time = end_time;

			queue_configured[i] = true;
		}

		start_time += e->interval;
	}

	/* Check whether a queue gets configured.
	 * If not, set the start and end time to be end time.
	 */
	for (i = 0; i < adapter->num_tx_queues; i++) {
		if (!queue_configured[i]) {
			struct igc_ring *ring = adapter->tx_ring[i];

			ring->start_time = end_time;
			ring->end_time = end_time;
		}
	}

	return 0;
}

static int igc_save_frame_preemption(struct igc_adapter *adapter,
				     struct tc_preempt_qopt_offload *qopt)
{
	u32 preempt;
	int i;

	preempt = qopt->preemptible_queues;

	for (i = 0; i < adapter->num_tx_queues; i++) {
		struct igc_ring *ring = adapter->tx_ring[i];

		ring->preemptible = preempt & BIT(i);
	}

	return 0;
}

static int igc_tsn_enable_qbv_scheduling(struct igc_adapter *adapter,
					 struct tc_taprio_qopt_offload *qopt)
{
	struct igc_hw *hw = &adapter->hw;
	int err;

	if (hw->mac.type != igc_i225)
		return -EOPNOTSUPP;

	err = igc_save_qbv_schedule(adapter, qopt);
	if (err)
		return err;

	return igc_tsn_offload_apply(adapter);
}

static int igc_save_cbs_params(struct igc_adapter *adapter, int queue,
			       bool enable, int idleslope, int sendslope,
			       int hicredit, int locredit)
{
	bool cbs_status[IGC_MAX_SR_QUEUES] = { false };
	struct net_device *netdev = adapter->netdev;
	struct igc_ring *ring;
	int i;

	/* i225 has two sets of credit-based shaper logic.
	 * Supporting it only on the top two priority queues
	 */
	if (queue < 0 || queue > 1)
		return -EINVAL;

	ring = adapter->tx_ring[queue];

	for (i = 0; i < IGC_MAX_SR_QUEUES; i++)
		if (adapter->tx_ring[i])
			cbs_status[i] = adapter->tx_ring[i]->cbs_enable;

	/* CBS should be enabled on the highest priority queue first in order
	 * for the CBS algorithm to operate as intended.
	 */
	if (enable) {
		if (queue == 1 && !cbs_status[0]) {
			netdev_err(netdev,
				   "Enabling CBS on queue1 before queue0\n");
			return -EINVAL;
		}
	} else {
		if (queue == 0 && cbs_status[1]) {
			netdev_err(netdev,
				   "Disabling CBS on queue0 before queue1\n");
			return -EINVAL;
		}
	}

	ring->cbs_enable = enable;
	ring->idleslope = idleslope;
	ring->sendslope = sendslope;
	ring->hicredit = hicredit;
	ring->locredit = locredit;

	return 0;
}

static int igc_tsn_enable_cbs(struct igc_adapter *adapter,
			      struct tc_cbs_qopt_offload *qopt)
{
	struct igc_hw *hw = &adapter->hw;
	int err;

	if (hw->mac.type != igc_i225)
		return -EOPNOTSUPP;

	if (qopt->queue < 0 || qopt->queue > 1)
		return -EINVAL;

	err = igc_save_cbs_params(adapter, qopt->queue, qopt->enable,
				  qopt->idleslope, qopt->sendslope,
				  qopt->hicredit, qopt->locredit);
	if (err)
		return err;

	return igc_tsn_offload_apply(adapter);
}

/* I225 doesn't send the SMD frames automatically, we need to handle
 * them ourselves.
 */
static int igc_xmit_smd_frame(struct igc_adapter *adapter, int type)
{
	int cpu = smp_processor_id();
	struct netdev_queue *nq;
	struct igc_ring *ring;
	struct sk_buff *skb;
	void *data;
	int err;

	if (!netif_running(adapter->netdev))
		return -ENOTCONN;

	/* FIXME: rename this function to something less specific, as
	 * it can be used outside XDP.
	 */
	ring = igc_xdp_get_tx_ring(adapter, cpu);
	nq = txring_txq(ring);

	skb = alloc_skb(IGC_FP_SMD_FRAME_SIZE, GFP_KERNEL);
	if (!skb)
		return -ENOMEM;

	data = skb_put(skb, IGC_FP_SMD_FRAME_SIZE);
	memset(data, 0, IGC_FP_SMD_FRAME_SIZE);

	__netif_tx_lock(nq, cpu);

	err = igc_fp_init_tx_descriptor(ring, skb, type);

	igc_flush_tx_descriptors(ring);

	__netif_tx_unlock(nq);

	return err;
}

static void igc_fp_verification_work(struct work_struct *work)
{
	struct delayed_work *dwork = to_delayed_work(work);
	struct igc_adapter *adapter;
	int err;

	adapter = container_of(dwork, struct igc_adapter, fp_verification_work);

	if (adapter->fp_disable_verify)
		goto done;

	switch (adapter->fp_tx_state) {
	case FRAME_PREEMPTION_STATE_START:
		adapter->fp_received_smd_r = false;
		err = igc_xmit_smd_frame(adapter, IGC_SMD_TYPE_SMD_V);
		if (err < 0)
			netdev_err(adapter->netdev, "Error sending SMD-V frame\n");

		adapter->fp_tx_state = FRAME_PREEMPTION_STATE_SENT;
		adapter->fp_start = jiffies;
		schedule_delayed_work(&adapter->fp_verification_work, IGC_FP_TIMEOUT);
		break;

	case FRAME_PREEMPTION_STATE_SENT:
		if (adapter->fp_received_smd_r) {
			adapter->fp_tx_state = FRAME_PREEMPTION_STATE_DONE;
			adapter->fp_received_smd_r = false;
			break;
		}

		if (time_is_before_jiffies(adapter->fp_start + IGC_FP_TIMEOUT)) {
			adapter->fp_verify_cnt++;
			netdev_warn(adapter->netdev, "Timeout waiting for SMD-R frame\n");

			if (adapter->fp_verify_cnt > IGC_MAX_VERIFY_CNT) {
				adapter->fp_verify_cnt = 0;
				adapter->fp_tx_state = FRAME_PREEMPTION_STATE_FAILED;
				netdev_err(adapter->netdev,
					   "Exceeded number of attempts for frame preemption verification\n");
			} else {
				adapter->fp_tx_state = FRAME_PREEMPTION_STATE_START;
			}
			schedule_delayed_work(&adapter->fp_verification_work, IGC_FP_TIMEOUT);
		}

		break;

	case FRAME_PREEMPTION_STATE_FAILED:
	case FRAME_PREEMPTION_STATE_DONE:
		break;
	}

done:
	if (adapter->fp_received_smd_v) {
		err = igc_xmit_smd_frame(adapter, IGC_SMD_TYPE_SMD_R);
		if (err < 0)
			netdev_err(adapter->netdev, "Error sending SMD-R frame\n");

		adapter->fp_received_smd_v = false;
	}
}

static int igc_setup_tc(struct net_device *dev, enum tc_setup_type type,
			void *type_data)
{
	struct igc_adapter *adapter = netdev_priv(dev);

	switch (type) {
	case TC_SETUP_QDISC_TAPRIO:
		return igc_tsn_enable_qbv_scheduling(adapter, type_data);

	case TC_SETUP_QDISC_ETF:
		return igc_tsn_enable_launchtime(adapter, type_data);

	case TC_SETUP_QDISC_CBS:
		return igc_tsn_enable_cbs(adapter, type_data);

	case TC_SETUP_PREEMPT:
		return igc_save_frame_preemption(adapter, type_data);

	default:
		return -EOPNOTSUPP;
	}
}

static int igc_bpf(struct net_device *dev, struct netdev_bpf *bpf)
{
	struct igc_adapter *adapter = netdev_priv(dev);

	switch (bpf->command) {
	case XDP_SETUP_PROG:
		return igc_xdp_set_prog(adapter, bpf->prog, bpf->extack);
	case XDP_SETUP_XSK_POOL:
		return igc_xdp_setup_pool(adapter, bpf->xsk.pool,
					  bpf->xsk.queue_id);
	case XDP_SETUP_MD_BTF:
		return igc_xdp_set_btf_md(dev, bpf->btf_enable);
	case XDP_QUERY_MD_BTF:
		bpf->btf_id = igc_xdp_query_btf(dev, &bpf->btf_enable);
		return 0;

	default:
		return -EOPNOTSUPP;
	}
}

static int igc_xdp_xmit(struct net_device *dev, int num_frames,
			struct xdp_frame **frames, u32 flags)
{
	struct igc_adapter *adapter = netdev_priv(dev);
	int cpu = smp_processor_id();
	struct netdev_queue *nq;
	struct igc_ring *ring;
	int i, drops;

	if (unlikely(test_bit(__IGC_DOWN, &adapter->state)))
		return -ENETDOWN;

	if (unlikely(flags & ~XDP_XMIT_FLAGS_MASK))
		return -EINVAL;

	ring = igc_xdp_get_tx_ring(adapter, cpu);
	nq = txring_txq(ring);

	__netif_tx_lock(nq, cpu);

	drops = 0;
	for (i = 0; i < num_frames; i++) {
		int err;
		struct xdp_frame *xdpf = frames[i];

		err = igc_xdp_init_tx_descriptor(ring, xdpf);
		if (err) {
			xdp_return_frame_rx_napi(xdpf);
			drops++;
		}
	}

	if (flags & XDP_XMIT_FLUSH)
		igc_flush_tx_descriptors(ring);

	__netif_tx_unlock(nq);

	return num_frames - drops;
}

static void igc_trigger_rxtxq_interrupt(struct igc_adapter *adapter,
					struct igc_q_vector *q_vector)
{
	struct igc_hw *hw = &adapter->hw;
	u32 eics = 0;

	eics |= q_vector->eims_value;
	wr32(IGC_EICS, eics);
}

int igc_xsk_wakeup(struct net_device *dev, u32 queue_id, u32 flags)
{
	struct igc_adapter *adapter = netdev_priv(dev);
	struct igc_q_vector *q_vector;
	struct igc_ring *ring;

	if (test_bit(__IGC_DOWN, &adapter->state))
		return -ENETDOWN;

	if (!igc_xdp_is_enabled(adapter))
		return -ENXIO;

	if (queue_id >= adapter->num_rx_queues)
		return -EINVAL;

	ring = adapter->rx_ring[queue_id];

	if (!ring->xsk_pool)
		return -ENXIO;

	q_vector = adapter->q_vector[queue_id];
	if (!napi_if_scheduled_mark_missed(&q_vector->napi))
		igc_trigger_rxtxq_interrupt(adapter, q_vector);

	return 0;
}

static const struct net_device_ops igc_netdev_ops = {
	.ndo_open		= igc_open,
	.ndo_stop		= igc_close,
	.ndo_start_xmit		= igc_xmit_frame,
	.ndo_set_rx_mode	= igc_set_rx_mode,
	.ndo_set_mac_address	= igc_set_mac,
	.ndo_change_mtu		= igc_change_mtu,
	.ndo_tx_timeout		= igc_tx_timeout,
	.ndo_get_stats64	= igc_get_stats64,
	.ndo_fix_features	= igc_fix_features,
	.ndo_set_features	= igc_set_features,
	.ndo_features_check	= igc_features_check,
	.ndo_eth_ioctl		= igc_ioctl,
	.ndo_setup_tc		= igc_setup_tc,
	.ndo_bpf		= igc_bpf,
	.ndo_xdp_xmit		= igc_xdp_xmit,
	.ndo_xsk_wakeup		= igc_xsk_wakeup,
};

/* PCIe configuration access */
void igc_read_pci_cfg(struct igc_hw *hw, u32 reg, u16 *value)
{
	struct igc_adapter *adapter = hw->back;

	pci_read_config_word(adapter->pdev, reg, value);
}

void igc_write_pci_cfg(struct igc_hw *hw, u32 reg, u16 *value)
{
	struct igc_adapter *adapter = hw->back;

	pci_write_config_word(adapter->pdev, reg, *value);
}

s32 igc_read_pcie_cap_reg(struct igc_hw *hw, u32 reg, u16 *value)
{
	struct igc_adapter *adapter = hw->back;

	if (!pci_is_pcie(adapter->pdev))
		return -IGC_ERR_CONFIG;

	pcie_capability_read_word(adapter->pdev, reg, value);

	return IGC_SUCCESS;
}

s32 igc_write_pcie_cap_reg(struct igc_hw *hw, u32 reg, u16 *value)
{
	struct igc_adapter *adapter = hw->back;

	if (!pci_is_pcie(adapter->pdev))
		return -IGC_ERR_CONFIG;

	pcie_capability_write_word(adapter->pdev, reg, *value);

	return IGC_SUCCESS;
}

u32 igc_rd32(struct igc_hw *hw, u32 reg)
{
	struct igc_adapter *igc = container_of(hw, struct igc_adapter, hw);
	u8 __iomem *hw_addr = READ_ONCE(hw->hw_addr);
	u32 value = 0;

	if (IGC_REMOVED(hw_addr))
		return ~value;

	value = readl(&hw_addr[reg]);

	/* reads should not return all F's */
	if (!(~value) && (!reg || !(~readl(hw_addr)))) {
		struct net_device *netdev = igc->netdev;

		hw->hw_addr = NULL;
		netif_device_detach(netdev);
		netdev_err(netdev, "PCIe link lost, device now detached\n");
		WARN(pci_device_is_present(igc->pdev),
		     "igc: Failed to read reg 0x%x!\n", reg);
	}

	return value;
}

int igc_set_spd_dplx(struct igc_adapter *adapter, u32 spd, u8 dplx)
{
	struct igc_mac_info *mac = &adapter->hw.mac;

	mac->autoneg = false;

	/* Make sure dplx is at most 1 bit and lsb of speed is not set
	 * for the switch() below to work
	 */
	if ((spd & 1) || (dplx & ~1))
		goto err_inval;

	switch (spd + dplx) {
	case SPEED_10 + DUPLEX_HALF:
		mac->forced_speed_duplex = ADVERTISE_10_HALF;
		break;
	case SPEED_10 + DUPLEX_FULL:
		mac->forced_speed_duplex = ADVERTISE_10_FULL;
		break;
	case SPEED_100 + DUPLEX_HALF:
		mac->forced_speed_duplex = ADVERTISE_100_HALF;
		break;
	case SPEED_100 + DUPLEX_FULL:
		mac->forced_speed_duplex = ADVERTISE_100_FULL;
		break;
	case SPEED_1000 + DUPLEX_FULL:
		mac->autoneg = true;
		adapter->hw.phy.autoneg_advertised = ADVERTISE_1000_FULL;
		break;
	case SPEED_1000 + DUPLEX_HALF: /* not supported */
		goto err_inval;
	case SPEED_2500 + DUPLEX_FULL:
		mac->autoneg = true;
		adapter->hw.phy.autoneg_advertised = ADVERTISE_2500_FULL;
		break;
	case SPEED_2500 + DUPLEX_HALF: /* not supported */
	default:
		goto err_inval;
	}

	/* clear MDI, MDI(-X) override is only allowed when autoneg enabled */
	adapter->hw.phy.mdix = AUTO_ALL_MODES;

	return 0;

err_inval:
	netdev_err(adapter->netdev, "Unsupported Speed/Duplex configuration\n");
	return -EINVAL;
}

static void igc_select_led(struct igc_adapter *adapter, int led,
			   u32 *mask, u32 *shift)
{
	switch (led) {
	case 0:
		*mask  = IGC_LEDCTL_LED0_MODE_MASK;
		*shift = IGC_LEDCTL_LED0_MODE_SHIFT;
		break;
	case 1:
		*mask  = IGC_LEDCTL_LED1_MODE_MASK;
		*shift = IGC_LEDCTL_LED1_MODE_SHIFT;
		break;
	case 2:
		*mask  = IGC_LEDCTL_LED2_MODE_MASK;
		*shift = IGC_LEDCTL_LED2_MODE_SHIFT;
		break;
	default:
		*mask = *shift = 0;
		dev_err(&adapter->pdev->dev, "Unknown led %d selected!", led);
	}
}

static void igc_led_set(struct igc_adapter *adapter, int led, u16 brightness)
{
	struct igc_hw *hw = &adapter->hw;
	u32 shift, mask, ledctl;

	igc_select_led(adapter, led, &mask, &shift);

	mutex_lock(&adapter->led_mutex);
	ledctl = rd32(IGC_LEDCTL);
	ledctl &= ~mask;
	ledctl |= brightness << shift;
	wr32(IGC_LEDCTL, ledctl);
	mutex_unlock(&adapter->led_mutex);
}

static enum led_brightness igc_led_get(struct igc_adapter *adapter, int led)
{
	struct igc_hw *hw = &adapter->hw;
	u32 shift, mask, ledctl;

	igc_select_led(adapter, led, &mask, &shift);

	mutex_lock(&adapter->led_mutex);
	ledctl = rd32(IGC_LEDCTL);
	mutex_unlock(&adapter->led_mutex);

	return (ledctl & mask) >> shift;
}

static void igc_led0_set(struct led_classdev *ldev, enum led_brightness b)
{
	struct igc_adapter *adapter = led_to_igc(ldev, led0);

	igc_led_set(adapter, 0, b);
}

static enum led_brightness igc_led0_get(struct led_classdev *ldev)
{
	struct igc_adapter *adapter = led_to_igc(ldev, led0);

	return igc_led_get(adapter, 0);
}

static void igc_led1_set(struct led_classdev *ldev, enum led_brightness b)
{
	struct igc_adapter *adapter = led_to_igc(ldev, led1);

	igc_led_set(adapter, 1, b);
}

static enum led_brightness igc_led1_get(struct led_classdev *ldev)
{
	struct igc_adapter *adapter = led_to_igc(ldev, led1);

	return igc_led_get(adapter, 1);
}

static void igc_led2_set(struct led_classdev *ldev, enum led_brightness b)
{
	struct igc_adapter *adapter = led_to_igc(ldev, led2);

	igc_led_set(adapter, 2, b);
}

static enum led_brightness igc_led2_get(struct led_classdev *ldev)
{
	struct igc_adapter *adapter = led_to_igc(ldev, led2);

	return igc_led_get(adapter, 2);
}

static int igc_led_setup(struct igc_adapter *adapter)
{
	/* Setup */
	mutex_init(&adapter->led_mutex);

	adapter->led0.name	     = "igc_led0";
	adapter->led0.max_brightness = 15;
	adapter->led0.brightness_set = igc_led0_set;
	adapter->led0.brightness_get = igc_led0_get;

	adapter->led1.name	     = "igc_led1";
	adapter->led1.max_brightness = 15;
	adapter->led1.brightness_set = igc_led1_set;
	adapter->led1.brightness_get = igc_led1_get;

	adapter->led2.name	     = "igc_led2";
	adapter->led2.max_brightness = 15;
	adapter->led2.brightness_set = igc_led2_set;
	adapter->led2.brightness_get = igc_led2_get;

	/* Register leds */
	led_classdev_register(&adapter->pdev->dev, &adapter->led0);
	led_classdev_register(&adapter->pdev->dev, &adapter->led1);
	led_classdev_register(&adapter->pdev->dev, &adapter->led2);

	return 0;
}

static void igc_led_destroy(struct igc_adapter *adapter)
{
	led_classdev_unregister(&adapter->led0);
	led_classdev_unregister(&adapter->led1);
	led_classdev_unregister(&adapter->led2);
}

/**
 * igc_probe - Device Initialization Routine
 * @pdev: PCI device information struct
 * @ent: entry in igc_pci_tbl
 *
 * Returns 0 on success, negative on failure
 *
 * igc_probe initializes an adapter identified by a pci_dev structure.
 * The OS initialization, configuring the adapter private structure,
 * and a hardware reset occur.
 */
static int igc_probe(struct pci_dev *pdev,
		     const struct pci_device_id *ent)
{
	struct igc_adapter *adapter;
	struct net_device *netdev;
	struct igc_hw *hw;
	const struct igc_info *ei = igc_info_tbl[ent->driver_data];
	int err, pci_using_dac;

	err = pci_enable_device_mem(pdev);
	if (err)
		return err;

	pci_using_dac = 0;
	err = dma_set_mask_and_coherent(&pdev->dev, DMA_BIT_MASK(64));
	if (!err) {
		pci_using_dac = 1;
	} else {
		err = dma_set_mask_and_coherent(&pdev->dev, DMA_BIT_MASK(32));
		if (err) {
			dev_err(&pdev->dev,
				"No usable DMA configuration, aborting\n");
			goto err_dma;
		}
	}

	err = pci_request_mem_regions(pdev, igc_driver_name);
	if (err)
		goto err_pci_reg;

	pci_enable_pcie_error_reporting(pdev);

	err = pci_enable_ptm(pdev, NULL);
	if (err < 0)
		dev_info(&pdev->dev, "PCIe PTM not supported by PCIe bus/controller\n");

	pci_set_master(pdev);

	err = -ENOMEM;
	netdev = alloc_etherdev_mq(sizeof(struct igc_adapter),
				   IGC_MAX_TX_QUEUES);

	if (!netdev)
		goto err_alloc_etherdev;

	SET_NETDEV_DEV(netdev, &pdev->dev);

	pci_set_drvdata(pdev, netdev);
	adapter = netdev_priv(netdev);
	adapter->netdev = netdev;
	adapter->pdev = pdev;
	hw = &adapter->hw;
	hw->back = adapter;
	adapter->port_num = hw->bus.func;
	adapter->msg_enable = netif_msg_init(debug, DEFAULT_MSG_ENABLE);

	err = pci_save_state(pdev);
	if (err)
		goto err_ioremap;

	err = -EIO;
	adapter->io_addr = ioremap(pci_resource_start(pdev, 0),
				   pci_resource_len(pdev, 0));
	if (!adapter->io_addr)
		goto err_ioremap;

	/* hw->hw_addr can be zeroed, so use adapter->io_addr for unmap */
	hw->hw_addr = adapter->io_addr;

	netdev->netdev_ops = &igc_netdev_ops;
	igc_ethtool_set_ops(netdev);
	netdev->watchdog_timeo = 5 * HZ;

	netdev->mem_start = pci_resource_start(pdev, 0);
	netdev->mem_end = pci_resource_end(pdev, 0);

	/* PCI config space info */
	hw->vendor_id = pdev->vendor;
	hw->device_id = pdev->device;
	hw->revision_id = pdev->revision;
	hw->subsystem_vendor_id = pdev->subsystem_vendor;
	hw->subsystem_device_id = pdev->subsystem_device;

	/* Copy the default MAC and PHY function pointers */
	memcpy(&hw->mac.ops, ei->mac_ops, sizeof(hw->mac.ops));
	memcpy(&hw->phy.ops, ei->phy_ops, sizeof(hw->phy.ops));

	/* Initialize skew-specific constants */
	err = ei->get_invariants(hw);
	if (err)
		goto err_sw_init;

	/* Add supported features to the features list*/
	netdev->features |= NETIF_F_SG;
	netdev->features |= NETIF_F_TSO;
	netdev->features |= NETIF_F_TSO6;
	netdev->features |= NETIF_F_TSO_ECN;
	netdev->features |= NETIF_F_RXCSUM;
	netdev->features |= NETIF_F_HW_CSUM;
	netdev->features |= NETIF_F_SCTP_CRC;
	netdev->features |= NETIF_F_HW_TC;

#define IGC_GSO_PARTIAL_FEATURES (NETIF_F_GSO_GRE | \
				  NETIF_F_GSO_GRE_CSUM | \
				  NETIF_F_GSO_IPXIP4 | \
				  NETIF_F_GSO_IPXIP6 | \
				  NETIF_F_GSO_UDP_TUNNEL | \
				  NETIF_F_GSO_UDP_TUNNEL_CSUM)

	netdev->gso_partial_features = IGC_GSO_PARTIAL_FEATURES;
	netdev->features |= NETIF_F_GSO_PARTIAL | IGC_GSO_PARTIAL_FEATURES;

	/* setup the private structure */
	err = igc_sw_init(adapter);
	if (err)
		goto err_sw_init;

	/* copy netdev features into list of user selectable features */
	netdev->hw_features |= NETIF_F_NTUPLE;
	netdev->hw_features |= NETIF_F_RXALL;
	netdev->hw_features |= NETIF_F_HW_VLAN_CTAG_TX;
	netdev->hw_features |= NETIF_F_HW_VLAN_CTAG_RX;
	netdev->hw_features |= netdev->features;

	if (pci_using_dac)
		netdev->features |= NETIF_F_HIGHDMA;

	netdev->vlan_features |= netdev->features | NETIF_F_TSO_MANGLEID;
	netdev->mpls_features |= NETIF_F_HW_CSUM;
	netdev->hw_enc_features |= netdev->vlan_features;

	/* MTU range: 68 - 9216 */
	netdev->min_mtu = ETH_MIN_MTU;
	netdev->max_mtu = MAX_STD_JUMBO_FRAME_SIZE;

	/* before reading the NVM, reset the controller to put the device in a
	 * known good starting state
	 */
	hw->mac.ops.reset_hw(hw);

	if (igc_get_flash_presence_i225(hw)) {
		if (hw->nvm.ops.validate(hw) < 0) {
			dev_err(&pdev->dev, "The NVM Checksum Is Not Valid\n");
			err = -EIO;
			goto err_eeprom;
		}
	}

	if (eth_platform_get_mac_address(&pdev->dev, hw->mac.addr)) {
		/* copy the MAC address out of the NVM */
		if (hw->mac.ops.read_mac_addr(hw))
			dev_err(&pdev->dev, "NVM Read Error\n");
	}

	memcpy(netdev->dev_addr, hw->mac.addr, netdev->addr_len);

	if (!is_valid_ether_addr(netdev->dev_addr)) {
		dev_err(&pdev->dev, "Invalid MAC Address\n");
		err = -EIO;
		goto err_eeprom;
	}

	/* configure RXPBSIZE and TXPBSIZE */
	wr32(IGC_RXPBS, I225_RXPBSIZE_DEFAULT);
	wr32(IGC_TXPBS, I225_TXPBSIZE_DEFAULT);

	timer_setup(&adapter->watchdog_timer, igc_watchdog, 0);
	timer_setup(&adapter->phy_info_timer, igc_update_phy_info, 0);

	INIT_WORK(&adapter->reset_task, igc_reset_task);
	INIT_WORK(&adapter->watchdog_task, igc_watchdog_task);
	INIT_DELAYED_WORK(&adapter->fp_verification_work, igc_fp_verification_work);

	/* Initialize link properties that are user-changeable */
	adapter->fc_autoneg = true;
	hw->mac.autoneg = true;
	hw->phy.autoneg_advertised = 0xaf;

	hw->fc.requested_mode = igc_fc_default;
	hw->fc.current_mode = igc_fc_default;

	/* By default, support wake on port A */
	adapter->flags |= IGC_FLAG_WOL_SUPPORTED;

	/* initialize the wol settings based on the eeprom settings */
	if (adapter->flags & IGC_FLAG_WOL_SUPPORTED)
		adapter->wol |= IGC_WUFC_MAG;

	device_set_wakeup_enable(&adapter->pdev->dev,
				 adapter->flags & IGC_FLAG_WOL_SUPPORTED);

	igc_ptp_init(adapter);

	igc_tsn_clear_schedule(adapter);

	/* FIXME: This sets the default to not do the verification
	 * automatically, when we have support in multiple
	 * controllers, this default can be changed.
	 */
	adapter->fp_disable_verify = true;

	/* reset the hardware with the new settings */
	igc_reset(adapter);

	/* let the f/w know that the h/w is now under the control of the
	 * driver.
	 */
	igc_get_hw_control(adapter);

	strncpy(netdev->name, "eth%d", IFNAMSIZ);
	err = register_netdev(netdev);
	if (err)
		goto err_register;

	 /* carrier off reporting is important to ethtool even BEFORE open */
	netif_carrier_off(netdev);

	/* Check if Media Autosense is enabled */
	adapter->ei = *ei;

	/* print pcie link status and MAC address */
	pcie_print_link_status(pdev);
	netdev_info(netdev, "MAC: %pM\n", netdev->dev_addr);

	dev_pm_set_driver_flags(&pdev->dev, DPM_FLAG_NO_DIRECT_COMPLETE);
	/* Disable EEE for internal PHY devices */
	hw->dev_spec._base.eee_enable = false;
	adapter->flags &= ~IGC_FLAG_EEE;
	igc_set_eee_i225(hw, false, false, false);

	pm_runtime_put_noidle(&pdev->dev);

	igc_led_setup(adapter);

	return 0;

err_register:
	igc_release_hw_control(adapter);
err_eeprom:
	if (!igc_check_reset_block(hw))
		igc_reset_phy(hw);
err_sw_init:
	igc_clear_interrupt_scheme(adapter);
	iounmap(adapter->io_addr);
err_ioremap:
	free_netdev(netdev);
err_alloc_etherdev:
	pci_disable_pcie_error_reporting(pdev);
	pci_release_mem_regions(pdev);
err_pci_reg:
err_dma:
	pci_disable_device(pdev);
	return err;
}

/**
 * igc_remove - Device Removal Routine
 * @pdev: PCI device information struct
 *
 * igc_remove is called by the PCI subsystem to alert the driver
 * that it should release a PCI device.  This could be caused by a
 * Hot-Plug event, or because the driver is going to be removed from
 * memory.
 */
static void igc_remove(struct pci_dev *pdev)
{
	struct net_device *netdev = pci_get_drvdata(pdev);
	struct igc_adapter *adapter = netdev_priv(netdev);

	pm_runtime_get_noresume(&pdev->dev);

	igc_flush_nfc_rules(adapter);

	igc_ptp_stop(adapter);

	igc_led_destroy(adapter);

	set_bit(__IGC_DOWN, &adapter->state);

	del_timer_sync(&adapter->watchdog_timer);
	del_timer_sync(&adapter->phy_info_timer);

	cancel_work_sync(&adapter->reset_task);
	cancel_work_sync(&adapter->watchdog_task);

	if (adapter->btf) {
		adapter->btf_enabled = 0;
		btf_unregister(adapter->btf);
	}

	/* Release control of h/w to f/w.  If f/w is AMT enabled, this
	 * would have already happened in close and is redundant.
	 */
	igc_release_hw_control(adapter);
	unregister_netdev(netdev);

	igc_clear_interrupt_scheme(adapter);
	pci_iounmap(pdev, adapter->io_addr);
	pci_release_mem_regions(pdev);

	free_netdev(netdev);

	pci_disable_pcie_error_reporting(pdev);

	pci_disable_device(pdev);
}

static int __igc_shutdown(struct pci_dev *pdev, bool *enable_wake,
			  bool runtime)
{
	struct net_device *netdev = pci_get_drvdata(pdev);
	struct igc_adapter *adapter = netdev_priv(netdev);
	u32 wufc = runtime ? IGC_WUFC_LNKC : adapter->wol;
	struct igc_hw *hw = &adapter->hw;
	u32 ctrl, rctl, status;
	bool wake;

	rtnl_lock();
	netif_device_detach(netdev);

	if (netif_running(netdev))
		__igc_close(netdev, true);

	igc_ptp_suspend(adapter);

	igc_clear_interrupt_scheme(adapter);
	rtnl_unlock();

	status = rd32(IGC_STATUS);
	if (status & IGC_STATUS_LU)
		wufc &= ~IGC_WUFC_LNKC;

	if (wufc) {
		igc_setup_rctl(adapter);
		igc_set_rx_mode(netdev);

		/* turn on all-multi mode if wake on multicast is enabled */
		if (wufc & IGC_WUFC_MC) {
			rctl = rd32(IGC_RCTL);
			rctl |= IGC_RCTL_MPE;
			wr32(IGC_RCTL, rctl);
		}

		ctrl = rd32(IGC_CTRL);
		ctrl |= IGC_CTRL_ADVD3WUC;
		wr32(IGC_CTRL, ctrl);

		/* Allow time for pending master requests to run */
		igc_disable_pcie_master(hw);

		wr32(IGC_WUC, IGC_WUC_PME_EN);
		wr32(IGC_WUFC, wufc);
	} else {
		wr32(IGC_WUC, 0);
		wr32(IGC_WUFC, 0);
	}

	wake = wufc || adapter->en_mng_pt;
	if (!wake)
		igc_power_down_phy_copper_base(&adapter->hw);
	else
		igc_power_up_link(adapter);

	if (enable_wake)
		*enable_wake = wake;

	/* Release control of h/w to f/w.  If f/w is AMT enabled, this
	 * would have already happened in close and is redundant.
	 */
	igc_release_hw_control(adapter);

	pci_disable_device(pdev);

	return 0;
}

#ifdef CONFIG_PM
static int __maybe_unused igc_runtime_suspend(struct device *dev)
{
	return __igc_shutdown(to_pci_dev(dev), NULL, 1);
}

static void igc_deliver_wake_packet(struct net_device *netdev)
{
	struct igc_adapter *adapter = netdev_priv(netdev);
	struct igc_hw *hw = &adapter->hw;
	struct sk_buff *skb;
	u32 wupl;

	wupl = rd32(IGC_WUPL) & IGC_WUPL_MASK;

	/* WUPM stores only the first 128 bytes of the wake packet.
	 * Read the packet only if we have the whole thing.
	 */
	if (wupl == 0 || wupl > IGC_WUPM_BYTES)
		return;

	skb = netdev_alloc_skb_ip_align(netdev, IGC_WUPM_BYTES);
	if (!skb)
		return;

	skb_put(skb, wupl);

	/* Ensure reads are 32-bit aligned */
	wupl = roundup(wupl, 4);

	memcpy_fromio(skb->data, hw->hw_addr + IGC_WUPM_REG(0), wupl);

	skb->protocol = eth_type_trans(skb, netdev);
	netif_rx(skb);
}

static int __maybe_unused igc_resume(struct device *dev)
{
	struct pci_dev *pdev = to_pci_dev(dev);
	struct net_device *netdev = pci_get_drvdata(pdev);
	struct igc_adapter *adapter = netdev_priv(netdev);
	struct igc_hw *hw = &adapter->hw;
	u32 err, val;

	pci_set_power_state(pdev, PCI_D0);
	pci_restore_state(pdev);
	pci_save_state(pdev);

	if (!pci_device_is_present(pdev))
		return -ENODEV;
	err = pci_enable_device_mem(pdev);
	if (err) {
		netdev_err(netdev, "Cannot enable PCI device from suspend\n");
		return err;
	}
	pci_set_master(pdev);

	pci_enable_wake(pdev, PCI_D3hot, 0);
	pci_enable_wake(pdev, PCI_D3cold, 0);

	if (igc_init_interrupt_scheme(adapter, true)) {
		netdev_err(netdev, "Unable to allocate memory for queues\n");
		return -ENOMEM;
	}

	igc_reset(adapter);

	/* let the f/w know that the h/w is now under the control of the
	 * driver.
	 */
	igc_get_hw_control(adapter);

	val = rd32(IGC_WUS);
	if (val & WAKE_PKT_WUS)
		igc_deliver_wake_packet(netdev);

	wr32(IGC_WUS, ~0);

	rtnl_lock();
	if (!err && netif_running(netdev))
		err = __igc_open(netdev, true);

	if (!err)
		netif_device_attach(netdev);
	rtnl_unlock();

	return err;
}

static int __maybe_unused igc_runtime_resume(struct device *dev)
{
	return igc_resume(dev);
}

static int __maybe_unused igc_suspend(struct device *dev)
{
	return __igc_shutdown(to_pci_dev(dev), NULL, 0);
}

static int __maybe_unused igc_runtime_idle(struct device *dev)
{
	struct net_device *netdev = dev_get_drvdata(dev);
	struct igc_adapter *adapter = netdev_priv(netdev);

	if (!igc_has_link(adapter))
		pm_schedule_suspend(dev, MSEC_PER_SEC * 5);

	return -EBUSY;
}
#endif /* CONFIG_PM */

static void igc_shutdown(struct pci_dev *pdev)
{
	bool wake;

	__igc_shutdown(pdev, &wake, 0);

	if (system_state == SYSTEM_POWER_OFF) {
		pci_wake_from_d3(pdev, wake);
		pci_set_power_state(pdev, PCI_D3hot);
	}
}

/**
 *  igc_io_error_detected - called when PCI error is detected
 *  @pdev: Pointer to PCI device
 *  @state: The current PCI connection state
 *
 *  This function is called after a PCI bus error affecting
 *  this device has been detected.
 **/
static pci_ers_result_t igc_io_error_detected(struct pci_dev *pdev,
					      pci_channel_state_t state)
{
	struct net_device *netdev = pci_get_drvdata(pdev);
	struct igc_adapter *adapter = netdev_priv(netdev);

	netif_device_detach(netdev);

	if (state == pci_channel_io_perm_failure)
		return PCI_ERS_RESULT_DISCONNECT;

	if (netif_running(netdev))
		igc_down(adapter);
	pci_disable_device(pdev);

	/* Request a slot reset. */
	return PCI_ERS_RESULT_NEED_RESET;
}

/**
 *  igc_io_slot_reset - called after the PCI bus has been reset.
 *  @pdev: Pointer to PCI device
 *
 *  Restart the card from scratch, as if from a cold-boot. Implementation
 *  resembles the first-half of the igc_resume routine.
 **/
static pci_ers_result_t igc_io_slot_reset(struct pci_dev *pdev)
{
	struct net_device *netdev = pci_get_drvdata(pdev);
	struct igc_adapter *adapter = netdev_priv(netdev);
	struct igc_hw *hw = &adapter->hw;
	pci_ers_result_t result;

	if (pci_enable_device_mem(pdev)) {
		netdev_err(netdev, "Could not re-enable PCI device after reset\n");
		result = PCI_ERS_RESULT_DISCONNECT;
	} else {
		pci_set_master(pdev);
		pci_restore_state(pdev);
		pci_save_state(pdev);

		pci_enable_wake(pdev, PCI_D3hot, 0);
		pci_enable_wake(pdev, PCI_D3cold, 0);

		/* In case of PCI error, adapter loses its HW address
		 * so we should re-assign it here.
		 */
		hw->hw_addr = adapter->io_addr;

		igc_reset(adapter);
		wr32(IGC_WUS, ~0);
		result = PCI_ERS_RESULT_RECOVERED;
	}

	return result;
}

/**
 *  igc_io_resume - called when traffic can start to flow again.
 *  @pdev: Pointer to PCI device
 *
 *  This callback is called when the error recovery driver tells us that
 *  its OK to resume normal operation. Implementation resembles the
 *  second-half of the igc_resume routine.
 */
static void igc_io_resume(struct pci_dev *pdev)
{
	struct net_device *netdev = pci_get_drvdata(pdev);
	struct igc_adapter *adapter = netdev_priv(netdev);

	rtnl_lock();
	if (netif_running(netdev)) {
		if (igc_open(netdev)) {
			netdev_err(netdev, "igc_open failed after reset\n");
			return;
		}
	}

	netif_device_attach(netdev);

	/* let the f/w know that the h/w is now under the control of the
	 * driver.
	 */
	igc_get_hw_control(adapter);
	rtnl_unlock();
}

static const struct pci_error_handlers igc_err_handler = {
	.error_detected = igc_io_error_detected,
	.slot_reset = igc_io_slot_reset,
	.resume = igc_io_resume,
};

#ifdef CONFIG_PM
static const struct dev_pm_ops igc_pm_ops = {
	SET_SYSTEM_SLEEP_PM_OPS(igc_suspend, igc_resume)
	SET_RUNTIME_PM_OPS(igc_runtime_suspend, igc_runtime_resume,
			   igc_runtime_idle)
};
#endif

static struct pci_driver igc_driver = {
	.name     = igc_driver_name,
	.id_table = igc_pci_tbl,
	.probe    = igc_probe,
	.remove   = igc_remove,
#ifdef CONFIG_PM
	.driver.pm = &igc_pm_ops,
#endif
	.shutdown = igc_shutdown,
	.err_handler = &igc_err_handler,
};

/**
 * igc_reinit_queues - return error
 * @adapter: pointer to adapter structure
 */
int igc_reinit_queues(struct igc_adapter *adapter)
{
	struct net_device *netdev = adapter->netdev;
	int err = 0;

	if (netif_running(netdev))
		igc_close(netdev);

	igc_reset_interrupt_capability(adapter);

	if (igc_init_interrupt_scheme(adapter, true)) {
		netdev_err(netdev, "Unable to allocate memory for queues\n");
		return -ENOMEM;
	}

	if (netif_running(netdev))
		err = igc_open(netdev);

	return err;
}

/**
 * igc_get_hw_dev - return device
 * @hw: pointer to hardware structure
 *
 * used by hardware layer to print debugging information
 */
struct net_device *igc_get_hw_dev(struct igc_hw *hw)
{
	struct igc_adapter *adapter = hw->back;

	return adapter->netdev;
}

static void igc_disable_rx_ring_hw(struct igc_ring *ring)
{
	struct igc_hw *hw = &ring->q_vector->adapter->hw;
	u8 idx = ring->reg_idx;
	u32 rxdctl;

	rxdctl = rd32(IGC_RXDCTL(idx));
	rxdctl &= ~IGC_RXDCTL_QUEUE_ENABLE;
	rxdctl |= IGC_RXDCTL_SWFLUSH;
	wr32(IGC_RXDCTL(idx), rxdctl);
}

void igc_disable_rx_ring(struct igc_ring *ring)
{
	igc_disable_rx_ring_hw(ring);
	igc_clean_rx_ring(ring);
}

void igc_enable_rx_ring(struct igc_ring *ring)
{
	struct igc_adapter *adapter = ring->q_vector->adapter;

	igc_configure_rx_ring(adapter, ring);

	if (ring->xsk_pool)
		igc_alloc_rx_buffers_zc(ring, igc_desc_unused(ring));
	else
		igc_alloc_rx_buffers(ring, igc_desc_unused(ring));
}

static void igc_disable_tx_ring_hw(struct igc_ring *ring)
{
	struct igc_hw *hw = &ring->q_vector->adapter->hw;
	u8 idx = ring->reg_idx;
	u32 txdctl;

	txdctl = rd32(IGC_TXDCTL(idx));
	txdctl &= ~IGC_TXDCTL_QUEUE_ENABLE;
	txdctl |= IGC_TXDCTL_SWFLUSH;
	wr32(IGC_TXDCTL(idx), txdctl);
}

void igc_disable_tx_ring(struct igc_ring *ring)
{
	igc_disable_tx_ring_hw(ring);
	igc_clean_tx_ring(ring);
}

void igc_enable_tx_ring(struct igc_ring *ring)
{
	struct igc_adapter *adapter = ring->q_vector->adapter;

	igc_configure_tx_ring(adapter, ring);
}

/**
 * igc_init_module - Driver Registration Routine
 *
 * igc_init_module is the first routine called when the driver is
 * loaded. All it does is register with the PCI subsystem.
 */
static int __init igc_init_module(void)
{
	int ret;

	pr_info("%s\n", igc_driver_string);
	pr_info("%s\n", igc_copyright);

	ret = pci_register_driver(&igc_driver);
	return ret;
}

module_init(igc_init_module);

/**
 * igc_exit_module - Driver Exit Cleanup Routine
 *
 * igc_exit_module is called just before the driver is removed
 * from memory.
 */
static void __exit igc_exit_module(void)
{
	pci_unregister_driver(&igc_driver);
}

module_exit(igc_exit_module);
/* igc_main.c */<|MERGE_RESOLUTION|>--- conflicted
+++ resolved
@@ -1020,31 +1020,19 @@
 	ktime_t base_time = adapter->base_time;
 	ktime_t now = ktime_get_clocktai();
 	ktime_t baset_est, end_of_cycle;
-<<<<<<< HEAD
-=======
 	u32 launchtime;
->>>>>>> 06fe0f3c
 	s64 n;
 
 	n = div64_s64(ktime_sub_ns(now, base_time), cycle_time);
 
 	baset_est = ktime_add_ns(base_time, cycle_time * (n));
 	end_of_cycle = ktime_add_ns(baset_est, cycle_time);
-<<<<<<< HEAD
 
 	if (ktime_compare(txtime, end_of_cycle) >= 0) {
 		if (baset_est != ring->last_ff_cycle) {
 			*first_flag = true;
 			ring->last_ff_cycle = baset_est;
 
-=======
-
-	if (ktime_compare(txtime, end_of_cycle) >= 0) {
-		if (baset_est != ring->last_ff_cycle) {
-			*first_flag = true;
-			ring->last_ff_cycle = baset_est;
-
->>>>>>> 06fe0f3c
 			if (ktime_compare(txtime, ring->last_tx_cycle) > 0)
 				*insert_empty = true;
 		}
@@ -1055,14 +1043,6 @@
 	 * considering software update the tail pointer and packets
 	 * are dma'ed to packet buffer.
 	 */
-<<<<<<< HEAD
-	if ((ktime_sub_ns(end_of_cycle, now) < 5 * NSEC_PER_USEC)) {
-		trace_printk("Packet with txtime=%llu may not be honoured\n",
-			     txtime);
-	}
-
-	ring->last_tx_cycle = end_of_cycle;
-=======
 	if ((ktime_sub_ns(end_of_cycle, now) < 5 * NSEC_PER_USEC))
 		netdev_warn(ring->netdev, "Packet with txtime=%llu may not be honoured\n",
 			    txtime);
@@ -1074,7 +1054,8 @@
 		div_s64_rem(launchtime, cycle_time, &launchtime);
 	else
 		launchtime = 0;
->>>>>>> 06fe0f3c
+
+	ring->last_tx_cycle = end_of_cycle;
 
 	txtime = ktime_sub_ns(txtime, baset_est);
 	txtime = (txtime > 0 ? txtime % cycle_time : 0);
@@ -1086,13 +1067,8 @@
 				struct igc_tx_buffer *buffer,
 				struct sk_buff *skb)
 {
-<<<<<<< HEAD
-	dma_addr_t dma;
-	unsigned int size;
-=======
 	unsigned int size;
 	dma_addr_t dma;
->>>>>>> 06fe0f3c
 
 	size = skb_headlen(skb);
 
@@ -1179,18 +1155,6 @@
 	context_desc->type_tucmd_mlhl	= cpu_to_le32(type_tucmd);
 	context_desc->mss_l4len_idx	= cpu_to_le32(mss_l4len_idx);
 	context_desc->launch_time	= launch_time;
-<<<<<<< HEAD
-}
-
-static inline bool igc_ipv6_csum_is_sctp(struct sk_buff *skb)
-{
-	unsigned int offset = 0;
-
-	ipv6_find_hdr(skb, &offset, IPPROTO_SCTP, NULL, NULL);
-
-	return offset == skb_checksum_start_offset(skb);
-=======
->>>>>>> 06fe0f3c
 }
 
 static void igc_tx_csum(struct igc_ring *tx_ring, struct igc_tx_buffer *first,
