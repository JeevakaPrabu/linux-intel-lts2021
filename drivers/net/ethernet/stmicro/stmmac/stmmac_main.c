--- conflicted
+++ resolved
@@ -1088,20 +1088,8 @@
 	struct stmmac_priv *priv = netdev_priv(to_net_dev(config->dev));
 	u32 old_ctrl, ctrl;
 
-<<<<<<< HEAD
-#ifdef CONFIG_PM
-	priv->phylink_up = true;
-#endif
-
-	/* Cancel any scheduled runtime suspend request */
-	pm_runtime_resume(priv->device);
-
-	ctrl = readl(priv->ioaddr + MAC_CTRL_REG);
-	ctrl &= ~priv->hw->link.speed_mask;
-=======
 	old_ctrl = readl(priv->ioaddr + MAC_CTRL_REG);
 	ctrl = old_ctrl & ~priv->hw->link.speed_mask;
->>>>>>> 06fe0f3c
 
 	if (interface == PHY_INTERFACE_MODE_USXGMII) {
 		switch (speed) {
