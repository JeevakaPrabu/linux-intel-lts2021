// SPDX-License-Identifier: GPL-2.0
/* Copyright (c) 2020, Intel Corporation
 */

#include <linux/clk-provider.h>
#include <linux/pci.h>
#include <linux/dmi.h>
#include <linux/pm_runtime.h>
#include <linux/intel_pmc_core.h>
#include "dwmac-intel.h"
#include "dwmac4.h"
#include "stmmac.h"
#include "stmmac_ptp.h"

struct intel_priv_data {
	int mdio_adhoc_addr;	/* mdio address for serdes & etc */
	unsigned long crossts_adj;
	bool is_pse;
};

/* This struct is used to associate PCI Function of MAC controller on a board,
 * discovered via DMI, with the address of PHY connected to the MAC. The
 * negative value of the address means that MAC controller is not connected
 * with PHY.
 */
struct stmmac_pci_func_data {
	unsigned int func;
	int phy_addr;
};

struct stmmac_pci_dmi_data {
	const struct stmmac_pci_func_data *func;
	size_t nfuncs;
};

struct stmmac_pci_info {
	int (*setup)(struct pci_dev *pdev, struct plat_stmmacenet_data *plat);
};

static int stmmac_pci_find_phy_addr(struct pci_dev *pdev,
				    const struct dmi_system_id *dmi_list)
{
	const struct stmmac_pci_func_data *func_data;
	const struct stmmac_pci_dmi_data *dmi_data;
	const struct dmi_system_id *dmi_id;
	int func = PCI_FUNC(pdev->devfn);
	size_t n;

	dmi_id = dmi_first_match(dmi_list);
	if (!dmi_id)
		return -ENODEV;

	dmi_data = dmi_id->driver_data;
	func_data = dmi_data->func;

	for (n = 0; n < dmi_data->nfuncs; n++, func_data++)
		if (func_data->func == func)
			return func_data->phy_addr;

	return -ENODEV;
}

static int serdes_status_poll(struct stmmac_priv *priv, int phyaddr,
			      int phyreg, u32 mask, u32 val)
{
	unsigned int retries = 10;
	int val_rd;

	do {
		val_rd = mdiobus_read(priv->mii, phyaddr, phyreg);
		if ((val_rd & mask) == (val & mask))
			return 0;
		udelay(POLL_DELAY_US);
	} while (--retries);

	return -ETIMEDOUT;
}

static int intel_serdes_powerup(struct net_device *ndev, void *priv_data)
{
	struct intel_priv_data *intel_priv = priv_data;
	struct stmmac_priv *priv = netdev_priv(ndev);
	int serdes_phy_addr = 0;
	u32 data = 0;

	if (!intel_priv->mdio_adhoc_addr)
		return 0;

	serdes_phy_addr = intel_priv->mdio_adhoc_addr;

	/* Set the serdes rate and the PCLK rate */
	data = mdiobus_read(priv->mii, serdes_phy_addr,
			    SERDES_GCR0);

	data &= ~SERDES_RATE_MASK;
	data &= ~SERDES_PCLK_MASK;

	if (priv->plat->phy_interface == PHY_INTERFACE_MODE_2500BASEX)
		data |= SERDES_RATE_PCIE_GEN2 << SERDES_RATE_PCIE_SHIFT |
			SERDES_PCLK_37p5MHZ << SERDES_PCLK_SHIFT;
	else
		data |= SERDES_RATE_PCIE_GEN1 << SERDES_RATE_PCIE_SHIFT |
			SERDES_PCLK_70MHZ << SERDES_PCLK_SHIFT;

	mdiobus_write(priv->mii, serdes_phy_addr, SERDES_GCR0, data);

	/* assert clk_req */
	data = mdiobus_read(priv->mii, serdes_phy_addr, SERDES_GCR0);
	data |= SERDES_PLL_CLK;
	mdiobus_write(priv->mii, serdes_phy_addr, SERDES_GCR0, data);

	/* check for clk_ack assertion */
	data = serdes_status_poll(priv, serdes_phy_addr,
				  SERDES_GSR0,
				  SERDES_PLL_CLK,
				  SERDES_PLL_CLK);

	if (data) {
		dev_err(priv->device, "Serdes PLL clk request timeout\n");
		return data;
	}

	/* assert lane reset */
	data = mdiobus_read(priv->mii, serdes_phy_addr, SERDES_GCR0);
	data |= SERDES_RST;
	mdiobus_write(priv->mii, serdes_phy_addr, SERDES_GCR0, data);

	/* check for assert lane reset reflection */
	data = serdes_status_poll(priv, serdes_phy_addr,
				  SERDES_GSR0,
				  SERDES_RST,
				  SERDES_RST);

	if (data) {
		dev_err(priv->device, "Serdes assert lane reset timeout\n");
		return data;
	}

	/*  move power state to P0 */
	data = mdiobus_read(priv->mii, serdes_phy_addr, SERDES_GCR0);

	data &= ~SERDES_PWR_ST_MASK;
	data |= SERDES_PWR_ST_P0 << SERDES_PWR_ST_SHIFT;

	mdiobus_write(priv->mii, serdes_phy_addr, SERDES_GCR0, data);

	/* Check for P0 state */
	data = serdes_status_poll(priv, serdes_phy_addr,
				  SERDES_GSR0,
				  SERDES_PWR_ST_MASK,
				  SERDES_PWR_ST_P0 << SERDES_PWR_ST_SHIFT);

	if (data) {
		dev_err(priv->device, "Serdes power state P0 timeout.\n");
		return data;
	}

	/* PSE only - ungate SGMII PHY Rx Clock */
	if (intel_priv->is_pse)
		mdiobus_modify(priv->mii, serdes_phy_addr, SERDES_GCR0,
			       0, SERDES_PHY_RX_CLK);

	return 0;
}

static void intel_serdes_powerdown(struct net_device *ndev, void *intel_data)
{
	struct intel_priv_data *intel_priv = intel_data;
	struct stmmac_priv *priv = netdev_priv(ndev);
	int serdes_phy_addr = 0;
	u32 data = 0;

	if (!intel_priv->mdio_adhoc_addr)
		return;

	serdes_phy_addr = intel_priv->mdio_adhoc_addr;

	/* PSE only - gate SGMII PHY Rx Clock */
	if (intel_priv->is_pse)
		mdiobus_modify(priv->mii, serdes_phy_addr, SERDES_GCR0,
			       SERDES_PHY_RX_CLK, 0);

	/*  move power state to P3 */
	data = mdiobus_read(priv->mii, serdes_phy_addr, SERDES_GCR0);

	data &= ~SERDES_PWR_ST_MASK;
	data |= SERDES_PWR_ST_P3 << SERDES_PWR_ST_SHIFT;

	mdiobus_write(priv->mii, serdes_phy_addr, SERDES_GCR0, data);

	/* Check for P3 state */
	data = serdes_status_poll(priv, serdes_phy_addr,
				  SERDES_GSR0,
				  SERDES_PWR_ST_MASK,
				  SERDES_PWR_ST_P3 << SERDES_PWR_ST_SHIFT);

	if (data) {
		dev_err(priv->device, "Serdes power state P3 timeout\n");
		return;
	}

	/* de-assert clk_req */
	data = mdiobus_read(priv->mii, serdes_phy_addr, SERDES_GCR0);
	data &= ~SERDES_PLL_CLK;
	mdiobus_write(priv->mii, serdes_phy_addr, SERDES_GCR0, data);

	/* check for clk_ack de-assert */
	data = serdes_status_poll(priv, serdes_phy_addr,
				  SERDES_GSR0,
				  SERDES_PLL_CLK,
				  (u32)~SERDES_PLL_CLK);

	if (data) {
		dev_err(priv->device, "Serdes PLL clk de-assert timeout\n");
		return;
	}

	/* de-assert lane reset */
	data = mdiobus_read(priv->mii, serdes_phy_addr, SERDES_GCR0);
	data &= ~SERDES_RST;
	mdiobus_write(priv->mii, serdes_phy_addr, SERDES_GCR0, data);

	/* check for de-assert lane reset reflection */
	data = serdes_status_poll(priv, serdes_phy_addr,
				  SERDES_GSR0,
				  SERDES_RST,
				  (u32)~SERDES_RST);

	if (data) {
		dev_err(priv->device, "Serdes de-assert lane reset timeout\n");
		return;
	}
}

static void intel_speed_mode_2500(struct net_device *ndev, void *intel_data)
{
	struct intel_priv_data *intel_priv = intel_data;
	struct stmmac_priv *priv = netdev_priv(ndev);
	int serdes_phy_addr = 0;
	u32 data = 0;

	serdes_phy_addr = intel_priv->mdio_adhoc_addr;

	/* Determine the link speed mode: 2.5Gbps/1Gbps */
	data = mdiobus_read(priv->mii, serdes_phy_addr,
			    SERDES_GCR);

	if (((data & SERDES_LINK_MODE_MASK) >> SERDES_LINK_MODE_SHIFT) ==
	    SERDES_LINK_MODE_2G5) {
		dev_info(priv->device, "Link Speed Mode: 2.5Gbps\n");
		priv->plat->max_speed = 2500;
		priv->plat->phy_interface = PHY_INTERFACE_MODE_2500BASEX;
		priv->plat->mdio_bus_data->xpcs_an_inband = false;
		priv->plat->fixed_2G5_clock_rate = true;
	} else {
		priv->plat->max_speed = 1000;
		priv->plat->phy_interface = PHY_INTERFACE_MODE_SGMII;
		priv->plat->mdio_bus_data->xpcs_an_inband = true;
		priv->plat->fixed_2G5_clock_rate = false;
	}
}

/* Program PTP Clock Frequency for different variant of
 * Intel mGBE that has slightly different GPO mapping
 */
static void intel_mgbe_ptp_clk_freq_config(void *npriv)
{
	struct stmmac_priv *priv = (struct stmmac_priv *)npriv;
	struct intel_priv_data *intel_priv;
	u32 gpio_value;

	intel_priv = (struct intel_priv_data *)priv->plat->bsp_priv;

	gpio_value = readl(priv->ioaddr + GMAC_GPIO_STATUS);

	if (intel_priv->is_pse) {
		/* For PSE GbE, use 200MHz */
		gpio_value &= ~PSE_PTP_CLK_FREQ_MASK;
		gpio_value |= PSE_PTP_CLK_FREQ_200MHZ;
	} else {
		/* For PCH GbE, use 200MHz */
		gpio_value &= ~PCH_PTP_CLK_FREQ_MASK;
		gpio_value |= PCH_PTP_CLK_FREQ_200MHZ;
	}

	writel(gpio_value, priv->ioaddr + GMAC_GPIO_STATUS);
}

static void get_arttime(struct mii_bus *mii, int intel_adhoc_addr,
			u64 *art_time)
{
	u64 ns;

	ns = mdiobus_read(mii, intel_adhoc_addr, PMC_ART_VALUE3);
	ns <<= GMAC4_ART_TIME_SHIFT;
	ns |= mdiobus_read(mii, intel_adhoc_addr, PMC_ART_VALUE2);
	ns <<= GMAC4_ART_TIME_SHIFT;
	ns |= mdiobus_read(mii, intel_adhoc_addr, PMC_ART_VALUE1);
	ns <<= GMAC4_ART_TIME_SHIFT;
	ns |= mdiobus_read(mii, intel_adhoc_addr, PMC_ART_VALUE0);

	*art_time = ns;
}

static int stmmac_cross_ts_isr(struct stmmac_priv *priv)
{
	return (readl(priv->ioaddr + GMAC_INT_STATUS) & GMAC_INT_TSIE);
}

static int intel_crosststamp(ktime_t *device,
			     struct system_counterval_t *system,
			     void *ctx)
{
	struct intel_priv_data *intel_priv;

	struct stmmac_priv *priv = (struct stmmac_priv *)ctx;
	void __iomem *ptpaddr = priv->ptpaddr;
	void __iomem *ioaddr = priv->hw->pcsr;
	unsigned long flags;
	u64 art_time = 0;
	u64 ptp_time = 0;
	u32 num_snapshot;
	u32 gpio_value;
	u32 acr_value;
	int i;

	if (!boot_cpu_has(X86_FEATURE_ART))
		return -EOPNOTSUPP;

	intel_priv = priv->plat->bsp_priv;

	/* Both internal crosstimestamping and external triggered event
	 * timestamping cannot be run concurrently.
	 */
	if (priv->plat->ext_snapshot_en)
		return -EBUSY;

	priv->plat->int_snapshot_en = 1;

	mutex_lock(&priv->aux_ts_lock);
	/* Enable Internal snapshot trigger */
	acr_value = readl(ptpaddr + PTP_ACR);
	acr_value &= ~PTP_ACR_MASK;
	switch (priv->plat->int_snapshot_num) {
	case AUX_SNAPSHOT0:
		acr_value |= PTP_ACR_ATSEN0;
		break;
	case AUX_SNAPSHOT1:
		acr_value |= PTP_ACR_ATSEN1;
		break;
	case AUX_SNAPSHOT2:
		acr_value |= PTP_ACR_ATSEN2;
		break;
	case AUX_SNAPSHOT3:
		acr_value |= PTP_ACR_ATSEN3;
		break;
	default:
		mutex_unlock(&priv->aux_ts_lock);
		priv->plat->int_snapshot_en = 0;
		return -EINVAL;
	}
	writel(acr_value, ptpaddr + PTP_ACR);

	/* Clear FIFO */
	acr_value = readl(ptpaddr + PTP_ACR);
	acr_value |= PTP_ACR_ATSFC;
	writel(acr_value, ptpaddr + PTP_ACR);
	/* Release the mutex */
	mutex_unlock(&priv->aux_ts_lock);

	/* Trigger Internal snapshot signal
	 * Create a rising edge by just toggle the GPO1 to low
	 * and back to high.
	 */
	gpio_value = readl(ioaddr + GMAC_GPIO_STATUS);
	gpio_value &= ~GMAC_GPO1;
	writel(gpio_value, ioaddr + GMAC_GPIO_STATUS);
	gpio_value |= GMAC_GPO1;
	writel(gpio_value, ioaddr + GMAC_GPIO_STATUS);

	/* Time sync done Indication - Interrupt method */
	if (!wait_event_interruptible_timeout(priv->tstamp_busy_wait,
					      stmmac_cross_ts_isr(priv),
					      HZ / 100)) {
		priv->plat->int_snapshot_en = 0;
		return -ETIMEDOUT;
	}

	num_snapshot = (readl(ioaddr + GMAC_TIMESTAMP_STATUS) &
			GMAC_TIMESTAMP_ATSNS_MASK) >>
			GMAC_TIMESTAMP_ATSNS_SHIFT;

	/* Repeat until the timestamps are from the FIFO last segment */
	for (i = 0; i < num_snapshot; i++) {
		read_lock_irqsave(&priv->ptp_lock, flags);
		stmmac_get_ptptime(priv, ptpaddr, &ptp_time);
		*device = ns_to_ktime(ptp_time);
		read_unlock_irqrestore(&priv->ptp_lock, flags);
		get_arttime(priv->mii, intel_priv->mdio_adhoc_addr, &art_time);
		*system = convert_art_to_tsc(art_time);
	}

	system->cycles *= intel_priv->crossts_adj;
	priv->plat->int_snapshot_en = 0;

	return 0;
}

static void intel_mgbe_pse_crossts_adj(struct intel_priv_data *intel_priv,
				       int base)
{
	if (boot_cpu_has(X86_FEATURE_ART)) {
		unsigned int art_freq;

		/* On systems that support ART, ART frequency can be obtained
		 * from ECX register of CPUID leaf (0x15).
		 */
		art_freq = cpuid_ecx(ART_CPUID_LEAF);
		do_div(art_freq, base);
		intel_priv->crossts_adj = art_freq;
	}
}

#if IS_ENABLED(CONFIG_INTEL_PMC_CORE)
static bool intel_tsn_interface_is_available(struct net_device *ndev)
{
	struct stmmac_priv *priv = netdev_priv(ndev);
	struct pmc_ipc_cmd tmp = {0};
	bool has_tsn_interface = false;
	u32 rbuf[4] = {0};
	int ret, i, lane;

	if (priv->plat->serdes_powerup) {
		tmp.cmd = IPC_SOC_REGISTER_ACCESS;
		tmp.sub_cmd = IPC_SOC_SUB_CMD_READ;

		for (i = 0; i < 5; i++) {
			tmp.wbuf[0] = R_PCH_FIA_15_PCR_LOS1_REG_BASE + i;

			ret = intel_pmc_core_ipc(&tmp, rbuf);
			if (ret < 0) {
				netdev_info(priv->dev,
					    "Failed to read from PMC.\n");
				return false;
			}

			/* Possible lanes for TSN are from 7 to 11 */
			for (lane = 7; lane <= 11; lane++)
				if ((rbuf[0] >> (4 * (lane % 8)) &
						B_PCH_FIA_PCR_L0O) == 0xB)
					has_tsn_interface = true;
		}
	}
	return has_tsn_interface;
}

static int intel_config_serdes(struct net_device *ndev, void *intel_data)
{
	struct intel_priv_data *intel_priv = intel_data;
	struct stmmac_priv *priv = netdev_priv(ndev);
	int ret = 0, i;

	if (!intel_tsn_interface_is_available(ndev)) {
		netdev_info(priv->dev, "TSN interface not found.\n");
		goto pmc_read_error;
	}

	if (intel_priv->is_pse) {
		if (priv->plat->phy_interface == PHY_INTERFACE_MODE_2500BASEX) {
			for (i = 0; i < ARRAY_SIZE(pse_2p5g_regs); i++) {
				struct pmc_ipc_cmd tmp = {0};
				u32 buf[4] = {0};

				tmp.cmd = IPC_SOC_REGISTER_ACCESS;
				tmp.sub_cmd = IPC_SOC_SUB_CMD_WRITE;
				tmp.wbuf[0] = (u32)pse_2p5g_regs[i].index;
				tmp.wbuf[1] = pse_2p5g_regs[i].val;

				ret = intel_pmc_core_ipc(&tmp, buf);
				if (ret < 0)
					goto pmc_read_error;
			}
		} else {
			for (i = 0; i < ARRAY_SIZE(pse_1g_regs); i++) {
				struct pmc_ipc_cmd tmp = {0};
				u32 buf[4] = {0};

				tmp.cmd = IPC_SOC_REGISTER_ACCESS;
				tmp.sub_cmd = IPC_SOC_SUB_CMD_WRITE;
				tmp.wbuf[0] = (u32)pse_1g_regs[i].index;
				tmp.wbuf[1] = pse_1g_regs[i].val;

				ret = intel_pmc_core_ipc(&tmp, buf);
				if (ret < 0)
					goto pmc_read_error;
			}
		}
	} else {
		if (priv->plat->phy_interface == PHY_INTERFACE_MODE_2500BASEX) {
			for (i = 0; i < ARRAY_SIZE(pch_2p5g_regs); i++) {
				struct pmc_ipc_cmd tmp = {0};
				u32 buf[4] = {0};

				tmp.cmd = IPC_SOC_REGISTER_ACCESS;
				tmp.sub_cmd = IPC_SOC_SUB_CMD_WRITE;
				tmp.wbuf[0] = (u32)pch_2p5g_regs[i].index;
				tmp.wbuf[1] = pch_2p5g_regs[i].val;

				ret = intel_pmc_core_ipc(&tmp, buf);
				if (ret < 0)
					goto pmc_read_error;
			}
		} else {
			for (i = 0; i < ARRAY_SIZE(pch_1g_regs); i++) {
				struct pmc_ipc_cmd tmp = {0};
				u32 buf[4] = {0};

				tmp.cmd = IPC_SOC_REGISTER_ACCESS;
				tmp.sub_cmd = IPC_SOC_SUB_CMD_WRITE;
				tmp.wbuf[0] = (u32)pch_1g_regs[i].index;
				tmp.wbuf[1] = pch_1g_regs[i].val;

				ret = intel_pmc_core_ipc(&tmp, buf);
				if (ret < 0)
					goto pmc_read_error;
			}
		}
	}

pmc_read_error:
	intel_serdes_powerdown(ndev, intel_priv);
	intel_serdes_powerup(ndev, intel_priv);

	return ret;
}
#else
static int intel_config_serdes(struct net_device *ndev, void *intel_data)
{
	return -EOPNOTSUPP;
}
#endif

static void common_default_data(struct plat_stmmacenet_data *plat)
{
	plat->clk_csr = 2;	/* clk_csr_i = 20-35MHz & MDC = clk_csr_i/16 */
	plat->has_gmac = 1;
	plat->force_sf_dma_mode = 1;

	plat->mdio_bus_data->needs_reset = true;

	/* Set default value for multicast hash bins */
	plat->multicast_filter_bins = HASH_TABLE_SIZE;

	/* Set default value for unicast filter entries */
	plat->unicast_filter_entries = 1;

	/* Set the maxmtu to a default of JUMBO_LEN */
	plat->maxmtu = JUMBO_LEN;

	/* Set default number of RX and TX queues to use */
	plat->tx_queues_to_use = 1;
	plat->rx_queues_to_use = 1;

	/* Disable Priority config by default */
	plat->tx_queues_cfg[0].use_prio = false;
	plat->rx_queues_cfg[0].use_prio = false;

	/* Disable RX queues routing by default */
	plat->rx_queues_cfg[0].pkt_route = 0x0;
}

static int intel_mgbe_common_data(struct pci_dev *pdev,
				  struct plat_stmmacenet_data *plat)
{
	char clk_name[20];
	int ret;
	int i;

	plat->pdev = pdev;
	plat->phy_addr = -1;
	plat->clk_csr = 5;
	plat->has_gmac = 0;
	plat->has_gmac4 = 1;
	plat->force_sf_dma_mode = 0;
	plat->tso_en = 1;
	plat->sph_disable = 1;

	/* Multiplying factor to the clk_eee_i clock time
	 * period to make it closer to 100 ns. This value
	 * should be programmed such that the clk_eee_time_period *
	 * (MULT_FACT_100NS + 1) should be within 80 ns to 120 ns
	 * clk_eee frequency is 19.2Mhz
	 * clk_eee_time_period is 52ns
	 * 52ns * (1 + 1) = 104ns
	 * MULT_FACT_100NS = 1
	 */
	plat->mult_fact_100ns = 1;

	plat->rx_sched_algorithm = MTL_RX_ALGORITHM_SP;

	for (i = 0; i < plat->rx_queues_to_use; i++) {
		plat->rx_queues_cfg[i].mode_to_use = MTL_QUEUE_DCB;
		plat->rx_queues_cfg[i].chan = i;

		/* Disable Priority config by default */
		plat->rx_queues_cfg[i].use_prio = false;

		/* Disable RX queues routing by default */
		plat->rx_queues_cfg[i].pkt_route = 0x0;
	}

	for (i = 0; i < plat->tx_queues_to_use; i++) {
		plat->tx_queues_cfg[i].mode_to_use = MTL_QUEUE_DCB;

		/* Disable Priority config by default */
		plat->tx_queues_cfg[i].use_prio = false;
		/* Default TX Q0 to use TSO and rest TXQ for TBS */
		if (i > 0)
			plat->tx_queues_cfg[i].tbs_en = 1;
	}

	/* FIFO size is 4096 bytes for 1 tx/rx queue */
	plat->tx_fifo_size = plat->tx_queues_to_use * 4096;
	plat->rx_fifo_size = plat->rx_queues_to_use * 4096;

	plat->tx_sched_algorithm = MTL_TX_ALGORITHM_WRR;
	plat->tx_queues_cfg[0].weight = 0x09;
	plat->tx_queues_cfg[1].weight = 0x0A;
	plat->tx_queues_cfg[2].weight = 0x0B;
	plat->tx_queues_cfg[3].weight = 0x0C;
	plat->tx_queues_cfg[4].weight = 0x0D;
	plat->tx_queues_cfg[5].weight = 0x0E;
	plat->tx_queues_cfg[6].weight = 0x0F;
	plat->tx_queues_cfg[7].weight = 0x10;

	plat->dma_cfg->pbl = 32;
	plat->dma_cfg->pblx8 = true;
	plat->dma_cfg->fixed_burst = 0;
	plat->dma_cfg->mixed_burst = 0;
	plat->dma_cfg->aal = 0;
	plat->dma_cfg->dche = true;

	plat->axi = devm_kzalloc(&pdev->dev, sizeof(*plat->axi),
				 GFP_KERNEL);
	if (!plat->axi)
		return -ENOMEM;

	plat->axi->axi_lpi_en = 0;
	plat->axi->axi_xit_frm = 0;
	plat->axi->axi_wr_osr_lmt = 1;
	plat->axi->axi_rd_osr_lmt = 1;
	plat->axi->axi_blen[0] = 4;
	plat->axi->axi_blen[1] = 8;
	plat->axi->axi_blen[2] = 16;

	plat->ptp_max_adj = plat->clk_ptp_rate;
	plat->eee_usecs_rate = plat->clk_ptp_rate;

	/* Set system clock */
	sprintf(clk_name, "%s-%s", "stmmac", pci_name(pdev));

	plat->stmmac_clk = clk_register_fixed_rate(&pdev->dev,
						   clk_name, NULL, 0,
						   plat->clk_ptp_rate);

	if (IS_ERR(plat->stmmac_clk)) {
		dev_warn(&pdev->dev, "Fail to register stmmac-clk\n");
		plat->stmmac_clk = NULL;
	}

	ret = clk_prepare_enable(plat->stmmac_clk);
	if (ret) {
		clk_unregister_fixed_rate(plat->stmmac_clk);
		return ret;
	}

	plat->ptp_clk_freq_config = intel_mgbe_ptp_clk_freq_config;

	/* Set default value for multicast hash bins */
	plat->multicast_filter_bins = HASH_TABLE_SIZE;

	/* Set default value for unicast filter entries */
	plat->unicast_filter_entries = 1;

	/* Set the maxmtu to a default of JUMBO_LEN */
	plat->maxmtu = JUMBO_LEN;

	plat->vlan_fail_q_en = true;

	/* Use the last Rx queue */
	plat->vlan_fail_q = plat->rx_queues_to_use - 1;

	/* Intel mgbe SGMII interface uses pcs-xcps */
	if (plat->phy_interface == PHY_INTERFACE_MODE_SGMII) {
		plat->mdio_bus_data->has_xpcs = true;
		plat->mdio_bus_data->xpcs_an_inband = true;
	}

	/* Ensure mdio bus scan skips intel serdes and pcs-xpcs */
	plat->mdio_bus_data->phy_mask = 1 << INTEL_MGBE_ADHOC_ADDR;
	plat->mdio_bus_data->phy_mask |= 1 << INTEL_MGBE_XPCS_ADDR;

	plat->int_snapshot_num = AUX_SNAPSHOT1;
	plat->ext_snapshot_num = AUX_SNAPSHOT0;

	plat->has_crossts = true;
	plat->crosststamp = intel_crosststamp;
	plat->int_snapshot_en = 0;

	/* Setup MSI vector offset specific to Intel mGbE controller */
	plat->msi_mac_vec = 29;
	plat->msi_lpi_vec = 28;
	plat->msi_sfty_ce_vec = 27;
	plat->msi_sfty_ue_vec = 26;
	plat->msi_rx_base_vec = 0;
	plat->msi_tx_base_vec = 1;

	plat->use_hw_vlan = true;

	return 0;
}

static int ehl_common_data(struct pci_dev *pdev,
			   struct plat_stmmacenet_data *plat)
{
	plat->rx_queues_to_use = 8;
	plat->tx_queues_to_use = 8;
	plat->use_phy_wol = 1;

	plat->safety_feat_cfg->tsoee = 1;
	plat->safety_feat_cfg->mrxpee = 1;
	plat->safety_feat_cfg->mestee = 1;
	plat->safety_feat_cfg->mrxee = 1;
	plat->safety_feat_cfg->mtxee = 1;
	plat->safety_feat_cfg->epsi = 0;
	plat->safety_feat_cfg->edpp = 0;
	plat->safety_feat_cfg->prtyen = 0;
	plat->safety_feat_cfg->tmouten = 0;

	return intel_mgbe_common_data(pdev, plat);
}

static int ehl_sgmii_data(struct pci_dev *pdev,
			  struct plat_stmmacenet_data *plat)
{
	plat->bus_id = 1;
	plat->phy_interface = PHY_INTERFACE_MODE_SGMII;
	plat->max_speed = SPEED_2500;
	plat->serdes_powerup = intel_serdes_powerup;
	plat->serdes_powerdown = intel_serdes_powerdown;
	plat->config_serdes = intel_config_serdes;

	if (pdev->revision == PCI_PCH_A0 ||
	    pdev->revision == PCI_PCH_A1 ||
	    pdev->revision == PCI_PCH_B0)
		plat->dma_cfg->pch_intr_wa = 1;

	plat->clk_ptp_rate = 204800000;

	return ehl_common_data(pdev, plat);
}

static struct stmmac_pci_info ehl_sgmii1g_info = {
	.setup = ehl_sgmii_data,
};

static int ehl_rgmii_data(struct pci_dev *pdev,
			  struct plat_stmmacenet_data *plat)
{
	plat->bus_id = 1;
	plat->phy_interface = PHY_INTERFACE_MODE_RGMII;

<<<<<<< HEAD
	if (pdev->revision == PCI_PCH_A0 ||
	    pdev->revision == PCI_PCH_A1 ||
	    pdev->revision == PCI_PCH_B0)
		plat->dma_cfg->pch_intr_wa = 1;
=======
	plat->clk_ptp_rate = 204800000;
>>>>>>> 19c0ed55

	return ehl_common_data(pdev, plat);
}

static struct stmmac_pci_info ehl_rgmii1g_info = {
	.setup = ehl_rgmii_data,
};

static int ehl_pse0_common_data(struct pci_dev *pdev,
				struct plat_stmmacenet_data *plat)
{
	struct intel_priv_data *intel_priv = plat->bsp_priv;

	intel_priv->is_pse = true;
	plat->bus_id = 2;
	plat->addr64 = 32;

	plat->clk_ptp_rate = 200000000;

	intel_mgbe_pse_crossts_adj(intel_priv, EHL_PSE_ART_MHZ);

	/* store A2H packets in L2 SRAM, access through BAR0 + 128KB */
#ifdef CONFIG_STMMAC_NETWORK_PROXY
#if (CONFIG_STMMAC_NETWORK_PROXY_PORT == 0)
	plat->has_netproxy = 1;
	plat->msi_network_proxy_vec = 24;
#endif /* CONFIG_STMMAC_NETWORK_PROXY_PORT */
#endif /* CONFIG_STMMAC_NETWORK_PROXY */

	return ehl_common_data(pdev, plat);
}

static int ehl_pse0_rgmii1g_data(struct pci_dev *pdev,
				 struct plat_stmmacenet_data *plat)
{
	plat->phy_interface = PHY_INTERFACE_MODE_RGMII_ID;
	return ehl_pse0_common_data(pdev, plat);
}

static struct stmmac_pci_info ehl_pse0_rgmii1g_info = {
	.setup = ehl_pse0_rgmii1g_data,
};

static int ehl_pse0_sgmii1g_data(struct pci_dev *pdev,
				 struct plat_stmmacenet_data *plat)
{
	plat->phy_interface = PHY_INTERFACE_MODE_SGMII;
	plat->max_speed = SPEED_2500;
	plat->serdes_powerup = intel_serdes_powerup;
	plat->serdes_powerdown = intel_serdes_powerdown;
	plat->config_serdes = intel_config_serdes;
	return ehl_pse0_common_data(pdev, plat);
}

static struct stmmac_pci_info ehl_pse0_sgmii1g_info = {
	.setup = ehl_pse0_sgmii1g_data,
};

static int ehl_pse1_common_data(struct pci_dev *pdev,
				struct plat_stmmacenet_data *plat)
{
	struct intel_priv_data *intel_priv = plat->bsp_priv;

	intel_priv->is_pse = true;
	plat->bus_id = 3;
	plat->addr64 = 32;

	plat->clk_ptp_rate = 200000000;

	intel_mgbe_pse_crossts_adj(intel_priv, EHL_PSE_ART_MHZ);

	/* store A2H packets in L2 SRAM, access through BAR0 + 128KB */
#ifdef CONFIG_STMMAC_NETWORK_PROXY
#if (CONFIG_STMMAC_NETWORK_PROXY_PORT == 1)
	plat->has_netproxy = 1;
	plat->msi_network_proxy_vec = 24;
#endif /* CONFIG_STMMAC_NETWORK_PROXY_PORT */
#endif /* CONFIG_STMMAC_NETWORK_PROXY */

	return ehl_common_data(pdev, plat);
}

static int ehl_pse1_rgmii1g_data(struct pci_dev *pdev,
				 struct plat_stmmacenet_data *plat)
{
	plat->phy_interface = PHY_INTERFACE_MODE_RGMII_ID;
	return ehl_pse1_common_data(pdev, plat);
}

static struct stmmac_pci_info ehl_pse1_rgmii1g_info = {
	.setup = ehl_pse1_rgmii1g_data,
};

static int ehl_pse1_sgmii1g_data(struct pci_dev *pdev,
				 struct plat_stmmacenet_data *plat)
{
	plat->phy_interface = PHY_INTERFACE_MODE_SGMII;
	plat->max_speed = SPEED_2500;
	plat->serdes_powerup = intel_serdes_powerup;
	plat->serdes_powerdown = intel_serdes_powerdown;
	plat->config_serdes = intel_config_serdes;
	return ehl_pse1_common_data(pdev, plat);
}

static struct stmmac_pci_info ehl_pse1_sgmii1g_info = {
	.setup = ehl_pse1_sgmii1g_data,
};

static int tgl_common_data(struct pci_dev *pdev,
			   struct plat_stmmacenet_data *plat)
{
	plat->rx_queues_to_use = 6;
	plat->tx_queues_to_use = 4;
<<<<<<< HEAD
	plat->clk_ptp_rate = 200000000;
=======
	plat->clk_ptp_rate = 204800000;
>>>>>>> 19c0ed55
	plat->speed_mode_2500 = intel_speed_mode_2500;

	plat->safety_feat_cfg->tsoee = 1;
	plat->safety_feat_cfg->mrxpee = 0;
	plat->safety_feat_cfg->mestee = 1;
	plat->safety_feat_cfg->mrxee = 1;
	plat->safety_feat_cfg->mtxee = 1;
	plat->safety_feat_cfg->epsi = 0;
	plat->safety_feat_cfg->edpp = 0;
	plat->safety_feat_cfg->prtyen = 0;
	plat->safety_feat_cfg->tmouten = 0;

	return intel_mgbe_common_data(pdev, plat);
}

static int tgl_sgmii_phy0_data(struct pci_dev *pdev,
			       struct plat_stmmacenet_data *plat)
{
	plat->bus_id = 1;
	plat->dma_cfg->pch_intr_wa = 1;
	plat->phy_interface = PHY_INTERFACE_MODE_SGMII;
	plat->serdes_powerup = intel_serdes_powerup;
	plat->serdes_powerdown = intel_serdes_powerdown;
	return tgl_common_data(pdev, plat);
}

static struct stmmac_pci_info tgl_sgmii1g_phy0_info = {
	.setup = tgl_sgmii_phy0_data,
};

static int tgl_sgmii_phy1_data(struct pci_dev *pdev,
			       struct plat_stmmacenet_data *plat)
{
	plat->bus_id = 2;
	plat->dma_cfg->pch_intr_wa = 1;
	plat->phy_interface = PHY_INTERFACE_MODE_SGMII;
	plat->serdes_powerup = intel_serdes_powerup;
	plat->serdes_powerdown = intel_serdes_powerdown;
	return tgl_common_data(pdev, plat);
}

static struct stmmac_pci_info tgl_sgmii1g_phy1_info = {
	.setup = tgl_sgmii_phy1_data,
};

static int adls_sgmii_phy0_data(struct pci_dev *pdev,
				struct plat_stmmacenet_data *plat)
{
	int ret;

	plat->bus_id = 1;
	plat->phy_interface = PHY_INTERFACE_MODE_SGMII;

	/* SerDes power up and power down are done in BIOS for ADL */

	ret = tgl_common_data(pdev, plat);
	if (ret)
		return ret;

	/* Override: Only perform workaround on A0 & A1 stepping for ADL */
	if (pdev->revision == PCI_PCH_A0 || pdev->revision == PCI_PCH_A1)
		plat->dma_cfg->pch_intr_wa = 1;

	plat->skip_xpcs_reset = 1;

	return 0;
}

static struct stmmac_pci_info adls_sgmii1g_phy0_info = {
	.setup = adls_sgmii_phy0_data,
};

static int adls_sgmii_phy1_data(struct pci_dev *pdev,
				struct plat_stmmacenet_data *plat)
{
	int ret;

	plat->bus_id = 2;
	plat->phy_interface = PHY_INTERFACE_MODE_SGMII;

	/* SerDes power up and power down are done in BIOS for ADL */

	ret = tgl_common_data(pdev, plat);
	if (ret)
		return ret;

	/* Override: Only perform workaround on A0 & A1 stepping for ADL */
	if (pdev->revision == PCI_PCH_A0 || pdev->revision == PCI_PCH_A1)
		plat->dma_cfg->pch_intr_wa = 1;

	plat->skip_xpcs_reset = 1;

	return 0;
}

static struct stmmac_pci_info adls_sgmii1g_phy1_info = {
	.setup = adls_sgmii_phy1_data,
};

static int adln_sgmii_phy0_data(struct pci_dev *pdev,
				struct plat_stmmacenet_data *plat)
{
	plat->bus_id = 1;
	plat->phy_interface = PHY_INTERFACE_MODE_SGMII;
	plat->serdes_powerup = intel_serdes_powerup;
	plat->serdes_powerdown = intel_serdes_powerdown;
	return tgl_common_data(pdev, plat);
}

static struct stmmac_pci_info adln_sgmii1g_phy0_info = {
	.setup = adln_sgmii_phy0_data,
};

static const struct stmmac_pci_func_data galileo_stmmac_func_data[] = {
	{
		.func = 6,
		.phy_addr = 1,
	},
};

static const struct stmmac_pci_dmi_data galileo_stmmac_dmi_data = {
	.func = galileo_stmmac_func_data,
	.nfuncs = ARRAY_SIZE(galileo_stmmac_func_data),
};

static const struct stmmac_pci_func_data iot2040_stmmac_func_data[] = {
	{
		.func = 6,
		.phy_addr = 1,
	},
	{
		.func = 7,
		.phy_addr = 1,
	},
};

static const struct stmmac_pci_dmi_data iot2040_stmmac_dmi_data = {
	.func = iot2040_stmmac_func_data,
	.nfuncs = ARRAY_SIZE(iot2040_stmmac_func_data),
};

static const struct dmi_system_id quark_pci_dmi[] = {
	{
		.matches = {
			DMI_EXACT_MATCH(DMI_BOARD_NAME, "Galileo"),
		},
		.driver_data = (void *)&galileo_stmmac_dmi_data,
	},
	{
		.matches = {
			DMI_EXACT_MATCH(DMI_BOARD_NAME, "GalileoGen2"),
		},
		.driver_data = (void *)&galileo_stmmac_dmi_data,
	},
	/* There are 2 types of SIMATIC IOT2000: IOT2020 and IOT2040.
	 * The asset tag "6ES7647-0AA00-0YA2" is only for IOT2020 which
	 * has only one pci network device while other asset tags are
	 * for IOT2040 which has two.
	 */
	{
		.matches = {
			DMI_EXACT_MATCH(DMI_BOARD_NAME, "SIMATIC IOT2000"),
			DMI_EXACT_MATCH(DMI_BOARD_ASSET_TAG,
					"6ES7647-0AA00-0YA2"),
		},
		.driver_data = (void *)&galileo_stmmac_dmi_data,
	},
	{
		.matches = {
			DMI_EXACT_MATCH(DMI_BOARD_NAME, "SIMATIC IOT2000"),
		},
		.driver_data = (void *)&iot2040_stmmac_dmi_data,
	},
	{}
};

static int quark_default_data(struct pci_dev *pdev,
			      struct plat_stmmacenet_data *plat)
{
	int ret;

	/* Set common default data first */
	common_default_data(plat);

	/* Refuse to load the driver and register net device if MAC controller
	 * does not connect to any PHY interface.
	 */
	ret = stmmac_pci_find_phy_addr(pdev, quark_pci_dmi);
	if (ret < 0) {
		/* Return error to the caller on DMI enabled boards. */
		if (dmi_get_system_info(DMI_BOARD_NAME))
			return ret;

		/* Galileo boards with old firmware don't support DMI. We always
		 * use 1 here as PHY address, so at least the first found MAC
		 * controller would be probed.
		 */
		ret = 1;
	}

	plat->bus_id = pci_dev_id(pdev);
	plat->phy_addr = ret;
	plat->phy_interface = PHY_INTERFACE_MODE_RMII;

	plat->dma_cfg->pbl = 16;
	plat->dma_cfg->pblx8 = true;
	plat->dma_cfg->fixed_burst = 1;
	/* AXI (TODO) */

	return 0;
}

static const struct stmmac_pci_info quark_info = {
	.setup = quark_default_data,
};

static int stmmac_config_single_msi(struct pci_dev *pdev,
				    struct plat_stmmacenet_data *plat,
				    struct stmmac_resources *res)
{
	int ret;

	ret = pci_alloc_irq_vectors(pdev, 1, 1, PCI_IRQ_ALL_TYPES);
	if (ret < 0) {
		dev_info(&pdev->dev, "%s: Single IRQ enablement failed\n",
			 __func__);
		return ret;
	}

	res->irq = pci_irq_vector(pdev, 0);
	res->wol_irq = res->irq;
	plat->multi_msi_en = 0;
	dev_info(&pdev->dev, "%s: Single IRQ enablement successful\n",
		 __func__);

	return 0;
}

static int stmmac_config_multi_msi(struct pci_dev *pdev,
				   struct plat_stmmacenet_data *plat,
				   struct stmmac_resources *res)
{
	int ret;
	int i;

	if (plat->msi_rx_base_vec >= STMMAC_MSI_VEC_MAX ||
	    plat->msi_tx_base_vec >= STMMAC_MSI_VEC_MAX) {
		dev_info(&pdev->dev, "%s: Invalid RX & TX vector defined\n",
			 __func__);
		return -1;
	}

	ret = pci_alloc_irq_vectors(pdev, 2, STMMAC_MSI_VEC_MAX,
				    PCI_IRQ_MSI | PCI_IRQ_MSIX);
	if (ret < 0) {
		dev_info(&pdev->dev, "%s: multi MSI enablement failed\n",
			 __func__);
		return ret;
	}

	/* For RX MSI */
	for (i = 0; i < plat->rx_queues_to_use; i++) {
		res->rx_irq[i] = pci_irq_vector(pdev,
						plat->msi_rx_base_vec + i * 2);
	}

	/* For TX MSI */
	for (i = 0; i < plat->tx_queues_to_use; i++) {
		res->tx_irq[i] = pci_irq_vector(pdev,
						plat->msi_tx_base_vec + i * 2);
	}

	if (plat->msi_mac_vec < STMMAC_MSI_VEC_MAX)
		res->irq = pci_irq_vector(pdev, plat->msi_mac_vec);
	if (plat->msi_wol_vec < STMMAC_MSI_VEC_MAX)
		res->wol_irq = pci_irq_vector(pdev, plat->msi_wol_vec);
	if (plat->msi_lpi_vec < STMMAC_MSI_VEC_MAX)
		res->lpi_irq = pci_irq_vector(pdev, plat->msi_lpi_vec);
	if (plat->msi_sfty_ce_vec < STMMAC_MSI_VEC_MAX)
		res->sfty_ce_irq = pci_irq_vector(pdev, plat->msi_sfty_ce_vec);
	if (plat->msi_sfty_ue_vec < STMMAC_MSI_VEC_MAX)
		res->sfty_ue_irq = pci_irq_vector(pdev, plat->msi_sfty_ue_vec);
#ifdef CONFIG_STMMAC_NETWORK_PROXY
	if (plat->msi_network_proxy_vec < STMMAC_MSI_VEC_MAX &&
	    plat->has_netproxy)
		res->netprox_irq = pci_irq_vector(pdev,
						  plat->msi_network_proxy_vec);
#endif /* CONFIG_STMMAC_NETWORK_PROXY */

	plat->multi_msi_en = 1;
	dev_info(&pdev->dev, "%s: multi MSI enablement successful\n", __func__);

	return 0;
}

/**
 * intel_eth_pci_probe
 *
 * @pdev: pci device pointer
 * @id: pointer to table of device id/id's.
 *
 * Description: This probing function gets called for all PCI devices which
 * match the ID table and are not "owned" by other driver yet. This function
 * gets passed a "struct pci_dev *" for each device whose entry in the ID table
 * matches the device. The probe functions returns zero when the driver choose
 * to take "ownership" of the device or an error code(-ve no) otherwise.
 */
static int intel_eth_pci_probe(struct pci_dev *pdev,
			       const struct pci_device_id *id)
{
	struct stmmac_pci_info *info = (struct stmmac_pci_info *)id->driver_data;
	struct intel_priv_data *intel_priv;
	struct plat_stmmacenet_data *plat;
	struct stmmac_resources res;
	int ret;

	intel_priv = devm_kzalloc(&pdev->dev, sizeof(*intel_priv), GFP_KERNEL);
	if (!intel_priv)
		return -ENOMEM;

	plat = devm_kzalloc(&pdev->dev, sizeof(*plat), GFP_KERNEL);
	if (!plat)
		return -ENOMEM;

	plat->mdio_bus_data = devm_kzalloc(&pdev->dev,
					   sizeof(*plat->mdio_bus_data),
					   GFP_KERNEL);
	if (!plat->mdio_bus_data)
		return -ENOMEM;

	plat->dma_cfg = devm_kzalloc(&pdev->dev, sizeof(*plat->dma_cfg),
				     GFP_KERNEL);
	if (!plat->dma_cfg)
		return -ENOMEM;

	plat->safety_feat_cfg = devm_kzalloc(&pdev->dev,
					     sizeof(*plat->safety_feat_cfg),
					     GFP_KERNEL);
	if (!plat->safety_feat_cfg)
		return -ENOMEM;

	/* Enable pci device */
	ret = pcim_enable_device(pdev);
	if (ret) {
		dev_err(&pdev->dev, "%s: ERROR: failed to enable device\n",
			__func__);
		return ret;
	}

	ret = pcim_iomap_regions(pdev, BIT(0), pci_name(pdev));
	if (ret)
		return ret;

	pci_set_master(pdev);

	plat->bsp_priv = intel_priv;
	intel_priv->mdio_adhoc_addr = INTEL_MGBE_ADHOC_ADDR;
	intel_priv->crossts_adj = 1;

	/* Initialize all MSI vectors to invalid so that it can be set
	 * according to platform data settings below.
	 * Note: MSI vector takes value from 0 upto 31 (STMMAC_MSI_VEC_MAX)
	 */
	plat->msi_mac_vec = STMMAC_MSI_VEC_MAX;
	plat->msi_wol_vec = STMMAC_MSI_VEC_MAX;
	plat->msi_lpi_vec = STMMAC_MSI_VEC_MAX;
	plat->msi_sfty_ce_vec = STMMAC_MSI_VEC_MAX;
	plat->msi_sfty_ue_vec = STMMAC_MSI_VEC_MAX;
	plat->msi_rx_base_vec = STMMAC_MSI_VEC_MAX;
	plat->msi_tx_base_vec = STMMAC_MSI_VEC_MAX;
#ifdef CONFIG_STMMAC_NETWORK_PROXY
	plat->msi_network_proxy_vec = STMMAC_MSI_VEC_MAX;
#endif /* CONFIG_STMMAC_NETWORK_PROXY */

	ret = info->setup(pdev, plat);
	if (ret)
		return ret;

	memset(&res, 0, sizeof(res));
	res.addr = pcim_iomap_table(pdev)[0];

	if (plat->eee_usecs_rate > 0) {
		u32 tx_lpi_usec;

		tx_lpi_usec = (plat->eee_usecs_rate / 1000000) - 1;
		writel(tx_lpi_usec, res.addr + GMAC_1US_TIC_COUNTER);
	}

	ret = stmmac_config_multi_msi(pdev, plat, &res);
	if (ret) {
		ret = stmmac_config_single_msi(pdev, plat, &res);
		if (ret) {
			dev_err(&pdev->dev, "%s: ERROR: failed to enable IRQ\n",
				__func__);
			goto err_alloc_irq;
		}
	}

	ret = stmmac_dvr_probe(&pdev->dev, plat, &res);
	if (ret) {
		goto err_alloc_irq;
	}

	return 0;

err_alloc_irq:
	clk_disable_unprepare(plat->stmmac_clk);
	clk_unregister_fixed_rate(plat->stmmac_clk);
	return ret;
}

/**
 * intel_eth_pci_remove
 *
 * @pdev: pci device pointer
 * Description: this function calls the main to free the net resources
 * and releases the PCI resources.
 */
static void intel_eth_pci_remove(struct pci_dev *pdev)
{
	struct net_device *ndev = dev_get_drvdata(&pdev->dev);
	struct stmmac_priv *priv = netdev_priv(ndev);

	stmmac_dvr_remove(&pdev->dev);

	clk_disable_unprepare(priv->plat->stmmac_clk);
	clk_unregister_fixed_rate(priv->plat->stmmac_clk);

	pcim_iounmap_regions(pdev, BIT(0));
}

static int __maybe_unused intel_eth_pci_suspend(struct device *dev)
{
	struct pci_dev *pdev = to_pci_dev(dev);
	int ret;

	ret = stmmac_suspend(dev);
	if (ret)
		return ret;

	ret = pci_save_state(pdev);
	if (ret)
		return ret;

	pci_wake_from_d3(pdev, true);
	pci_set_power_state(pdev, PCI_D3hot);
	return 0;
}

static int __maybe_unused intel_eth_pci_resume(struct device *dev)
{
	struct pci_dev *pdev = to_pci_dev(dev);
	int ret;

	pci_restore_state(pdev);
	pci_set_power_state(pdev, PCI_D0);

	ret = pcim_enable_device(pdev);
	if (ret)
		return ret;

	pci_set_master(pdev);

	return stmmac_resume(dev);
}

static int __maybe_unused intel_eth_runtime_suspend(struct device *dev)
{
	struct pci_dev *pdev = to_pci_dev(dev);
	struct net_device *ndev = dev_get_drvdata(&pdev->dev);
	struct stmmac_priv *priv = netdev_priv(ndev);
	struct ethtool_wolinfo wol;
	int ret;

	rtnl_lock();
	/* Save current WoL operation */
	phylink_ethtool_get_wol(priv->phylink, &wol);
#ifdef CONFIG_PM
	priv->saved_wolopts = wol.wolopts;
#endif
	/* Enable WoL to wake on PHY activity */
	wol.wolopts = WAKE_PHY;
	phylink_ethtool_set_wol(priv->phylink, &wol);
	rtnl_unlock();

	device_set_wakeup_enable(priv->device, 1);

	ret = intel_eth_pci_suspend(dev);
	if (!ret)
		dev_info(dev, "%s: Device is runtime suspended.\n", __func__);

	return ret;
}

static int __maybe_unused intel_eth_runtime_resume(struct device *dev)
{
	struct ethtool_wolinfo wol;
	struct pci_dev *pdev = to_pci_dev(dev);
	struct net_device *ndev = dev_get_drvdata(&pdev->dev);
	struct stmmac_priv *priv = netdev_priv(ndev);
	bool lock;
	int ret;

	lock = !!rtnl_is_locked();

	pci_restore_state(pdev);
	pci_set_power_state(pdev, PCI_D0);

	ret = pcim_enable_device(pdev);
	if (ret)
		return ret;

	pci_set_master(pdev);

	ret = stmmac_resume_runtime(dev, lock);
	if (!ret)
		dev_info(dev, "%s: Device is runtime resumed.\n", __func__);

	if (!lock)
		rtnl_lock();
	/* Restore saved WoL operation */
#ifdef CONFIG_PM
	wol.wolopts = priv->saved_wolopts;
#endif
	phylink_ethtool_set_wol(priv->phylink, &wol);
#ifdef CONFIG_PM
	priv->saved_wolopts = 0;
#endif
	if (!lock)
		rtnl_unlock();

	if (!wol.wolopts)
		device_set_wakeup_enable(priv->device, 0);

	return ret;
}

/* Runtime suspend delay set to 10000 millisecond */
#define INTEL_RUNTIME_SUSPEND_DELAY	10000

static int __maybe_unused intel_eth_runtime_idle(struct device *dev)
{
	struct ethtool_wolinfo wol;
	struct pci_dev *pdev = to_pci_dev(dev);
	struct net_device *ndev = dev_get_drvdata(&pdev->dev);
	struct stmmac_priv *priv = netdev_priv(ndev);

#ifdef CONFIG_PM
	/* Allow runtime suspend only if link is down */
	if (priv->phylink_up)
		return -EBUSY;
#endif

	/* Allow runtime suspend only if PHY support wake on PHY activity */
	rtnl_lock();
	phylink_ethtool_get_wol(priv->phylink, &wol);
	rtnl_unlock();
	if (!(wol.supported & WAKE_PHY))
		return -EBUSY;

	/* Schedule the execution of delayed runtime suspend */
	pm_schedule_suspend(dev, INTEL_RUNTIME_SUSPEND_DELAY);

	/* Return non-zero value to prevent PM core from calling autosuspend */
	return -EBUSY;
}

static const struct dev_pm_ops intel_eth_pm_ops = {
	SET_SYSTEM_SLEEP_PM_OPS(intel_eth_pci_suspend, intel_eth_pci_resume)
	SET_RUNTIME_PM_OPS(intel_eth_runtime_suspend, intel_eth_runtime_resume,
			   intel_eth_runtime_idle)
};

#define PCI_DEVICE_ID_INTEL_QUARK		0x0937
#define PCI_DEVICE_ID_INTEL_EHL_RGMII1G		0x4b30
#define PCI_DEVICE_ID_INTEL_EHL_SGMII1G		0x4b31
#define PCI_DEVICE_ID_INTEL_EHL_SGMII2G5	0x4b32
/* Intel(R) Programmable Services Engine (Intel(R) PSE) consist of 2 MAC
 * which are named PSE0 and PSE1
 */
#define PCI_DEVICE_ID_INTEL_EHL_PSE0_RGMII1G	0x4ba0
#define PCI_DEVICE_ID_INTEL_EHL_PSE0_SGMII1G	0x4ba1
#define PCI_DEVICE_ID_INTEL_EHL_PSE0_SGMII2G5	0x4ba2
#define PCI_DEVICE_ID_INTEL_EHL_PSE1_RGMII1G	0x4bb0
#define PCI_DEVICE_ID_INTEL_EHL_PSE1_SGMII1G	0x4bb1
#define PCI_DEVICE_ID_INTEL_EHL_PSE1_SGMII2G5	0x4bb2
#define PCI_DEVICE_ID_INTEL_TGLH_SGMII1G_0	0x43ac
#define PCI_DEVICE_ID_INTEL_TGLH_SGMII1G_1	0x43a2
#define PCI_DEVICE_ID_INTEL_TGL_SGMII1G		0xa0ac
#define PCI_DEVICE_ID_INTEL_ADLS_SGMII1G_0	0x7aac
#define PCI_DEVICE_ID_INTEL_ADLS_SGMII1G_1	0x7aad
#define PCI_DEVICE_ID_INTEL_ADLN_SGMII1G	0x54ac

static const struct pci_device_id intel_eth_pci_id_table[] = {
	{ PCI_DEVICE_DATA(INTEL, QUARK, &quark_info) },
	{ PCI_DEVICE_DATA(INTEL, EHL_RGMII1G, &ehl_rgmii1g_info) },
	{ PCI_DEVICE_DATA(INTEL, EHL_SGMII1G, &ehl_sgmii1g_info) },
	{ PCI_DEVICE_DATA(INTEL, EHL_SGMII2G5, &ehl_sgmii1g_info) },
	{ PCI_DEVICE_DATA(INTEL, EHL_PSE0_RGMII1G, &ehl_pse0_rgmii1g_info) },
	{ PCI_DEVICE_DATA(INTEL, EHL_PSE0_SGMII1G, &ehl_pse0_sgmii1g_info) },
	{ PCI_DEVICE_DATA(INTEL, EHL_PSE0_SGMII2G5, &ehl_pse0_sgmii1g_info) },
	{ PCI_DEVICE_DATA(INTEL, EHL_PSE1_RGMII1G, &ehl_pse1_rgmii1g_info) },
	{ PCI_DEVICE_DATA(INTEL, EHL_PSE1_SGMII1G, &ehl_pse1_sgmii1g_info) },
	{ PCI_DEVICE_DATA(INTEL, EHL_PSE1_SGMII2G5, &ehl_pse1_sgmii1g_info) },
	{ PCI_DEVICE_DATA(INTEL, TGL_SGMII1G, &tgl_sgmii1g_phy0_info) },
	{ PCI_DEVICE_DATA(INTEL, TGLH_SGMII1G_0, &tgl_sgmii1g_phy0_info) },
	{ PCI_DEVICE_DATA(INTEL, TGLH_SGMII1G_1, &tgl_sgmii1g_phy1_info) },
	{ PCI_DEVICE_DATA(INTEL, ADLS_SGMII1G_0, &adls_sgmii1g_phy0_info) },
	{ PCI_DEVICE_DATA(INTEL, ADLS_SGMII1G_1, &adls_sgmii1g_phy1_info) },
	{ PCI_DEVICE_DATA(INTEL, ADLN_SGMII1G, &adln_sgmii1g_phy0_info) },
	{}
};
MODULE_DEVICE_TABLE(pci, intel_eth_pci_id_table);

static struct pci_driver intel_eth_pci_driver = {
	.name = "intel-eth-pci",
	.id_table = intel_eth_pci_id_table,
	.probe = intel_eth_pci_probe,
	.remove = intel_eth_pci_remove,
	.driver         = {
		.pm     = &intel_eth_pm_ops,
	},
};

module_pci_driver(intel_eth_pci_driver);

MODULE_DESCRIPTION("INTEL 10/100/1000 Ethernet PCI driver");
MODULE_AUTHOR("Voon Weifeng <weifeng.voon@intel.com>");
MODULE_LICENSE("GPL v2");<|MERGE_RESOLUTION|>--- conflicted
+++ resolved
@@ -770,14 +770,12 @@
 	plat->bus_id = 1;
 	plat->phy_interface = PHY_INTERFACE_MODE_RGMII;
 
-<<<<<<< HEAD
 	if (pdev->revision == PCI_PCH_A0 ||
 	    pdev->revision == PCI_PCH_A1 ||
 	    pdev->revision == PCI_PCH_B0)
 		plat->dma_cfg->pch_intr_wa = 1;
-=======
+
 	plat->clk_ptp_rate = 204800000;
->>>>>>> 19c0ed55
 
 	return ehl_common_data(pdev, plat);
 }
@@ -891,11 +889,7 @@
 {
 	plat->rx_queues_to_use = 6;
 	plat->tx_queues_to_use = 4;
-<<<<<<< HEAD
-	plat->clk_ptp_rate = 200000000;
-=======
 	plat->clk_ptp_rate = 204800000;
->>>>>>> 19c0ed55
 	plat->speed_mode_2500 = intel_speed_mode_2500;
 
 	plat->safety_feat_cfg->tsoee = 1;
