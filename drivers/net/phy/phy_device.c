// SPDX-License-Identifier: GPL-2.0+
/* Framework for finding and configuring PHYs.
 * Also contains generic PHY driver
 *
 * Author: Andy Fleming
 *
 * Copyright (c) 2004 Freescale Semiconductor, Inc.
 */

#define pr_fmt(fmt) KBUILD_MODNAME ": " fmt

#include <linux/acpi.h>
#include <linux/bitmap.h>
#include <linux/delay.h>
#include <linux/errno.h>
#include <linux/etherdevice.h>
#include <linux/ethtool.h>
#include <linux/init.h>
#include <linux/interrupt.h>
#include <linux/io.h>
#include <linux/kernel.h>
#include <linux/mdio.h>
#include <linux/mii.h>
#include <linux/mm.h>
#include <linux/module.h>
#include <linux/netdevice.h>
#include <linux/phy.h>
#include <linux/phy_led_triggers.h>
#include <linux/property.h>
#include <linux/sfp.h>
#include <linux/skbuff.h>
#include <linux/slab.h>
#include <linux/string.h>
#include <linux/uaccess.h>
#include <linux/unistd.h>

MODULE_DESCRIPTION("PHY library");
MODULE_AUTHOR("Andy Fleming");
MODULE_LICENSE("GPL");

__ETHTOOL_DECLARE_LINK_MODE_MASK(phy_basic_features) __ro_after_init;
EXPORT_SYMBOL_GPL(phy_basic_features);

__ETHTOOL_DECLARE_LINK_MODE_MASK(phy_basic_t1_features) __ro_after_init;
EXPORT_SYMBOL_GPL(phy_basic_t1_features);

__ETHTOOL_DECLARE_LINK_MODE_MASK(phy_gbit_features) __ro_after_init;
EXPORT_SYMBOL_GPL(phy_gbit_features);

__ETHTOOL_DECLARE_LINK_MODE_MASK(phy_gbit_fibre_features) __ro_after_init;
EXPORT_SYMBOL_GPL(phy_gbit_fibre_features);

__ETHTOOL_DECLARE_LINK_MODE_MASK(phy_gbit_all_ports_features) __ro_after_init;
EXPORT_SYMBOL_GPL(phy_gbit_all_ports_features);

__ETHTOOL_DECLARE_LINK_MODE_MASK(phy_10gbit_features) __ro_after_init;
EXPORT_SYMBOL_GPL(phy_10gbit_features);

__ETHTOOL_DECLARE_LINK_MODE_MASK(phy_10gbit_fec_features) __ro_after_init;
EXPORT_SYMBOL_GPL(phy_10gbit_fec_features);

const int phy_basic_ports_array[3] = {
	ETHTOOL_LINK_MODE_Autoneg_BIT,
	ETHTOOL_LINK_MODE_TP_BIT,
	ETHTOOL_LINK_MODE_MII_BIT,
};
EXPORT_SYMBOL_GPL(phy_basic_ports_array);

const int phy_fibre_port_array[1] = {
	ETHTOOL_LINK_MODE_FIBRE_BIT,
};
EXPORT_SYMBOL_GPL(phy_fibre_port_array);

const int phy_all_ports_features_array[7] = {
	ETHTOOL_LINK_MODE_Autoneg_BIT,
	ETHTOOL_LINK_MODE_TP_BIT,
	ETHTOOL_LINK_MODE_MII_BIT,
	ETHTOOL_LINK_MODE_FIBRE_BIT,
	ETHTOOL_LINK_MODE_AUI_BIT,
	ETHTOOL_LINK_MODE_BNC_BIT,
	ETHTOOL_LINK_MODE_Backplane_BIT,
};
EXPORT_SYMBOL_GPL(phy_all_ports_features_array);

const int phy_10_100_features_array[4] = {
	ETHTOOL_LINK_MODE_10baseT_Half_BIT,
	ETHTOOL_LINK_MODE_10baseT_Full_BIT,
	ETHTOOL_LINK_MODE_100baseT_Half_BIT,
	ETHTOOL_LINK_MODE_100baseT_Full_BIT,
};
EXPORT_SYMBOL_GPL(phy_10_100_features_array);

const int phy_basic_t1_features_array[2] = {
	ETHTOOL_LINK_MODE_TP_BIT,
	ETHTOOL_LINK_MODE_100baseT1_Full_BIT,
};
EXPORT_SYMBOL_GPL(phy_basic_t1_features_array);

const int phy_gbit_features_array[2] = {
	ETHTOOL_LINK_MODE_1000baseT_Half_BIT,
	ETHTOOL_LINK_MODE_1000baseT_Full_BIT,
};
EXPORT_SYMBOL_GPL(phy_gbit_features_array);

const int phy_10gbit_features_array[1] = {
	ETHTOOL_LINK_MODE_10000baseT_Full_BIT,
};
EXPORT_SYMBOL_GPL(phy_10gbit_features_array);

static const int phy_10gbit_fec_features_array[1] = {
	ETHTOOL_LINK_MODE_10000baseR_FEC_BIT,
};

__ETHTOOL_DECLARE_LINK_MODE_MASK(phy_10gbit_full_features) __ro_after_init;
EXPORT_SYMBOL_GPL(phy_10gbit_full_features);

static const int phy_10gbit_full_features_array[] = {
	ETHTOOL_LINK_MODE_10baseT_Full_BIT,
	ETHTOOL_LINK_MODE_100baseT_Full_BIT,
	ETHTOOL_LINK_MODE_1000baseT_Full_BIT,
	ETHTOOL_LINK_MODE_10000baseT_Full_BIT,
};

static void features_init(void)
{
	/* 10/100 half/full*/
	linkmode_set_bit_array(phy_basic_ports_array,
			       ARRAY_SIZE(phy_basic_ports_array),
			       phy_basic_features);
	linkmode_set_bit_array(phy_10_100_features_array,
			       ARRAY_SIZE(phy_10_100_features_array),
			       phy_basic_features);

	/* 100 full, TP */
	linkmode_set_bit_array(phy_basic_t1_features_array,
			       ARRAY_SIZE(phy_basic_t1_features_array),
			       phy_basic_t1_features);

	/* 10/100 half/full + 1000 half/full */
	linkmode_set_bit_array(phy_basic_ports_array,
			       ARRAY_SIZE(phy_basic_ports_array),
			       phy_gbit_features);
	linkmode_set_bit_array(phy_10_100_features_array,
			       ARRAY_SIZE(phy_10_100_features_array),
			       phy_gbit_features);
	linkmode_set_bit_array(phy_gbit_features_array,
			       ARRAY_SIZE(phy_gbit_features_array),
			       phy_gbit_features);

	/* 10/100 half/full + 1000 half/full + fibre*/
	linkmode_set_bit_array(phy_basic_ports_array,
			       ARRAY_SIZE(phy_basic_ports_array),
			       phy_gbit_fibre_features);
	linkmode_set_bit_array(phy_10_100_features_array,
			       ARRAY_SIZE(phy_10_100_features_array),
			       phy_gbit_fibre_features);
	linkmode_set_bit_array(phy_gbit_features_array,
			       ARRAY_SIZE(phy_gbit_features_array),
			       phy_gbit_fibre_features);
	linkmode_set_bit_array(phy_fibre_port_array,
			       ARRAY_SIZE(phy_fibre_port_array),
			       phy_gbit_fibre_features);

	/* 10/100 half/full + 1000 half/full + TP/MII/FIBRE/AUI/BNC/Backplane*/
	linkmode_set_bit_array(phy_all_ports_features_array,
			       ARRAY_SIZE(phy_all_ports_features_array),
			       phy_gbit_all_ports_features);
	linkmode_set_bit_array(phy_10_100_features_array,
			       ARRAY_SIZE(phy_10_100_features_array),
			       phy_gbit_all_ports_features);
	linkmode_set_bit_array(phy_gbit_features_array,
			       ARRAY_SIZE(phy_gbit_features_array),
			       phy_gbit_all_ports_features);

	/* 10/100 half/full + 1000 half/full + 10G full*/
	linkmode_set_bit_array(phy_all_ports_features_array,
			       ARRAY_SIZE(phy_all_ports_features_array),
			       phy_10gbit_features);
	linkmode_set_bit_array(phy_10_100_features_array,
			       ARRAY_SIZE(phy_10_100_features_array),
			       phy_10gbit_features);
	linkmode_set_bit_array(phy_gbit_features_array,
			       ARRAY_SIZE(phy_gbit_features_array),
			       phy_10gbit_features);
	linkmode_set_bit_array(phy_10gbit_features_array,
			       ARRAY_SIZE(phy_10gbit_features_array),
			       phy_10gbit_features);

	/* 10/100/1000/10G full */
	linkmode_set_bit_array(phy_all_ports_features_array,
			       ARRAY_SIZE(phy_all_ports_features_array),
			       phy_10gbit_full_features);
	linkmode_set_bit_array(phy_10gbit_full_features_array,
			       ARRAY_SIZE(phy_10gbit_full_features_array),
			       phy_10gbit_full_features);
	/* 10G FEC only */
	linkmode_set_bit_array(phy_10gbit_fec_features_array,
			       ARRAY_SIZE(phy_10gbit_fec_features_array),
			       phy_10gbit_fec_features);
}

void phy_device_free(struct phy_device *phydev)
{
	put_device(&phydev->mdio.dev);
}
EXPORT_SYMBOL(phy_device_free);

static void phy_mdio_device_free(struct mdio_device *mdiodev)
{
	struct phy_device *phydev;

	phydev = container_of(mdiodev, struct phy_device, mdio);
	phy_device_free(phydev);
}

static void phy_device_release(struct device *dev)
{
	fwnode_handle_put(dev->fwnode);
	kfree(to_phy_device(dev));
}

static void phy_mdio_device_remove(struct mdio_device *mdiodev)
{
	struct phy_device *phydev;

	phydev = container_of(mdiodev, struct phy_device, mdio);
	phy_device_remove(phydev);
}

static struct phy_driver genphy_driver;

static LIST_HEAD(phy_fixup_list);
static DEFINE_MUTEX(phy_fixup_lock);

static bool mdio_bus_phy_may_suspend(struct phy_device *phydev)
{
	struct device_driver *drv = phydev->mdio.dev.driver;
	struct phy_driver *phydrv = to_phy_driver(drv);
	struct net_device *netdev = phydev->attached_dev;

	if (!drv || !phydrv->suspend)
		return false;

	/* PHY not attached? May suspend if the PHY has not already been
	 * suspended as part of a prior call to phy_disconnect() ->
	 * phy_detach() -> phy_suspend() because the parent netdev might be the
	 * MDIO bus driver and clock gated at this point.
	 */
	if (!netdev)
		goto out;

	if (netdev->wol_enabled)
		return false;

	/* As long as not all affected network drivers support the
	 * wol_enabled flag, let's check for hints that WoL is enabled.
	 * Don't suspend PHY if the attached netdev parent may wake up.
	 * The parent may point to a PCI device, as in tg3 driver.
	 */
	if (netdev->dev.parent && device_may_wakeup(netdev->dev.parent))
		return false;

	/* Also don't suspend PHY if the netdev itself may wakeup. This
	 * is the case for devices w/o underlaying pwr. mgmt. aware bus,
	 * e.g. SoC devices.
	 */
	if (device_may_wakeup(&netdev->dev))
		return false;

out:
	return !phydev->suspended;
}

static __maybe_unused int mdio_bus_phy_suspend(struct device *dev)
{
	struct phy_device *phydev = to_phy_device(dev);

	if (phydev->mac_managed_pm)
		return 0;

	/* We must stop the state machine manually, otherwise it stops out of
	 * control, possibly with the phydev->lock held. Upon resume, netdev
	 * may call phy routines that try to grab the same lock, and that may
	 * lead to a deadlock.
	 */
	if (phydev->attached_dev && phydev->adjust_link)
		phy_stop_machine(phydev);

	if (!mdio_bus_phy_may_suspend(phydev))
		return 0;

	phydev->suspended_by_mdio_bus = 1;

	return phy_suspend(phydev);
}

static __maybe_unused int mdio_bus_phy_resume(struct device *dev)
{
	struct ethtool_wolinfo wol = { .cmd = ETHTOOL_GWOL };
	struct phy_device *phydev = to_phy_device(dev);
	int ret;

	if (phydev->mac_managed_pm)
		return 0;

	if (!phydev->suspended_by_mdio_bus)
		goto no_resume;

	phydev->suspended_by_mdio_bus = 0;

	/* If we managed to get here with the PHY state machine in a state
	 * neither PHY_HALTED, PHY_READY nor PHY_UP, this is an indication
	 * that something went wrong and we should most likely be using
	 * MAC managed PM, but we are not.
	 */
	WARN_ON(phydev->state != PHY_HALTED && phydev->state != PHY_READY &&
		phydev->state != PHY_UP);

	ret = phy_init_hw(phydev);
	if (ret < 0)
		return ret;

	ret = phy_resume(phydev);
	if (ret < 0)
		return ret;
no_resume:
	/* If the PHY has WOL option still enabled, reconfigure the WOL mainly
	 * to clear the WOL event status.
	 */
	phy_ethtool_get_wol(phydev, &wol);
	if (wol.wolopts)
		phy_ethtool_set_wol(phydev, &wol);

	if (phydev->attached_dev && phydev->adjust_link)
		phy_start_machine(phydev);

	return 0;
}

static SIMPLE_DEV_PM_OPS(mdio_bus_phy_pm_ops, mdio_bus_phy_suspend,
			 mdio_bus_phy_resume);

/**
 * phy_register_fixup - creates a new phy_fixup and adds it to the list
 * @bus_id: A string which matches phydev->mdio.dev.bus_id (or PHY_ANY_ID)
 * @phy_uid: Used to match against phydev->phy_id (the UID of the PHY)
 *	It can also be PHY_ANY_UID
 * @phy_uid_mask: Applied to phydev->phy_id and fixup->phy_uid before
 *	comparison
 * @run: The actual code to be run when a matching PHY is found
 */
int phy_register_fixup(const char *bus_id, u32 phy_uid, u32 phy_uid_mask,
		       int (*run)(struct phy_device *))
{
	struct phy_fixup *fixup = kzalloc(sizeof(*fixup), GFP_KERNEL);

	if (!fixup)
		return -ENOMEM;

	strlcpy(fixup->bus_id, bus_id, sizeof(fixup->bus_id));
	fixup->phy_uid = phy_uid;
	fixup->phy_uid_mask = phy_uid_mask;
	fixup->run = run;

	mutex_lock(&phy_fixup_lock);
	list_add_tail(&fixup->list, &phy_fixup_list);
	mutex_unlock(&phy_fixup_lock);

	return 0;
}
EXPORT_SYMBOL(phy_register_fixup);

/* Registers a fixup to be run on any PHY with the UID in phy_uid */
int phy_register_fixup_for_uid(u32 phy_uid, u32 phy_uid_mask,
			       int (*run)(struct phy_device *))
{
	return phy_register_fixup(PHY_ANY_ID, phy_uid, phy_uid_mask, run);
}
EXPORT_SYMBOL(phy_register_fixup_for_uid);

/* Registers a fixup to be run on the PHY with id string bus_id */
int phy_register_fixup_for_id(const char *bus_id,
			      int (*run)(struct phy_device *))
{
	return phy_register_fixup(bus_id, PHY_ANY_UID, 0xffffffff, run);
}
EXPORT_SYMBOL(phy_register_fixup_for_id);

/**
 * phy_unregister_fixup - remove a phy_fixup from the list
 * @bus_id: A string matches fixup->bus_id (or PHY_ANY_ID) in phy_fixup_list
 * @phy_uid: A phy id matches fixup->phy_id (or PHY_ANY_UID) in phy_fixup_list
 * @phy_uid_mask: Applied to phy_uid and fixup->phy_uid before comparison
 */
int phy_unregister_fixup(const char *bus_id, u32 phy_uid, u32 phy_uid_mask)
{
	struct list_head *pos, *n;
	struct phy_fixup *fixup;
	int ret;

	ret = -ENODEV;

	mutex_lock(&phy_fixup_lock);
	list_for_each_safe(pos, n, &phy_fixup_list) {
		fixup = list_entry(pos, struct phy_fixup, list);

		if ((!strcmp(fixup->bus_id, bus_id)) &&
		    ((fixup->phy_uid & phy_uid_mask) ==
		     (phy_uid & phy_uid_mask))) {
			list_del(&fixup->list);
			kfree(fixup);
			ret = 0;
			break;
		}
	}
	mutex_unlock(&phy_fixup_lock);

	return ret;
}
EXPORT_SYMBOL(phy_unregister_fixup);

/* Unregisters a fixup of any PHY with the UID in phy_uid */
int phy_unregister_fixup_for_uid(u32 phy_uid, u32 phy_uid_mask)
{
	return phy_unregister_fixup(PHY_ANY_ID, phy_uid, phy_uid_mask);
}
EXPORT_SYMBOL(phy_unregister_fixup_for_uid);

/* Unregisters a fixup of the PHY with id string bus_id */
int phy_unregister_fixup_for_id(const char *bus_id)
{
	return phy_unregister_fixup(bus_id, PHY_ANY_UID, 0xffffffff);
}
EXPORT_SYMBOL(phy_unregister_fixup_for_id);

/* Returns 1 if fixup matches phydev in bus_id and phy_uid.
 * Fixups can be set to match any in one or more fields.
 */
static int phy_needs_fixup(struct phy_device *phydev, struct phy_fixup *fixup)
{
	if (strcmp(fixup->bus_id, phydev_name(phydev)) != 0)
		if (strcmp(fixup->bus_id, PHY_ANY_ID) != 0)
			return 0;

	if ((fixup->phy_uid & fixup->phy_uid_mask) !=
	    (phydev->phy_id & fixup->phy_uid_mask))
		if (fixup->phy_uid != PHY_ANY_UID)
			return 0;

	return 1;
}

/* Runs any matching fixups for this phydev */
static int phy_scan_fixups(struct phy_device *phydev)
{
	struct phy_fixup *fixup;

	mutex_lock(&phy_fixup_lock);
	list_for_each_entry(fixup, &phy_fixup_list, list) {
		if (phy_needs_fixup(phydev, fixup)) {
			int err = fixup->run(phydev);

			if (err < 0) {
				mutex_unlock(&phy_fixup_lock);
				return err;
			}
			phydev->has_fixups = true;
		}
	}
	mutex_unlock(&phy_fixup_lock);

	return 0;
}

static int phy_bus_match(struct device *dev, struct device_driver *drv)
{
	struct phy_device *phydev = to_phy_device(dev);
	struct phy_driver *phydrv = to_phy_driver(drv);
	const int num_ids = ARRAY_SIZE(phydev->c45_ids.device_ids);
	int i;

	if (!(phydrv->mdiodrv.flags & MDIO_DEVICE_IS_PHY))
		return 0;

	if (phydrv->match_phy_device)
		return phydrv->match_phy_device(phydev);

	if (phydev->is_c45) {
		for (i = 1; i < num_ids; i++) {
			if (phydev->c45_ids.device_ids[i] == 0xffffffff)
				continue;

			if ((phydrv->phy_id & phydrv->phy_id_mask) ==
			    (phydev->c45_ids.device_ids[i] &
			     phydrv->phy_id_mask))
				return 1;
		}
		return 0;
	} else {
		return (phydrv->phy_id & phydrv->phy_id_mask) ==
			(phydev->phy_id & phydrv->phy_id_mask);
	}
}

static ssize_t
phy_id_show(struct device *dev, struct device_attribute *attr, char *buf)
{
	struct phy_device *phydev = to_phy_device(dev);

	return sprintf(buf, "0x%.8lx\n", (unsigned long)phydev->phy_id);
}
static DEVICE_ATTR_RO(phy_id);

static ssize_t
phy_interface_show(struct device *dev, struct device_attribute *attr, char *buf)
{
	struct phy_device *phydev = to_phy_device(dev);
	const char *mode = NULL;

	if (phy_is_internal(phydev))
		mode = "internal";
	else
		mode = phy_modes(phydev->interface);

	return sprintf(buf, "%s\n", mode);
}
static DEVICE_ATTR_RO(phy_interface);

static ssize_t
phy_has_fixups_show(struct device *dev, struct device_attribute *attr,
		    char *buf)
{
	struct phy_device *phydev = to_phy_device(dev);

	return sprintf(buf, "%d\n", phydev->has_fixups);
}
static DEVICE_ATTR_RO(phy_has_fixups);

static ssize_t phy_dev_flags_show(struct device *dev,
				  struct device_attribute *attr,
				  char *buf)
{
	struct phy_device *phydev = to_phy_device(dev);

	return sprintf(buf, "0x%08x\n", phydev->dev_flags);
}
static DEVICE_ATTR_RO(phy_dev_flags);

static struct attribute *phy_dev_attrs[] = {
	&dev_attr_phy_id.attr,
	&dev_attr_phy_interface.attr,
	&dev_attr_phy_has_fixups.attr,
	&dev_attr_phy_dev_flags.attr,
	NULL,
};
ATTRIBUTE_GROUPS(phy_dev);

static const struct device_type mdio_bus_phy_type = {
	.name = "PHY",
	.groups = phy_dev_groups,
	.release = phy_device_release,
	.pm = pm_ptr(&mdio_bus_phy_pm_ops),
};

static int phy_request_driver_module(struct phy_device *dev, u32 phy_id)
{
	int ret;

	ret = request_module(MDIO_MODULE_PREFIX MDIO_ID_FMT,
			     MDIO_ID_ARGS(phy_id));
	/* We only check for failures in executing the usermode binary,
	 * not whether a PHY driver module exists for the PHY ID.
	 * Accept -ENOENT because this may occur in case no initramfs exists,
	 * then modprobe isn't available.
	 */
	if (IS_ENABLED(CONFIG_MODULES) && ret < 0 && ret != -ENOENT) {
		phydev_err(dev, "error %d loading PHY driver module for ID 0x%08lx\n",
			   ret, (unsigned long)phy_id);
		return ret;
	}

	return 0;
}

struct phy_device *phy_device_create(struct mii_bus *bus, int addr, u32 phy_id,
				     bool is_c45,
				     struct phy_c45_device_ids *c45_ids)
{
	struct phy_device *dev;
	struct mdio_device *mdiodev;
	int ret = 0;

	/* We allocate the device, and initialize the default values */
	dev = kzalloc(sizeof(*dev), GFP_KERNEL);
	if (!dev)
		return ERR_PTR(-ENOMEM);

	mdiodev = &dev->mdio;
	mdiodev->dev.parent = &bus->dev;
	mdiodev->dev.bus = &mdio_bus_type;
	mdiodev->dev.type = &mdio_bus_phy_type;
	mdiodev->bus = bus;
	mdiodev->bus_match = phy_bus_match;
	mdiodev->addr = addr;
	mdiodev->flags = MDIO_DEVICE_FLAG_PHY;
	mdiodev->device_free = phy_mdio_device_free;
	mdiodev->device_remove = phy_mdio_device_remove;

	dev->speed = SPEED_UNKNOWN;
	dev->duplex = DUPLEX_UNKNOWN;
	dev->pause = 0;
	dev->asym_pause = 0;
	dev->link = 0;
	dev->port = PORT_TP;
	dev->interface = PHY_INTERFACE_MODE_GMII;

	dev->autoneg = AUTONEG_ENABLE;

	dev->is_c45 = is_c45;
	dev->phy_id = phy_id;
	if (c45_ids)
		dev->c45_ids = *c45_ids;
	dev->irq = bus->irq[addr];

	dev_set_name(&mdiodev->dev, PHY_ID_FMT, bus->id, addr);
	device_initialize(&mdiodev->dev);

	dev->state = PHY_DOWN;

	mutex_init(&dev->lock);
	INIT_DELAYED_WORK(&dev->state_queue, phy_state_machine);

	/* Request the appropriate module unconditionally; don't
	 * bother trying to do so only if it isn't already loaded,
	 * because that gets complicated. A hotplug event would have
	 * done an unconditional modprobe anyway.
	 * We don't do normal hotplug because it won't work for MDIO
	 * -- because it relies on the device staying around for long
	 * enough for the driver to get loaded. With MDIO, the NIC
	 * driver will get bored and give up as soon as it finds that
	 * there's no driver _already_ loaded.
	 */
	if (is_c45 && c45_ids) {
		const int num_ids = ARRAY_SIZE(c45_ids->device_ids);
		int i;

		for (i = 1; i < num_ids; i++) {
			if (c45_ids->device_ids[i] == 0xffffffff)
				continue;

			ret = phy_request_driver_module(dev,
						c45_ids->device_ids[i]);
			if (ret)
				break;
		}
	} else {
		ret = phy_request_driver_module(dev, phy_id);
	}

	if (ret) {
		put_device(&mdiodev->dev);
		dev = ERR_PTR(ret);
	}

	return dev;
}
EXPORT_SYMBOL(phy_device_create);

/* phy_c45_probe_present - checks to see if a MMD is present in the package
 * @bus: the target MII bus
 * @prtad: PHY package address on the MII bus
 * @devad: PHY device (MMD) address
 *
 * Read the MDIO_STAT2 register, and check whether a device is responding
 * at this address.
 *
 * Returns: negative error number on bus access error, zero if no device
 * is responding, or positive if a device is present.
 */
static int phy_c45_probe_present(struct mii_bus *bus, int prtad, int devad)
{
	int stat2;

	stat2 = mdiobus_c45_read(bus, prtad, devad, MDIO_STAT2);
	if (stat2 < 0)
		return stat2;

	return (stat2 & MDIO_STAT2_DEVPRST) == MDIO_STAT2_DEVPRST_VAL;
}

/* get_phy_c45_devs_in_pkg - reads a MMD's devices in package registers.
 * @bus: the target MII bus
 * @addr: PHY address on the MII bus
 * @dev_addr: MMD address in the PHY.
 * @devices_in_package: where to store the devices in package information.
 *
 * Description: reads devices in package registers of a MMD at @dev_addr
 * from PHY at @addr on @bus.
 *
 * Returns: 0 on success, -EIO on failure.
 */
static int get_phy_c45_devs_in_pkg(struct mii_bus *bus, int addr, int dev_addr,
				   u32 *devices_in_package)
{
	int phy_reg;

	phy_reg = mdiobus_c45_read(bus, addr, dev_addr, MDIO_DEVS2);
	if (phy_reg < 0)
		return -EIO;
	*devices_in_package = phy_reg << 16;

	phy_reg = mdiobus_c45_read(bus, addr, dev_addr, MDIO_DEVS1);
	if (phy_reg < 0)
		return -EIO;
	*devices_in_package |= phy_reg;

	return 0;
}

/**
 * get_phy_c45_ids - reads the specified addr for its 802.3-c45 IDs.
 * @bus: the target MII bus
 * @addr: PHY address on the MII bus
 * @c45_ids: where to store the c45 ID information.
 *
 * Read the PHY "devices in package". If this appears to be valid, read
 * the PHY identifiers for each device. Return the "devices in package"
 * and identifiers in @c45_ids.
 *
 * Returns zero on success, %-EIO on bus access error, or %-ENODEV if
 * the "devices in package" is invalid.
 */
static int get_phy_c45_ids(struct mii_bus *bus, int addr,
			   struct phy_c45_device_ids *c45_ids)
{
	const int num_ids = ARRAY_SIZE(c45_ids->device_ids);
	u32 devs_in_pkg = 0;
	int i, ret, phy_reg;

	/* Find first non-zero Devices In package. Device zero is reserved
	 * for 802.3 c45 complied PHYs, so don't probe it at first.
	 */
	for (i = 1; i < MDIO_MMD_NUM && (devs_in_pkg == 0 ||
	     (devs_in_pkg & 0x1fffffff) == 0x1fffffff); i++) {
		if (i == MDIO_MMD_VEND1 || i == MDIO_MMD_VEND2) {
			/* Check that there is a device present at this
			 * address before reading the devices-in-package
			 * register to avoid reading garbage from the PHY.
			 * Some PHYs (88x3310) vendor space is not IEEE802.3
			 * compliant.
			 */
			ret = phy_c45_probe_present(bus, addr, i);
			if (ret < 0)
				return -EIO;

			if (!ret)
				continue;
		}
		phy_reg = get_phy_c45_devs_in_pkg(bus, addr, i, &devs_in_pkg);
		if (phy_reg < 0)
			return -EIO;
	}

	if ((devs_in_pkg & 0x1fffffff) == 0x1fffffff) {
		/* If mostly Fs, there is no device there, then let's probe
		 * MMD 0, as some 10G PHYs have zero Devices In package,
		 * e.g. Cortina CS4315/CS4340 PHY.
		 */
		phy_reg = get_phy_c45_devs_in_pkg(bus, addr, 0, &devs_in_pkg);
		if (phy_reg < 0)
			return -EIO;

		/* no device there, let's get out of here */
		if ((devs_in_pkg & 0x1fffffff) == 0x1fffffff)
			return -ENODEV;
	}

	/* Now probe Device Identifiers for each device present. */
	for (i = 1; i < num_ids; i++) {
		if (!(devs_in_pkg & (1 << i)))
			continue;

		if (i == MDIO_MMD_VEND1 || i == MDIO_MMD_VEND2) {
			/* Probe the "Device Present" bits for the vendor MMDs
			 * to ignore these if they do not contain IEEE 802.3
			 * registers.
			 */
			ret = phy_c45_probe_present(bus, addr, i);
			if (ret < 0)
				return ret;

			if (!ret)
				continue;
		}

		phy_reg = mdiobus_c45_read(bus, addr, i, MII_PHYSID1);
		if (phy_reg < 0)
			return -EIO;
		c45_ids->device_ids[i] = phy_reg << 16;

		phy_reg = mdiobus_c45_read(bus, addr, i, MII_PHYSID2);
		if (phy_reg < 0)
			return -EIO;
		c45_ids->device_ids[i] |= phy_reg;
	}

	c45_ids->devices_in_package = devs_in_pkg;
	/* Bit 0 doesn't represent a device, it indicates c22 regs presence */
	c45_ids->mmds_present = devs_in_pkg & ~BIT(0);

	return 0;
}

/**
 * get_phy_c22_id - reads the specified addr for its clause 22 ID.
 * @bus: the target MII bus
 * @addr: PHY address on the MII bus
 * @phy_id: where to store the ID retrieved.
 *
 * Read the 802.3 clause 22 PHY ID from the PHY at @addr on the @bus,
 * placing it in @phy_id. Return zero on successful read and the ID is
 * valid, %-EIO on bus access error, or %-ENODEV if no device responds
 * or invalid ID.
 */
static int get_phy_c22_id(struct mii_bus *bus, int addr, u32 *phy_id)
{
	int phy_reg;

	/* Grab the bits from PHYIR1, and put them in the upper half */
	phy_reg = mdiobus_read(bus, addr, MII_PHYSID1);
	if (phy_reg < 0) {
		/* returning -ENODEV doesn't stop bus scanning */
		return (phy_reg == -EIO || phy_reg == -ENODEV) ? -ENODEV : -EIO;
	}

	*phy_id = phy_reg << 16;

	/* Grab the bits from PHYIR2, and put them in the lower half */
	phy_reg = mdiobus_read(bus, addr, MII_PHYSID2);
	if (phy_reg < 0) {
		/* returning -ENODEV doesn't stop bus scanning */
		return (phy_reg == -EIO || phy_reg == -ENODEV) ? -ENODEV : -EIO;
	}

	*phy_id |= phy_reg;

	/* If the phy_id is mostly Fs, there is no device there */
	if ((*phy_id & 0x1fffffff) == 0x1fffffff)
		return -ENODEV;

	return 0;
}

/* Extract the phy ID from the compatible string of the form
 * ethernet-phy-idAAAA.BBBB.
 */
int fwnode_get_phy_id(struct fwnode_handle *fwnode, u32 *phy_id)
{
	unsigned int upper, lower;
	const char *cp;
	int ret;

	ret = fwnode_property_read_string(fwnode, "compatible", &cp);
	if (ret)
		return ret;

	if (sscanf(cp, "ethernet-phy-id%4x.%4x", &upper, &lower) != 2)
		return -EINVAL;

	*phy_id = ((upper & GENMASK(15, 0)) << 16) | (lower & GENMASK(15, 0));
	return 0;
}
EXPORT_SYMBOL(fwnode_get_phy_id);

/**
 * get_phy_device - reads the specified PHY device and returns its @phy_device
 *		    struct
 * @bus: the target MII bus
 * @addr: PHY address on the MII bus
 * @is_c45: If true the PHY uses the 802.3 clause 45 protocol
 *
 * Probe for a PHY at @addr on @bus.
 *
 * When probing for a clause 22 PHY, then read the ID registers. If we find
 * a valid ID, allocate and return a &struct phy_device.
 *
 * When probing for a clause 45 PHY, read the "devices in package" registers.
 * If the "devices in package" appears valid, read the ID registers for each
 * MMD, allocate and return a &struct phy_device.
 *
 * Returns an allocated &struct phy_device on success, %-ENODEV if there is
 * no PHY present, or %-EIO on bus access error.
 */
struct phy_device *get_phy_device(struct mii_bus *bus, int addr, bool is_c45)
{
	struct phy_c45_device_ids c45_ids;
	u32 phy_id = 0;
	int r;

	c45_ids.devices_in_package = 0;
	c45_ids.mmds_present = 0;
	memset(c45_ids.device_ids, 0xff, sizeof(c45_ids.device_ids));

	if (is_c45)
		r = get_phy_c45_ids(bus, addr, &c45_ids);
	else
		r = get_phy_c22_id(bus, addr, &phy_id);

	if (r)
		return ERR_PTR(r);

	/* PHY device such as the Marvell Alaska 88E2110 will return a PHY ID
	 * of 0 when probed using get_phy_c22_id() with no error. Proceed to
	 * probe with C45 to see if we're able to get a valid PHY ID in the C45
	 * space, if successful, create the C45 PHY device.
	 */
	if (!is_c45 && phy_id == 0 && bus->probe_capabilities >= MDIOBUS_C45) {
		r = get_phy_c45_ids(bus, addr, &c45_ids);
		if (!r)
			return phy_device_create(bus, addr, phy_id,
						 true, &c45_ids);
	}

	return phy_device_create(bus, addr, phy_id, is_c45, &c45_ids);
}
EXPORT_SYMBOL(get_phy_device);

/**
 * phy_device_register - Register the phy device on the MDIO bus
 * @phydev: phy_device structure to be added to the MDIO bus
 */
int phy_device_register(struct phy_device *phydev)
{
	int err;

	err = mdiobus_register_device(&phydev->mdio);
	if (err)
		return err;

	/* Deassert the reset signal */
	phy_device_reset(phydev, 0);

	/* Run all of the fixups for this PHY */
	err = phy_scan_fixups(phydev);
	if (err) {
		phydev_err(phydev, "failed to initialize\n");
		goto out;
	}

	err = device_add(&phydev->mdio.dev);
	if (err) {
		phydev_err(phydev, "failed to add\n");
		goto out;
	}

	return 0;

 out:
	/* Assert the reset signal */
	phy_device_reset(phydev, 1);

	mdiobus_unregister_device(&phydev->mdio);
	return err;
}
EXPORT_SYMBOL(phy_device_register);

/**
 * phy_device_remove - Remove a previously registered phy device from the MDIO bus
 * @phydev: phy_device structure to remove
 *
 * This doesn't free the phy_device itself, it merely reverses the effects
 * of phy_device_register(). Use phy_device_free() to free the device
 * after calling this function.
 */
void phy_device_remove(struct phy_device *phydev)
{
	unregister_mii_timestamper(phydev->mii_ts);

	device_del(&phydev->mdio.dev);

	/* Assert the reset signal */
	phy_device_reset(phydev, 1);

	mdiobus_unregister_device(&phydev->mdio);
}
EXPORT_SYMBOL(phy_device_remove);

/**
 * phy_get_c45_ids - Read 802.3-c45 IDs for phy device.
 * @phydev: phy_device structure to read 802.3-c45 IDs
 *
 * Returns zero on success, %-EIO on bus access error, or %-ENODEV if
 * the "devices in package" is invalid.
 */
int phy_get_c45_ids(struct phy_device *phydev)
{
	return get_phy_c45_ids(phydev->mdio.bus, phydev->mdio.addr,
			       &phydev->c45_ids);
}
EXPORT_SYMBOL(phy_get_c45_ids);

/**
 * phy_find_first - finds the first PHY device on the bus
 * @bus: the target MII bus
 */
struct phy_device *phy_find_first(struct mii_bus *bus)
{
	struct phy_device *phydev;
	int addr;

	for (addr = 0; addr < PHY_MAX_ADDR; addr++) {
		phydev = mdiobus_get_phy(bus, addr);
		if (phydev)
			return phydev;
	}
	return NULL;
}
EXPORT_SYMBOL(phy_find_first);

static void phy_link_change(struct phy_device *phydev, bool up)
{
	struct net_device *netdev = phydev->attached_dev;

	if (up)
		netif_carrier_on(netdev);
	else
		netif_carrier_off(netdev);
	phydev->adjust_link(netdev);
	if (phydev->mii_ts && phydev->mii_ts->link_state)
		phydev->mii_ts->link_state(phydev->mii_ts, phydev);
}

/**
 * phy_prepare_link - prepares the PHY layer to monitor link status
 * @phydev: target phy_device struct
 * @handler: callback function for link status change notifications
 *
 * Description: Tells the PHY infrastructure to handle the
 *   gory details on monitoring link status (whether through
 *   polling or an interrupt), and to call back to the
 *   connected device driver when the link status changes.
 *   If you want to monitor your own link state, don't call
 *   this function.
 */
static void phy_prepare_link(struct phy_device *phydev,
			     void (*handler)(struct net_device *))
{
	phydev->adjust_link = handler;
}

/**
 * phy_connect_direct - connect an ethernet device to a specific phy_device
 * @dev: the network device to connect
 * @phydev: the pointer to the phy device
 * @handler: callback function for state change notifications
 * @interface: PHY device's interface
 */
int phy_connect_direct(struct net_device *dev, struct phy_device *phydev,
		       void (*handler)(struct net_device *),
		       phy_interface_t interface)
{
	int rc;

	if (!dev)
		return -EINVAL;

	rc = phy_attach_direct(dev, phydev, phydev->dev_flags, interface);
	if (rc)
		return rc;

	phy_prepare_link(phydev, handler);
	if (phy_interrupt_is_valid(phydev))
		phy_request_interrupt(phydev);

	return 0;
}
EXPORT_SYMBOL(phy_connect_direct);

/**
 * phy_connect - connect an ethernet device to a PHY device
 * @dev: the network device to connect
 * @bus_id: the id string of the PHY device to connect
 * @handler: callback function for state change notifications
 * @interface: PHY device's interface
 *
 * Description: Convenience function for connecting ethernet
 *   devices to PHY devices.  The default behavior is for
 *   the PHY infrastructure to handle everything, and only notify
 *   the connected driver when the link status changes.  If you
 *   don't want, or can't use the provided functionality, you may
 *   choose to call only the subset of functions which provide
 *   the desired functionality.
 */
struct phy_device *phy_connect(struct net_device *dev, const char *bus_id,
			       void (*handler)(struct net_device *),
			       phy_interface_t interface)
{
	struct phy_device *phydev;
	struct device *d;
	int rc;

	/* Search the list of PHY devices on the mdio bus for the
	 * PHY with the requested name
	 */
	d = bus_find_device_by_name(&mdio_bus_type, NULL, bus_id);
	if (!d) {
		pr_err("PHY %s not found\n", bus_id);
		return ERR_PTR(-ENODEV);
	}
	phydev = to_phy_device(d);

	rc = phy_connect_direct(dev, phydev, handler, interface);
	put_device(d);
	if (rc)
		return ERR_PTR(rc);

	return phydev;
}
EXPORT_SYMBOL(phy_connect);

/**
 * phy_disconnect - disable interrupts, stop state machine, and detach a PHY
 *		    device
 * @phydev: target phy_device struct
 */
void phy_disconnect(struct phy_device *phydev)
{
	if (phy_is_started(phydev))
		phy_stop(phydev);

	if (phy_interrupt_is_valid(phydev))
		phy_free_interrupt(phydev);

	phydev->adjust_link = NULL;

	phy_detach(phydev);
}
EXPORT_SYMBOL(phy_disconnect);

/**
 * phy_poll_reset - Safely wait until a PHY reset has properly completed
 * @phydev: The PHY device to poll
 *
 * Description: According to IEEE 802.3, Section 2, Subsection 22.2.4.1.1, as
 *   published in 2008, a PHY reset may take up to 0.5 seconds.  The MII BMCR
 *   register must be polled until the BMCR_RESET bit clears.
 *
 *   Furthermore, any attempts to write to PHY registers may have no effect
 *   or even generate MDIO bus errors until this is complete.
 *
 *   Some PHYs (such as the Marvell 88E1111) don't entirely conform to the
 *   standard and do not fully reset after the BMCR_RESET bit is set, and may
 *   even *REQUIRE* a soft-reset to properly restart autonegotiation.  In an
 *   effort to support such broken PHYs, this function is separate from the
 *   standard phy_init_hw() which will zero all the other bits in the BMCR
 *   and reapply all driver-specific and board-specific fixups.
 */
static int phy_poll_reset(struct phy_device *phydev)
{
	/* Poll until the reset bit clears (50ms per retry == 0.6 sec) */
	int ret, val;

	ret = phy_read_poll_timeout(phydev, MII_BMCR, val, !(val & BMCR_RESET),
				    50000, 600000, true);
	if (ret)
		return ret;
	/* Some chips (smsc911x) may still need up to another 1ms after the
	 * BMCR_RESET bit is cleared before they are usable.
	 */
	msleep(1);
	return 0;
}

int phy_init_hw(struct phy_device *phydev)
{
	int ret = 0;

	/* Deassert the reset signal */
	phy_device_reset(phydev, 0);

	if (!phydev->drv)
		return 0;

	if (phydev->drv->soft_reset) {
		ret = phydev->drv->soft_reset(phydev);
		/* see comment in genphy_soft_reset for an explanation */
		if (!ret)
			phydev->suspended = 0;
	}

	if (ret < 0)
		return ret;

	ret = phy_scan_fixups(phydev);
	if (ret < 0)
		return ret;

	if (phydev->drv->config_init) {
		ret = phydev->drv->config_init(phydev);
		if (ret < 0)
			return ret;
	}

	if (phydev->drv->config_intr) {
		ret = phydev->drv->config_intr(phydev);
		if (ret < 0)
			return ret;
	}

	return 0;
}
EXPORT_SYMBOL(phy_init_hw);

void phy_attached_info(struct phy_device *phydev)
{
	phy_attached_print(phydev, NULL);
}
EXPORT_SYMBOL(phy_attached_info);

#define ATTACHED_FMT "attached PHY driver %s(mii_bus:phy_addr=%s, irq=%s)"
char *phy_attached_info_irq(struct phy_device *phydev)
{
	char *irq_str;
	char irq_num[8];

	switch(phydev->irq) {
	case PHY_POLL:
		irq_str = "POLL";
		break;
	case PHY_MAC_INTERRUPT:
		irq_str = "MAC";
		break;
	default:
		snprintf(irq_num, sizeof(irq_num), "%d", phydev->irq);
		irq_str = irq_num;
		break;
	}

	return kasprintf(GFP_KERNEL, "%s", irq_str);
}
EXPORT_SYMBOL(phy_attached_info_irq);

void phy_attached_print(struct phy_device *phydev, const char *fmt, ...)
{
	const char *unbound = phydev->drv ? "" : "[unbound] ";
	char *irq_str = phy_attached_info_irq(phydev);

	if (!fmt) {
		phydev_info(phydev, ATTACHED_FMT "\n", unbound,
			    phydev_name(phydev), irq_str);
	} else {
		va_list ap;

		phydev_info(phydev, ATTACHED_FMT, unbound,
			    phydev_name(phydev), irq_str);

		va_start(ap, fmt);
		vprintk(fmt, ap);
		va_end(ap);
	}
	kfree(irq_str);
}
EXPORT_SYMBOL(phy_attached_print);

static void phy_sysfs_create_links(struct phy_device *phydev)
{
	struct net_device *dev = phydev->attached_dev;
	int err;

	if (!dev)
		return;

	err = sysfs_create_link(&phydev->mdio.dev.kobj, &dev->dev.kobj,
				"attached_dev");
	if (err)
		return;

	err = sysfs_create_link_nowarn(&dev->dev.kobj,
				       &phydev->mdio.dev.kobj,
				       "phydev");
	if (err) {
		dev_err(&dev->dev, "could not add device link to %s err %d\n",
			kobject_name(&phydev->mdio.dev.kobj),
			err);
		/* non-fatal - some net drivers can use one netdevice
		 * with more then one phy
		 */
	}

	phydev->sysfs_links = true;
}

static ssize_t
phy_standalone_show(struct device *dev, struct device_attribute *attr,
		    char *buf)
{
	struct phy_device *phydev = to_phy_device(dev);

	return sprintf(buf, "%d\n", !phydev->attached_dev);
}
static DEVICE_ATTR_RO(phy_standalone);

/**
 * phy_sfp_attach - attach the SFP bus to the PHY upstream network device
 * @upstream: pointer to the phy device
 * @bus: sfp bus representing cage being attached
 *
 * This is used to fill in the sfp_upstream_ops .attach member.
 */
void phy_sfp_attach(void *upstream, struct sfp_bus *bus)
{
	struct phy_device *phydev = upstream;

	if (phydev->attached_dev)
		phydev->attached_dev->sfp_bus = bus;
	phydev->sfp_bus_attached = true;
}
EXPORT_SYMBOL(phy_sfp_attach);

/**
 * phy_sfp_detach - detach the SFP bus from the PHY upstream network device
 * @upstream: pointer to the phy device
 * @bus: sfp bus representing cage being attached
 *
 * This is used to fill in the sfp_upstream_ops .detach member.
 */
void phy_sfp_detach(void *upstream, struct sfp_bus *bus)
{
	struct phy_device *phydev = upstream;

	if (phydev->attached_dev)
		phydev->attached_dev->sfp_bus = NULL;
	phydev->sfp_bus_attached = false;
}
EXPORT_SYMBOL(phy_sfp_detach);

/**
 * phy_sfp_probe - probe for a SFP cage attached to this PHY device
 * @phydev: Pointer to phy_device
 * @ops: SFP's upstream operations
 */
int phy_sfp_probe(struct phy_device *phydev,
		  const struct sfp_upstream_ops *ops)
{
	struct sfp_bus *bus;
	int ret = 0;

	if (phydev->mdio.dev.fwnode) {
		bus = sfp_bus_find_fwnode(phydev->mdio.dev.fwnode);
		if (IS_ERR(bus))
			return PTR_ERR(bus);

		phydev->sfp_bus = bus;

		ret = sfp_bus_add_upstream(bus, phydev, ops);
		sfp_bus_put(bus);
	}
	return ret;
}
EXPORT_SYMBOL(phy_sfp_probe);

/**
 * phy_attach_direct - attach a network device to a given PHY device pointer
 * @dev: network device to attach
 * @phydev: Pointer to phy_device to attach
 * @flags: PHY device's dev_flags
 * @interface: PHY device's interface
 *
 * Description: Called by drivers to attach to a particular PHY
 *     device. The phy_device is found, and properly hooked up
 *     to the phy_driver.  If no driver is attached, then a
 *     generic driver is used.  The phy_device is given a ptr to
 *     the attaching device, and given a callback for link status
 *     change.  The phy_device is returned to the attaching driver.
 *     This function takes a reference on the phy device.
 */
int phy_attach_direct(struct net_device *dev, struct phy_device *phydev,
		      u32 flags, phy_interface_t interface)
{
	struct mii_bus *bus = phydev->mdio.bus;
	struct device *d = &phydev->mdio.dev;
	struct module *ndev_owner = NULL;
	bool using_genphy = false;
	int err;

	/* For Ethernet device drivers that register their own MDIO bus, we
	 * will have bus->owner match ndev_mod, so we do not want to increment
	 * our own module->refcnt here, otherwise we would not be able to
	 * unload later on.
	 */
	if (dev)
		ndev_owner = dev->dev.parent->driver->owner;
	if (ndev_owner != bus->owner && !try_module_get(bus->owner)) {
		phydev_err(phydev, "failed to get the bus module\n");
		return -EIO;
	}

	get_device(d);

	/* Assume that if there is no driver, that it doesn't
	 * exist, and we should use the genphy driver.
	 */
	if (!d->driver) {
		if (phydev->is_c45)
			d->driver = &genphy_c45_driver.mdiodrv.driver;
		else
			d->driver = &genphy_driver.mdiodrv.driver;

		using_genphy = true;
	}

	if (!try_module_get(d->driver->owner)) {
		phydev_err(phydev, "failed to get the device driver module\n");
		err = -EIO;
		goto error_put_device;
	}

	if (using_genphy) {
		err = d->driver->probe(d);
		if (err >= 0)
			err = device_bind_driver(d);

		if (err)
			goto error_module_put;
	}

	if (phydev->attached_dev) {
		dev_err(&dev->dev, "PHY already attached\n");
		err = -EBUSY;
		goto error;
	}

	phydev->phy_link_change = phy_link_change;
	if (dev) {
		phydev->attached_dev = dev;
		dev->phydev = phydev;

		if (phydev->sfp_bus_attached)
			dev->sfp_bus = phydev->sfp_bus;
		else if (dev->sfp_bus)
			phydev->is_on_sfp_module = true;
	}

	/* Some Ethernet drivers try to connect to a PHY device before
	 * calling register_netdevice() -> netdev_register_kobject() and
	 * does the dev->dev.kobj initialization. Here we only check for
	 * success which indicates that the network device kobject is
	 * ready. Once we do that we still need to keep track of whether
	 * links were successfully set up or not for phy_detach() to
	 * remove them accordingly.
	 */
	phydev->sysfs_links = false;

	phy_sysfs_create_links(phydev);

	if (!phydev->attached_dev) {
		err = sysfs_create_file(&phydev->mdio.dev.kobj,
					&dev_attr_phy_standalone.attr);
		if (err)
			phydev_err(phydev, "error creating 'phy_standalone' sysfs entry\n");
	}

	phydev->dev_flags |= flags;

	phydev->interface = interface;

	phydev->state = PHY_READY;

	/* Port is set to PORT_TP by default and the actual PHY driver will set
	 * it to different value depending on the PHY configuration. If we have
	 * the generic PHY driver we can't figure it out, thus set the old
	 * legacy PORT_MII value.
	 */
	if (using_genphy)
		phydev->port = PORT_MII;

	/* Initial carrier state is off as the phy is about to be
	 * (re)initialized.
	 */
	if (dev)
		netif_carrier_off(phydev->attached_dev);

	/* Do initial configuration here, now that
	 * we have certain key parameters
	 * (dev_flags and interface)
	 */
	err = phy_init_hw(phydev);
	if (err)
		goto error;

	err = phy_disable_interrupts(phydev);
	if (err)
		return err;

	phy_resume(phydev);
	phy_led_triggers_register(phydev);

	return err;

error:
	/* phy_detach() does all of the cleanup below */
	phy_detach(phydev);
	return err;

error_module_put:
	module_put(d->driver->owner);
	d->driver = NULL;
error_put_device:
	put_device(d);
	if (ndev_owner != bus->owner)
		module_put(bus->owner);
	return err;
}
EXPORT_SYMBOL(phy_attach_direct);

/**
 * phy_attach - attach a network device to a particular PHY device
 * @dev: network device to attach
 * @bus_id: Bus ID of PHY device to attach
 * @interface: PHY device's interface
 *
 * Description: Same as phy_attach_direct() except that a PHY bus_id
 *     string is passed instead of a pointer to a struct phy_device.
 */
struct phy_device *phy_attach(struct net_device *dev, const char *bus_id,
			      phy_interface_t interface)
{
	struct bus_type *bus = &mdio_bus_type;
	struct phy_device *phydev;
	struct device *d;
	int rc;

	if (!dev)
		return ERR_PTR(-EINVAL);

	/* Search the list of PHY devices on the mdio bus for the
	 * PHY with the requested name
	 */
	d = bus_find_device_by_name(bus, NULL, bus_id);
	if (!d) {
		pr_err("PHY %s not found\n", bus_id);
		return ERR_PTR(-ENODEV);
	}
	phydev = to_phy_device(d);

	rc = phy_attach_direct(dev, phydev, phydev->dev_flags, interface);
	put_device(d);
	if (rc)
		return ERR_PTR(rc);

	return phydev;
}
EXPORT_SYMBOL(phy_attach);

static bool phy_driver_is_genphy_kind(struct phy_device *phydev,
				      struct device_driver *driver)
{
	struct device *d = &phydev->mdio.dev;
	bool ret = false;

	if (!phydev->drv)
		return ret;

	get_device(d);
	ret = d->driver == driver;
	put_device(d);

	return ret;
}

bool phy_driver_is_genphy(struct phy_device *phydev)
{
	return phy_driver_is_genphy_kind(phydev,
					 &genphy_driver.mdiodrv.driver);
}
EXPORT_SYMBOL_GPL(phy_driver_is_genphy);

bool phy_driver_is_genphy_10g(struct phy_device *phydev)
{
	return phy_driver_is_genphy_kind(phydev,
					 &genphy_c45_driver.mdiodrv.driver);
}
EXPORT_SYMBOL_GPL(phy_driver_is_genphy_10g);

/**
 * phy_package_join - join a common PHY group
 * @phydev: target phy_device struct
 * @addr: cookie and PHY address for global register access
 * @priv_size: if non-zero allocate this amount of bytes for private data
 *
 * This joins a PHY group and provides a shared storage for all phydevs in
 * this group. This is intended to be used for packages which contain
 * more than one PHY, for example a quad PHY transceiver.
 *
 * The addr parameter serves as a cookie which has to have the same value
 * for all members of one group and as a PHY address to access generic
 * registers of a PHY package. Usually, one of the PHY addresses of the
 * different PHYs in the package provides access to these global registers.
 * The address which is given here, will be used in the phy_package_read()
 * and phy_package_write() convenience functions. If your PHY doesn't have
 * global registers you can just pick any of the PHY addresses.
 *
 * This will set the shared pointer of the phydev to the shared storage.
 * If this is the first call for a this cookie the shared storage will be
 * allocated. If priv_size is non-zero, the given amount of bytes are
 * allocated for the priv member.
 *
 * Returns < 1 on error, 0 on success. Esp. calling phy_package_join()
 * with the same cookie but a different priv_size is an error.
 */
int phy_package_join(struct phy_device *phydev, int addr, size_t priv_size)
{
	struct mii_bus *bus = phydev->mdio.bus;
	struct phy_package_shared *shared;
	int ret;

	if (addr < 0 || addr >= PHY_MAX_ADDR)
		return -EINVAL;

	mutex_lock(&bus->shared_lock);
	shared = bus->shared[addr];
	if (!shared) {
		ret = -ENOMEM;
		shared = kzalloc(sizeof(*shared), GFP_KERNEL);
		if (!shared)
			goto err_unlock;
		if (priv_size) {
			shared->priv = kzalloc(priv_size, GFP_KERNEL);
			if (!shared->priv)
				goto err_free;
			shared->priv_size = priv_size;
		}
		shared->addr = addr;
		refcount_set(&shared->refcnt, 1);
		bus->shared[addr] = shared;
	} else {
		ret = -EINVAL;
		if (priv_size && priv_size != shared->priv_size)
			goto err_unlock;
		refcount_inc(&shared->refcnt);
	}
	mutex_unlock(&bus->shared_lock);

	phydev->shared = shared;

	return 0;

err_free:
	kfree(shared);
err_unlock:
	mutex_unlock(&bus->shared_lock);
	return ret;
}
EXPORT_SYMBOL_GPL(phy_package_join);

/**
 * phy_package_leave - leave a common PHY group
 * @phydev: target phy_device struct
 *
 * This leaves a PHY group created by phy_package_join(). If this phydev
 * was the last user of the shared data between the group, this data is
 * freed. Resets the phydev->shared pointer to NULL.
 */
void phy_package_leave(struct phy_device *phydev)
{
	struct phy_package_shared *shared = phydev->shared;
	struct mii_bus *bus = phydev->mdio.bus;

	if (!shared)
		return;

	if (refcount_dec_and_mutex_lock(&shared->refcnt, &bus->shared_lock)) {
		bus->shared[shared->addr] = NULL;
		mutex_unlock(&bus->shared_lock);
		kfree(shared->priv);
		kfree(shared);
	}

	phydev->shared = NULL;
}
EXPORT_SYMBOL_GPL(phy_package_leave);

static void devm_phy_package_leave(struct device *dev, void *res)
{
	phy_package_leave(*(struct phy_device **)res);
}

/**
 * devm_phy_package_join - resource managed phy_package_join()
 * @dev: device that is registering this PHY package
 * @phydev: target phy_device struct
 * @addr: cookie and PHY address for global register access
 * @priv_size: if non-zero allocate this amount of bytes for private data
 *
 * Managed phy_package_join(). Shared storage fetched by this function,
 * phy_package_leave() is automatically called on driver detach. See
 * phy_package_join() for more information.
 */
int devm_phy_package_join(struct device *dev, struct phy_device *phydev,
			  int addr, size_t priv_size)
{
	struct phy_device **ptr;
	int ret;

	ptr = devres_alloc(devm_phy_package_leave, sizeof(*ptr),
			   GFP_KERNEL);
	if (!ptr)
		return -ENOMEM;

	ret = phy_package_join(phydev, addr, priv_size);

	if (!ret) {
		*ptr = phydev;
		devres_add(dev, ptr);
	} else {
		devres_free(ptr);
	}

	return ret;
}
EXPORT_SYMBOL_GPL(devm_phy_package_join);

/**
 * phy_detach - detach a PHY device from its network device
 * @phydev: target phy_device struct
 *
 * This detaches the phy device from its network device and the phy
 * driver, and drops the reference count taken in phy_attach_direct().
 */
void phy_detach(struct phy_device *phydev)
{
	struct net_device *dev = phydev->attached_dev;
	struct module *ndev_owner = NULL;
	struct mii_bus *bus;

	if (phydev->sysfs_links) {
		if (dev)
			sysfs_remove_link(&dev->dev.kobj, "phydev");
		sysfs_remove_link(&phydev->mdio.dev.kobj, "attached_dev");
	}

	if (!phydev->attached_dev)
		sysfs_remove_file(&phydev->mdio.dev.kobj,
				  &dev_attr_phy_standalone.attr);

	phy_suspend(phydev);
	if (dev) {
		phydev->attached_dev->phydev = NULL;
		phydev->attached_dev = NULL;
	}
	phydev->phylink = NULL;

	phy_led_triggers_unregister(phydev);

	if (phydev->mdio.dev.driver)
		module_put(phydev->mdio.dev.driver->owner);

	/* If the device had no specific driver before (i.e. - it
	 * was using the generic driver), we unbind the device
	 * from the generic driver so that there's a chance a
	 * real driver could be loaded
	 */
	if (phy_driver_is_genphy(phydev) ||
	    phy_driver_is_genphy_10g(phydev))
		device_release_driver(&phydev->mdio.dev);

	/* Assert the reset signal */
	phy_device_reset(phydev, 1);

	/*
	 * The phydev might go away on the put_device() below, so avoid
	 * a use-after-free bug by reading the underlying bus first.
	 */
	bus = phydev->mdio.bus;

	put_device(&phydev->mdio.dev);
	if (dev)
		ndev_owner = dev->dev.parent->driver->owner;
	if (ndev_owner != bus->owner)
		module_put(bus->owner);
}
EXPORT_SYMBOL(phy_detach);

int phy_suspend(struct phy_device *phydev)
{
	struct ethtool_wolinfo wol = { .cmd = ETHTOOL_GWOL };
	struct net_device *netdev = phydev->attached_dev;
	struct phy_driver *phydrv = phydev->drv;
	int ret;

	if (phydev->suspended)
		return 0;

	/* If the device has WOL enabled, we cannot suspend the PHY */
	phy_ethtool_get_wol(phydev, &wol);
	if (wol.wolopts || (netdev && netdev->wol_enabled))
		return -EBUSY;

	if (!phydrv || !phydrv->suspend)
		return 0;

	ret = phydrv->suspend(phydev);
	if (!ret)
		phydev->suspended = true;

	return ret;
}
EXPORT_SYMBOL(phy_suspend);

int __phy_resume(struct phy_device *phydev)
{
	struct phy_driver *phydrv = phydev->drv;
	int ret;

	lockdep_assert_held(&phydev->lock);

	if (!phydrv || !phydrv->resume)
		return 0;

	ret = phydrv->resume(phydev);
	if (!ret)
		phydev->suspended = false;

	return ret;
}
EXPORT_SYMBOL(__phy_resume);

int phy_resume(struct phy_device *phydev)
{
	int ret;

	mutex_lock(&phydev->lock);
	ret = __phy_resume(phydev);
	mutex_unlock(&phydev->lock);

	return ret;
}
EXPORT_SYMBOL(phy_resume);

int phy_loopback(struct phy_device *phydev, bool enable)
{
	int ret = 0;

	if (!phydev->drv)
		return -EIO;

	mutex_lock(&phydev->lock);

	if (enable && phydev->loopback_enabled) {
		ret = -EBUSY;
		goto out;
	}

	if (!enable && !phydev->loopback_enabled) {
		ret = -EINVAL;
		goto out;
	}

	if (phydev->drv->set_loopback)
		ret = phydev->drv->set_loopback(phydev, enable);
	else
		ret = genphy_loopback(phydev, enable);

	if (ret)
		goto out;

	phydev->loopback_enabled = enable;

out:
	mutex_unlock(&phydev->lock);
	return ret;
}
EXPORT_SYMBOL(phy_loopback);

/**
 * phy_reset_after_clk_enable - perform a PHY reset if needed
 * @phydev: target phy_device struct
 *
 * Description: Some PHYs are known to need a reset after their refclk was
 *   enabled. This function evaluates the flags and perform the reset if it's
 *   needed. Returns < 0 on error, 0 if the phy wasn't reset and 1 if the phy
 *   was reset.
 */
int phy_reset_after_clk_enable(struct phy_device *phydev)
{
	if (!phydev || !phydev->drv)
		return -ENODEV;

	if (phydev->drv->flags & PHY_RST_AFTER_CLK_EN) {
		phy_device_reset(phydev, 1);
		phy_device_reset(phydev, 0);
		return 1;
	}

	return 0;
}
EXPORT_SYMBOL(phy_reset_after_clk_enable);

/* Generic PHY support and helper functions */

/**
 * genphy_config_advert - sanitize and advertise auto-negotiation parameters
 * @phydev: target phy_device struct
 *
 * Description: Writes MII_ADVERTISE with the appropriate values,
 *   after sanitizing the values to make sure we only advertise
 *   what is supported.  Returns < 0 on error, 0 if the PHY's advertisement
 *   hasn't changed, and > 0 if it has changed.
 */
static int genphy_config_advert(struct phy_device *phydev)
{
	int err, bmsr, changed = 0;
	u32 adv;

	/* Only allow advertising what this PHY supports */
	linkmode_and(phydev->advertising, phydev->advertising,
		     phydev->supported);

	adv = linkmode_adv_to_mii_adv_t(phydev->advertising);

	/* Setup standard advertisement */
	err = phy_modify_changed(phydev, MII_ADVERTISE,
				 ADVERTISE_ALL | ADVERTISE_100BASE4 |
				 ADVERTISE_PAUSE_CAP | ADVERTISE_PAUSE_ASYM,
				 adv);
	if (err < 0)
		return err;
	if (err > 0)
		changed = 1;

	bmsr = phy_read(phydev, MII_BMSR);
	if (bmsr < 0)
		return bmsr;

	/* Per 802.3-2008, Section 22.2.4.2.16 Extended status all
	 * 1000Mbits/sec capable PHYs shall have the BMSR_ESTATEN bit set to a
	 * logical 1.
	 */
	if (!(bmsr & BMSR_ESTATEN))
		return changed;

	adv = linkmode_adv_to_mii_ctrl1000_t(phydev->advertising);

	err = phy_modify_changed(phydev, MII_CTRL1000,
				 ADVERTISE_1000FULL | ADVERTISE_1000HALF,
				 adv);
	if (err < 0)
		return err;
	if (err > 0)
		changed = 1;

	return changed;
}

/**
 * genphy_c37_config_advert - sanitize and advertise auto-negotiation parameters
 * @phydev: target phy_device struct
 *
 * Description: Writes MII_ADVERTISE with the appropriate values,
 *   after sanitizing the values to make sure we only advertise
 *   what is supported.  Returns < 0 on error, 0 if the PHY's advertisement
 *   hasn't changed, and > 0 if it has changed. This function is intended
 *   for Clause 37 1000Base-X mode.
 */
static int genphy_c37_config_advert(struct phy_device *phydev)
{
	u16 adv = 0;

	/* Only allow advertising what this PHY supports */
	linkmode_and(phydev->advertising, phydev->advertising,
		     phydev->supported);

	if (linkmode_test_bit(ETHTOOL_LINK_MODE_1000baseX_Full_BIT,
			      phydev->advertising))
		adv |= ADVERTISE_1000XFULL;
	if (linkmode_test_bit(ETHTOOL_LINK_MODE_Pause_BIT,
			      phydev->advertising))
		adv |= ADVERTISE_1000XPAUSE;
	if (linkmode_test_bit(ETHTOOL_LINK_MODE_Asym_Pause_BIT,
			      phydev->advertising))
		adv |= ADVERTISE_1000XPSE_ASYM;

	return phy_modify_changed(phydev, MII_ADVERTISE,
				  ADVERTISE_1000XFULL | ADVERTISE_1000XPAUSE |
				  ADVERTISE_1000XHALF | ADVERTISE_1000XPSE_ASYM,
				  adv);
}

/**
 * genphy_config_eee_advert - disable unwanted eee mode advertisement
 * @phydev: target phy_device struct
 *
 * Description: Writes MDIO_AN_EEE_ADV after disabling unsupported energy
 *   efficent ethernet modes. Returns 0 if the PHY's advertisement hasn't
 *   changed, and 1 if it has changed.
 */
int genphy_config_eee_advert(struct phy_device *phydev)
{
	int err;

	/* Nothing to disable */
	if (!phydev->eee_broken_modes)
		return 0;

	err = phy_modify_mmd_changed(phydev, MDIO_MMD_AN, MDIO_AN_EEE_ADV,
				     phydev->eee_broken_modes, 0);
	/* If the call failed, we assume that EEE is not supported */
	return err < 0 ? 0 : err;
}
EXPORT_SYMBOL(genphy_config_eee_advert);

/**
 * genphy_setup_forced - configures/forces speed/duplex from @phydev
 * @phydev: target phy_device struct
 *
 * Description: Configures MII_BMCR to force speed/duplex
 *   to the values in phydev. Assumes that the values are valid.
 *   Please see phy_sanitize_settings().
 */
int genphy_setup_forced(struct phy_device *phydev)
{
	u16 ctl = 0;

	phydev->pause = 0;
	phydev->asym_pause = 0;

	if (SPEED_1000 == phydev->speed)
		ctl |= BMCR_SPEED1000;
	else if (SPEED_100 == phydev->speed)
		ctl |= BMCR_SPEED100;

	if (DUPLEX_FULL == phydev->duplex)
		ctl |= BMCR_FULLDPLX;

	return phy_modify(phydev, MII_BMCR,
			  ~(BMCR_LOOPBACK | BMCR_ISOLATE | BMCR_PDOWN), ctl);
}
EXPORT_SYMBOL(genphy_setup_forced);

static int genphy_setup_master_slave(struct phy_device *phydev)
{
	u16 ctl = 0;

	if (!phydev->is_gigabit_capable)
		return 0;

	switch (phydev->master_slave_set) {
	case MASTER_SLAVE_CFG_MASTER_PREFERRED:
		ctl |= CTL1000_PREFER_MASTER;
		break;
	case MASTER_SLAVE_CFG_SLAVE_PREFERRED:
		break;
	case MASTER_SLAVE_CFG_MASTER_FORCE:
		ctl |= CTL1000_AS_MASTER;
		fallthrough;
	case MASTER_SLAVE_CFG_SLAVE_FORCE:
		ctl |= CTL1000_ENABLE_MASTER;
		break;
	case MASTER_SLAVE_CFG_UNKNOWN:
	case MASTER_SLAVE_CFG_UNSUPPORTED:
		return 0;
	default:
		phydev_warn(phydev, "Unsupported Master/Slave mode\n");
		return -EOPNOTSUPP;
	}

	return phy_modify_changed(phydev, MII_CTRL1000,
				  (CTL1000_ENABLE_MASTER | CTL1000_AS_MASTER |
				   CTL1000_PREFER_MASTER), ctl);
}

int __genphy_setup_master_slave(struct phy_device *phydev)
{
	return genphy_setup_master_slave(phydev);
}
EXPORT_SYMBOL(__genphy_setup_master_slave);

static int genphy_read_master_slave(struct phy_device *phydev)
{
	int cfg, state;
	int val;

	if (!phydev->is_gigabit_capable) {
		phydev->master_slave_get = MASTER_SLAVE_CFG_UNSUPPORTED;
		phydev->master_slave_state = MASTER_SLAVE_STATE_UNSUPPORTED;
		return 0;
	}

	phydev->master_slave_get = MASTER_SLAVE_CFG_UNKNOWN;
	phydev->master_slave_state = MASTER_SLAVE_STATE_UNKNOWN;

	val = phy_read(phydev, MII_CTRL1000);
	if (val < 0)
		return val;

	if (val & CTL1000_ENABLE_MASTER) {
		if (val & CTL1000_AS_MASTER)
			cfg = MASTER_SLAVE_CFG_MASTER_FORCE;
		else
			cfg = MASTER_SLAVE_CFG_SLAVE_FORCE;
	} else {
		if (val & CTL1000_PREFER_MASTER)
			cfg = MASTER_SLAVE_CFG_MASTER_PREFERRED;
		else
			cfg = MASTER_SLAVE_CFG_SLAVE_PREFERRED;
	}

	val = phy_read(phydev, MII_STAT1000);
	if (val < 0)
		return val;

	if (val & LPA_1000MSFAIL) {
		state = MASTER_SLAVE_STATE_ERR;
	} else if (phydev->link) {
		/* this bits are valid only for active link */
		if (val & LPA_1000MSRES)
			state = MASTER_SLAVE_STATE_MASTER;
		else
			state = MASTER_SLAVE_STATE_SLAVE;
	} else {
		state = MASTER_SLAVE_STATE_UNKNOWN;
	}

	phydev->master_slave_get = cfg;
	phydev->master_slave_state = state;

	return 0;
}

/**
 * genphy_restart_aneg - Enable and Restart Autonegotiation
 * @phydev: target phy_device struct
 */
int genphy_restart_aneg(struct phy_device *phydev)
{
	/* Don't isolate the PHY if we're negotiating */
	return phy_modify(phydev, MII_BMCR, BMCR_ISOLATE,
			  BMCR_ANENABLE | BMCR_ANRESTART);
}
EXPORT_SYMBOL(genphy_restart_aneg);

/**
 * genphy_check_and_restart_aneg - Enable and restart auto-negotiation
 * @phydev: target phy_device struct
 * @restart: whether aneg restart is requested
 *
 * Check, and restart auto-negotiation if needed.
 */
int genphy_check_and_restart_aneg(struct phy_device *phydev, bool restart)
{
	int ret;

	if (!restart) {
		/* Advertisement hasn't changed, but maybe aneg was never on to
		 * begin with?  Or maybe phy was isolated?
		 */
		ret = phy_read(phydev, MII_BMCR);
		if (ret < 0)
			return ret;

		if (!(ret & BMCR_ANENABLE) || (ret & BMCR_ISOLATE))
			restart = true;
	}

	if (restart)
		return genphy_restart_aneg(phydev);

	return 0;
}
EXPORT_SYMBOL(genphy_check_and_restart_aneg);

/**
 * __genphy_config_aneg - restart auto-negotiation or write BMCR
 * @phydev: target phy_device struct
 * @changed: whether autoneg is requested
 *
 * Description: If auto-negotiation is enabled, we configure the
 *   advertising, and then restart auto-negotiation.  If it is not
 *   enabled, then we write the BMCR.
 */
int __genphy_config_aneg(struct phy_device *phydev, bool changed)
{
	int err;

	if (genphy_config_eee_advert(phydev))
		changed = true;

	err = genphy_setup_master_slave(phydev);
	if (err < 0)
		return err;
	else if (err)
		changed = true;

	if (AUTONEG_ENABLE != phydev->autoneg)
		return genphy_setup_forced(phydev);

	err = genphy_config_advert(phydev);
	if (err < 0) /* error */
		return err;
	else if (err)
		changed = true;

	return genphy_check_and_restart_aneg(phydev, changed);
}
EXPORT_SYMBOL(__genphy_config_aneg);

/**
 * genphy_c37_config_aneg - restart auto-negotiation or write BMCR
 * @phydev: target phy_device struct
 *
 * Description: If auto-negotiation is enabled, we configure the
 *   advertising, and then restart auto-negotiation.  If it is not
 *   enabled, then we write the BMCR. This function is intended
 *   for use with Clause 37 1000Base-X mode.
 */
int genphy_c37_config_aneg(struct phy_device *phydev)
{
	int err, changed;

	if (phydev->autoneg != AUTONEG_ENABLE)
		return genphy_setup_forced(phydev);

	err = phy_modify(phydev, MII_BMCR, BMCR_SPEED1000 | BMCR_SPEED100,
			 BMCR_SPEED1000);
	if (err)
		return err;

	changed = genphy_c37_config_advert(phydev);
	if (changed < 0) /* error */
		return changed;

	if (!changed) {
		/* Advertisement hasn't changed, but maybe aneg was never on to
		 * begin with?  Or maybe phy was isolated?
		 */
		int ctl = phy_read(phydev, MII_BMCR);

		if (ctl < 0)
			return ctl;

		if (!(ctl & BMCR_ANENABLE) || (ctl & BMCR_ISOLATE))
			changed = 1; /* do restart aneg */
	}

	/* Only restart aneg if we are advertising something different
	 * than we were before.
	 */
	if (changed > 0)
		return genphy_restart_aneg(phydev);

	return 0;
}
EXPORT_SYMBOL(genphy_c37_config_aneg);

/**
 * genphy_aneg_done - return auto-negotiation status
 * @phydev: target phy_device struct
 *
 * Description: Reads the status register and returns 0 either if
 *   auto-negotiation is incomplete, or if there was an error.
 *   Returns BMSR_ANEGCOMPLETE if auto-negotiation is done.
 */
int genphy_aneg_done(struct phy_device *phydev)
{
	int retval = phy_read(phydev, MII_BMSR);

	return (retval < 0) ? retval : (retval & BMSR_ANEGCOMPLETE);
}
EXPORT_SYMBOL(genphy_aneg_done);

/**
 * genphy_update_link - update link status in @phydev
 * @phydev: target phy_device struct
 *
 * Description: Update the value in phydev->link to reflect the
 *   current link value.  In order to do this, we need to read
 *   the status register twice, keeping the second value.
 */
int genphy_update_link(struct phy_device *phydev)
{
	int status = 0, bmcr;

	bmcr = phy_read(phydev, MII_BMCR);
	if (bmcr < 0)
		return bmcr;

	/* Autoneg is being started, therefore disregard BMSR value and
	 * report link as down.
	 */
	if (bmcr & BMCR_ANRESTART)
		goto done;

	/* The link state is latched low so that momentary link
	 * drops can be detected. Do not double-read the status
	 * in polling mode to detect such short link drops except
	 * the link was already down.
	 */
	if (!phy_polling_mode(phydev) || !phydev->link) {
		status = phy_read(phydev, MII_BMSR);
		if (status < 0)
			return status;
		else if (status & BMSR_LSTATUS)
			goto done;
	}

	/* Read link and autonegotiation status */
	status = phy_read(phydev, MII_BMSR);
	if (status < 0)
		return status;
done:
	phydev->link = status & BMSR_LSTATUS ? 1 : 0;
	phydev->autoneg_complete = status & BMSR_ANEGCOMPLETE ? 1 : 0;

	/* Consider the case that autoneg was started and "aneg complete"
	 * bit has been reset, but "link up" bit not yet.
	 */
	if (phydev->autoneg == AUTONEG_ENABLE && !phydev->autoneg_complete)
		phydev->link = 0;

	return 0;
}
EXPORT_SYMBOL(genphy_update_link);

int genphy_read_lpa(struct phy_device *phydev)
{
	int lpa, lpagb;

	if (phydev->autoneg == AUTONEG_ENABLE) {
		if (!phydev->autoneg_complete) {
			mii_stat1000_mod_linkmode_lpa_t(phydev->lp_advertising,
							0);
			mii_lpa_mod_linkmode_lpa_t(phydev->lp_advertising, 0);
			return 0;
		}

		if (phydev->is_gigabit_capable) {
			lpagb = phy_read(phydev, MII_STAT1000);
			if (lpagb < 0)
				return lpagb;

			if (lpagb & LPA_1000MSFAIL) {
				int adv = phy_read(phydev, MII_CTRL1000);

				if (adv < 0)
					return adv;

				if (adv & CTL1000_ENABLE_MASTER)
					phydev_err(phydev, "Master/Slave resolution failed, maybe conflicting manual settings?\n");
				else
					phydev_err(phydev, "Master/Slave resolution failed\n");
				return -ENOLINK;
			}

			mii_stat1000_mod_linkmode_lpa_t(phydev->lp_advertising,
							lpagb);
		}

		lpa = phy_read(phydev, MII_LPA);
		if (lpa < 0)
			return lpa;

		mii_lpa_mod_linkmode_lpa_t(phydev->lp_advertising, lpa);
	} else {
		linkmode_zero(phydev->lp_advertising);
	}

	return 0;
}
EXPORT_SYMBOL(genphy_read_lpa);

/**
 * genphy_read_status_fixed - read the link parameters for !aneg mode
 * @phydev: target phy_device struct
 *
 * Read the current duplex and speed state for a PHY operating with
 * autonegotiation disabled.
 */
int genphy_read_status_fixed(struct phy_device *phydev)
{
	int bmcr = phy_read(phydev, MII_BMCR);

	if (bmcr < 0)
		return bmcr;

	if (bmcr & BMCR_FULLDPLX)
		phydev->duplex = DUPLEX_FULL;
	else
		phydev->duplex = DUPLEX_HALF;

	if (bmcr & BMCR_SPEED1000)
		phydev->speed = SPEED_1000;
	else if (bmcr & BMCR_SPEED100)
		phydev->speed = SPEED_100;
	else
		phydev->speed = SPEED_10;

	return 0;
}
EXPORT_SYMBOL(genphy_read_status_fixed);

/**
 * genphy_read_status - check the link status and update current link state
 * @phydev: target phy_device struct
 *
 * Description: Check the link, then figure out the current state
 *   by comparing what we advertise with what the link partner
 *   advertises.  Start by checking the gigabit possibilities,
 *   then move on to 10/100.
 */
int genphy_read_status(struct phy_device *phydev)
{
	int err, old_link = phydev->link;

	/* Update the link, but return if there was an error */
	err = genphy_update_link(phydev);
	if (err)
		return err;

	/* why bother the PHY if nothing can have changed */
	if (phydev->autoneg == AUTONEG_ENABLE && old_link && phydev->link)
		return 0;

	phydev->speed = SPEED_UNKNOWN;
	phydev->duplex = DUPLEX_UNKNOWN;
	phydev->pause = 0;
	phydev->asym_pause = 0;

	err = genphy_read_master_slave(phydev);
	if (err < 0)
		return err;

	err = genphy_read_lpa(phydev);
	if (err < 0)
		return err;

	if (phydev->autoneg == AUTONEG_ENABLE && phydev->autoneg_complete) {
		phy_resolve_aneg_linkmode(phydev);
	} else if (phydev->autoneg == AUTONEG_DISABLE) {
		err = genphy_read_status_fixed(phydev);
		if (err < 0)
			return err;
	}

	return 0;
}
EXPORT_SYMBOL(genphy_read_status);

/**
 * genphy_c37_read_status - check the link status and update current link state
 * @phydev: target phy_device struct
 *
 * Description: Check the link, then figure out the current state
 *   by comparing what we advertise with what the link partner
 *   advertises. This function is for Clause 37 1000Base-X mode.
 */
int genphy_c37_read_status(struct phy_device *phydev)
{
	int lpa, err, old_link = phydev->link;

	/* Update the link, but return if there was an error */
	err = genphy_update_link(phydev);
	if (err)
		return err;

	/* why bother the PHY if nothing can have changed */
	if (phydev->autoneg == AUTONEG_ENABLE && old_link && phydev->link)
		return 0;

	phydev->duplex = DUPLEX_UNKNOWN;
	phydev->pause = 0;
	phydev->asym_pause = 0;

	if (phydev->autoneg == AUTONEG_ENABLE && phydev->autoneg_complete) {
		lpa = phy_read(phydev, MII_LPA);
		if (lpa < 0)
			return lpa;

		linkmode_mod_bit(ETHTOOL_LINK_MODE_Autoneg_BIT,
				 phydev->lp_advertising, lpa & LPA_LPACK);
		linkmode_mod_bit(ETHTOOL_LINK_MODE_1000baseX_Full_BIT,
				 phydev->lp_advertising, lpa & LPA_1000XFULL);
		linkmode_mod_bit(ETHTOOL_LINK_MODE_Pause_BIT,
				 phydev->lp_advertising, lpa & LPA_1000XPAUSE);
		linkmode_mod_bit(ETHTOOL_LINK_MODE_Asym_Pause_BIT,
				 phydev->lp_advertising,
				 lpa & LPA_1000XPAUSE_ASYM);

		phy_resolve_aneg_linkmode(phydev);
	} else if (phydev->autoneg == AUTONEG_DISABLE) {
		int bmcr = phy_read(phydev, MII_BMCR);

		if (bmcr < 0)
			return bmcr;

		if (bmcr & BMCR_FULLDPLX)
			phydev->duplex = DUPLEX_FULL;
		else
			phydev->duplex = DUPLEX_HALF;
	}

	return 0;
}
EXPORT_SYMBOL(genphy_c37_read_status);

/**
 * genphy_soft_reset - software reset the PHY via BMCR_RESET bit
 * @phydev: target phy_device struct
 *
 * Description: Perform a software PHY reset using the standard
 * BMCR_RESET bit and poll for the reset bit to be cleared.
 *
 * Returns: 0 on success, < 0 on failure
 */
int genphy_soft_reset(struct phy_device *phydev)
{
	u16 res = BMCR_RESET;
	int ret;

	if (phydev->autoneg == AUTONEG_ENABLE)
		res |= BMCR_ANRESTART;

	ret = phy_modify(phydev, MII_BMCR, BMCR_ISOLATE, res);
	if (ret < 0)
		return ret;

	/* Clause 22 states that setting bit BMCR_RESET sets control registers
	 * to their default value. Therefore the POWER DOWN bit is supposed to
	 * be cleared after soft reset.
	 */
	phydev->suspended = 0;

	ret = phy_poll_reset(phydev);
	if (ret)
		return ret;

	/* BMCR may be reset to defaults */
	if (phydev->autoneg == AUTONEG_DISABLE)
		ret = genphy_setup_forced(phydev);

	return ret;
}
EXPORT_SYMBOL(genphy_soft_reset);

irqreturn_t genphy_handle_interrupt_no_ack(struct phy_device *phydev)
{
	/* It seems there are cases where the interrupts are handled by another
	 * entity (ie an IRQ controller embedded inside the PHY) and do not
	 * need any other interraction from phylib. In this case, just trigger
	 * the state machine directly.
	 */
	phy_trigger_machine(phydev);

	return 0;
}
EXPORT_SYMBOL(genphy_handle_interrupt_no_ack);

/**
 * genphy_read_abilities - read PHY abilities from Clause 22 registers
 * @phydev: target phy_device struct
 *
 * Description: Reads the PHY's abilities and populates
 * phydev->supported accordingly.
 *
 * Returns: 0 on success, < 0 on failure
 */
int genphy_read_abilities(struct phy_device *phydev)
{
	int val;

	linkmode_set_bit_array(phy_basic_ports_array,
			       ARRAY_SIZE(phy_basic_ports_array),
			       phydev->supported);

	val = phy_read(phydev, MII_BMSR);
	if (val < 0)
		return val;

	linkmode_mod_bit(ETHTOOL_LINK_MODE_Autoneg_BIT, phydev->supported,
			 val & BMSR_ANEGCAPABLE);

	linkmode_mod_bit(ETHTOOL_LINK_MODE_100baseT_Full_BIT, phydev->supported,
			 val & BMSR_100FULL);
	linkmode_mod_bit(ETHTOOL_LINK_MODE_100baseT_Half_BIT, phydev->supported,
			 val & BMSR_100HALF);
	linkmode_mod_bit(ETHTOOL_LINK_MODE_10baseT_Full_BIT, phydev->supported,
			 val & BMSR_10FULL);
	linkmode_mod_bit(ETHTOOL_LINK_MODE_10baseT_Half_BIT, phydev->supported,
			 val & BMSR_10HALF);

	if (val & BMSR_ESTATEN) {
		val = phy_read(phydev, MII_ESTATUS);
		if (val < 0)
			return val;

		linkmode_mod_bit(ETHTOOL_LINK_MODE_1000baseT_Full_BIT,
				 phydev->supported, val & ESTATUS_1000_TFULL);
		linkmode_mod_bit(ETHTOOL_LINK_MODE_1000baseT_Half_BIT,
				 phydev->supported, val & ESTATUS_1000_THALF);
		linkmode_mod_bit(ETHTOOL_LINK_MODE_1000baseX_Full_BIT,
				 phydev->supported, val & ESTATUS_1000_XFULL);
	}

	return 0;
}
EXPORT_SYMBOL(genphy_read_abilities);

/* This is used for the phy device which doesn't support the MMD extended
 * register access, but it does have side effect when we are trying to access
 * the MMD register via indirect method.
 */
int genphy_read_mmd_unsupported(struct phy_device *phdev, int devad, u16 regnum)
{
	return -EOPNOTSUPP;
}
EXPORT_SYMBOL(genphy_read_mmd_unsupported);

int genphy_write_mmd_unsupported(struct phy_device *phdev, int devnum,
				 u16 regnum, u16 val)
{
	return -EOPNOTSUPP;
}
EXPORT_SYMBOL(genphy_write_mmd_unsupported);

int genphy_suspend(struct phy_device *phydev)
{
	return phy_set_bits(phydev, MII_BMCR, BMCR_PDOWN);
}
EXPORT_SYMBOL(genphy_suspend);

int genphy_resume(struct phy_device *phydev)
{
	return phy_clear_bits(phydev, MII_BMCR, BMCR_PDOWN);
}
EXPORT_SYMBOL(genphy_resume);

int genphy_loopback(struct phy_device *phydev, bool enable)
{
	if (enable) {
		u16 val, ctl = BMCR_LOOPBACK;
		int ret;

		if (phydev->speed == SPEED_1000)
			ctl |= BMCR_SPEED1000;
		else if (phydev->speed == SPEED_100)
			ctl |= BMCR_SPEED100;

		if (phydev->duplex == DUPLEX_FULL)
			ctl |= BMCR_FULLDPLX;

		phy_modify(phydev, MII_BMCR, ~0, ctl);

		ret = phy_read_poll_timeout(phydev, MII_BMSR, val,
					    val & BMSR_LSTATUS,
				    5000, 500000, true);
		if (ret)
			return ret;
	} else {
		phy_modify(phydev, MII_BMCR, BMCR_LOOPBACK, 0);

		phy_config_aneg(phydev);
	}

	return 0;
}
EXPORT_SYMBOL(genphy_loopback);

/**
 * phy_remove_link_mode - Remove a supported link mode
 * @phydev: phy_device structure to remove link mode from
 * @link_mode: Link mode to be removed
 *
 * Description: Some MACs don't support all link modes which the PHY
 * does.  e.g. a 1G MAC often does not support 1000Half. Add a helper
 * to remove a link mode.
 */
void phy_remove_link_mode(struct phy_device *phydev, u32 link_mode)
{
	linkmode_clear_bit(link_mode, phydev->supported);
	phy_advertise_supported(phydev);
}
EXPORT_SYMBOL(phy_remove_link_mode);

static void phy_copy_pause_bits(unsigned long *dst, unsigned long *src)
{
	linkmode_mod_bit(ETHTOOL_LINK_MODE_Asym_Pause_BIT, dst,
		linkmode_test_bit(ETHTOOL_LINK_MODE_Asym_Pause_BIT, src));
	linkmode_mod_bit(ETHTOOL_LINK_MODE_Pause_BIT, dst,
		linkmode_test_bit(ETHTOOL_LINK_MODE_Pause_BIT, src));
}

/**
 * phy_advertise_supported - Advertise all supported modes
 * @phydev: target phy_device struct
 *
 * Description: Called to advertise all supported modes, doesn't touch
 * pause mode advertising.
 */
void phy_advertise_supported(struct phy_device *phydev)
{
	__ETHTOOL_DECLARE_LINK_MODE_MASK(new);

	linkmode_copy(new, phydev->supported);
	phy_copy_pause_bits(new, phydev->advertising);
	linkmode_copy(phydev->advertising, new);
}
EXPORT_SYMBOL(phy_advertise_supported);

/**
 * phy_support_sym_pause - Enable support of symmetrical pause
 * @phydev: target phy_device struct
 *
 * Description: Called by the MAC to indicate is supports symmetrical
 * Pause, but not asym pause.
 */
void phy_support_sym_pause(struct phy_device *phydev)
{
	linkmode_clear_bit(ETHTOOL_LINK_MODE_Asym_Pause_BIT, phydev->supported);
	phy_copy_pause_bits(phydev->advertising, phydev->supported);
}
EXPORT_SYMBOL(phy_support_sym_pause);

/**
 * phy_support_asym_pause - Enable support of asym pause
 * @phydev: target phy_device struct
 *
 * Description: Called by the MAC to indicate is supports Asym Pause.
 */
void phy_support_asym_pause(struct phy_device *phydev)
{
	phy_copy_pause_bits(phydev->advertising, phydev->supported);
}
EXPORT_SYMBOL(phy_support_asym_pause);

/**
 * phy_set_sym_pause - Configure symmetric Pause
 * @phydev: target phy_device struct
 * @rx: Receiver Pause is supported
 * @tx: Transmit Pause is supported
 * @autoneg: Auto neg should be used
 *
 * Description: Configure advertised Pause support depending on if
 * receiver pause and pause auto neg is supported. Generally called
 * from the set_pauseparam .ndo.
 */
void phy_set_sym_pause(struct phy_device *phydev, bool rx, bool tx,
		       bool autoneg)
{
	linkmode_clear_bit(ETHTOOL_LINK_MODE_Pause_BIT, phydev->supported);

	if (rx && tx && autoneg)
		linkmode_set_bit(ETHTOOL_LINK_MODE_Pause_BIT,
				 phydev->supported);

	linkmode_copy(phydev->advertising, phydev->supported);
}
EXPORT_SYMBOL(phy_set_sym_pause);

/**
 * phy_set_asym_pause - Configure Pause and Asym Pause
 * @phydev: target phy_device struct
 * @rx: Receiver Pause is supported
 * @tx: Transmit Pause is supported
 *
 * Description: Configure advertised Pause support depending on if
 * transmit and receiver pause is supported. If there has been a
 * change in adverting, trigger a new autoneg. Generally called from
 * the set_pauseparam .ndo.
 */
void phy_set_asym_pause(struct phy_device *phydev, bool rx, bool tx)
{
	__ETHTOOL_DECLARE_LINK_MODE_MASK(oldadv);

	linkmode_copy(oldadv, phydev->advertising);
	linkmode_set_pause(phydev->advertising, tx, rx);

	if (!linkmode_equal(oldadv, phydev->advertising) &&
	    phydev->autoneg)
		phy_start_aneg(phydev);
}
EXPORT_SYMBOL(phy_set_asym_pause);

/**
 * phy_validate_pause - Test if the PHY/MAC support the pause configuration
 * @phydev: phy_device struct
 * @pp: requested pause configuration
 *
 * Description: Test if the PHY/MAC combination supports the Pause
 * configuration the user is requesting. Returns True if it is
 * supported, false otherwise.
 */
bool phy_validate_pause(struct phy_device *phydev,
			struct ethtool_pauseparam *pp)
{
	if (!linkmode_test_bit(ETHTOOL_LINK_MODE_Pause_BIT,
			       phydev->supported) && pp->rx_pause)
		return false;

	if (!linkmode_test_bit(ETHTOOL_LINK_MODE_Asym_Pause_BIT,
			       phydev->supported) &&
	    pp->rx_pause != pp->tx_pause)
		return false;

	return true;
}
EXPORT_SYMBOL(phy_validate_pause);

/**
 * phy_get_pause - resolve negotiated pause modes
 * @phydev: phy_device struct
 * @tx_pause: pointer to bool to indicate whether transmit pause should be
 * enabled.
 * @rx_pause: pointer to bool to indicate whether receive pause should be
 * enabled.
 *
 * Resolve and return the flow control modes according to the negotiation
 * result. This includes checking that we are operating in full duplex mode.
 * See linkmode_resolve_pause() for further details.
 */
void phy_get_pause(struct phy_device *phydev, bool *tx_pause, bool *rx_pause)
{
	if (phydev->duplex != DUPLEX_FULL) {
		*tx_pause = false;
		*rx_pause = false;
		return;
	}

	return linkmode_resolve_pause(phydev->advertising,
				      phydev->lp_advertising,
				      tx_pause, rx_pause);
}
EXPORT_SYMBOL(phy_get_pause);

#if IS_ENABLED(CONFIG_OF_MDIO)
static int phy_get_int_delay_property(struct device *dev, const char *name)
{
	s32 int_delay;
	int ret;

	ret = device_property_read_u32(dev, name, &int_delay);
	if (ret)
		return ret;

	return int_delay;
}
#else
static int phy_get_int_delay_property(struct device *dev, const char *name)
{
	return -EINVAL;
}
#endif

/**
 * phy_get_internal_delay - returns the index of the internal delay
 * @phydev: phy_device struct
 * @dev: pointer to the devices device struct
 * @delay_values: array of delays the PHY supports
 * @size: the size of the delay array
 * @is_rx: boolean to indicate to get the rx internal delay
 *
 * Returns the index within the array of internal delay passed in.
 * If the device property is not present then the interface type is checked
 * if the interface defines use of internal delay then a 1 is returned otherwise
 * a 0 is returned.
 * The array must be in ascending order. If PHY does not have an ascending order
 * array then size = 0 and the value of the delay property is returned.
 * Return -EINVAL if the delay is invalid or cannot be found.
 */
s32 phy_get_internal_delay(struct phy_device *phydev, struct device *dev,
			   const int *delay_values, int size, bool is_rx)
{
	s32 delay;
	int i;

	if (is_rx) {
		delay = phy_get_int_delay_property(dev, "rx-internal-delay-ps");
		if (delay < 0 && size == 0) {
			if (phydev->interface == PHY_INTERFACE_MODE_RGMII_ID ||
			    phydev->interface == PHY_INTERFACE_MODE_RGMII_RXID)
				return 1;
			else
				return 0;
		}

	} else {
		delay = phy_get_int_delay_property(dev, "tx-internal-delay-ps");
		if (delay < 0 && size == 0) {
			if (phydev->interface == PHY_INTERFACE_MODE_RGMII_ID ||
			    phydev->interface == PHY_INTERFACE_MODE_RGMII_TXID)
				return 1;
			else
				return 0;
		}
	}

	if (delay < 0)
		return delay;

	if (delay && size == 0)
		return delay;

	if (delay < delay_values[0] || delay > delay_values[size - 1]) {
		phydev_err(phydev, "Delay %d is out of range\n", delay);
		return -EINVAL;
	}

	if (delay == delay_values[0])
		return 0;

	for (i = 1; i < size; i++) {
		if (delay == delay_values[i])
			return i;

		/* Find an approximate index by looking up the table */
		if (delay > delay_values[i - 1] &&
		    delay < delay_values[i]) {
			if (delay - delay_values[i - 1] <
			    delay_values[i] - delay)
				return i - 1;
			else
				return i;
		}
	}

	phydev_err(phydev, "error finding internal delay index for %d\n",
		   delay);

	return -EINVAL;
}
EXPORT_SYMBOL(phy_get_internal_delay);

static bool phy_drv_supports_irq(struct phy_driver *phydrv)
{
	return phydrv->config_intr && phydrv->handle_interrupt;
}

/**
 * fwnode_mdio_find_device - Given a fwnode, find the mdio_device
 * @fwnode: pointer to the mdio_device's fwnode
 *
 * If successful, returns a pointer to the mdio_device with the embedded
 * struct device refcount incremented by one, or NULL on failure.
 * The caller should call put_device() on the mdio_device after its use.
 */
struct mdio_device *fwnode_mdio_find_device(struct fwnode_handle *fwnode)
{
	struct device *d;

	if (!fwnode)
		return NULL;

	d = bus_find_device_by_fwnode(&mdio_bus_type, fwnode);
	if (!d)
		return NULL;

	return to_mdio_device(d);
}
EXPORT_SYMBOL(fwnode_mdio_find_device);

/**
 * fwnode_phy_find_device - For provided phy_fwnode, find phy_device.
 *
 * @phy_fwnode: Pointer to the phy's fwnode.
 *
 * If successful, returns a pointer to the phy_device with the embedded
 * struct device refcount incremented by one, or NULL on failure.
 */
struct phy_device *fwnode_phy_find_device(struct fwnode_handle *phy_fwnode)
{
	struct mdio_device *mdiodev;

	mdiodev = fwnode_mdio_find_device(phy_fwnode);
	if (!mdiodev)
		return NULL;

	if (mdiodev->flags & MDIO_DEVICE_FLAG_PHY)
		return to_phy_device(&mdiodev->dev);

	put_device(&mdiodev->dev);

	return NULL;
}
EXPORT_SYMBOL(fwnode_phy_find_device);

/**
 * device_phy_find_device - For the given device, get the phy_device
 * @dev: Pointer to the given device
 *
 * Refer return conditions of fwnode_phy_find_device().
 */
struct phy_device *device_phy_find_device(struct device *dev)
{
	return fwnode_phy_find_device(dev_fwnode(dev));
}
EXPORT_SYMBOL_GPL(device_phy_find_device);

/**
 * fwnode_get_phy_node - Get the phy_node using the named reference.
 * @fwnode: Pointer to fwnode from which phy_node has to be obtained.
 *
 * Refer return conditions of fwnode_find_reference().
 * For ACPI, only "phy-handle" is supported. Legacy DT properties "phy"
 * and "phy-device" are not supported in ACPI. DT supports all the three
 * named references to the phy node.
 */
struct fwnode_handle *fwnode_get_phy_node(struct fwnode_handle *fwnode)
{
	struct fwnode_handle *phy_node;

	/* Only phy-handle is used for ACPI */
	phy_node = fwnode_find_reference(fwnode, "phy-handle", 0);
	if (is_acpi_node(fwnode) || !IS_ERR(phy_node))
		return phy_node;
	phy_node = fwnode_find_reference(fwnode, "phy", 0);
	if (IS_ERR(phy_node))
		phy_node = fwnode_find_reference(fwnode, "phy-device", 0);
	return phy_node;
}
EXPORT_SYMBOL_GPL(fwnode_get_phy_node);

/**
 * phy_probe - probe and init a PHY device
 * @dev: device to probe and init
 *
 * Description: Take care of setting up the phy_device structure,
 *   set the state to READY (the driver's init function should
 *   set it to STARTING if needed).
 */
static int phy_probe(struct device *dev)
{
	struct phy_device *phydev = to_phy_device(dev);
	struct device_driver *drv = phydev->mdio.dev.driver;
	struct phy_driver *phydrv = to_phy_driver(drv);
	int err = 0;

	phydev->drv = phydrv;

	/* Disable the interrupt if the PHY doesn't support it
	 * but the interrupt is still a valid one
	 */
	if (!phy_drv_supports_irq(phydrv) && phy_interrupt_is_valid(phydev))
		phydev->irq = PHY_POLL;

	if (phydrv->flags & PHY_IS_INTERNAL)
		phydev->is_internal = true;

	/* Deassert the reset signal */
	phy_device_reset(phydev, 0);

	if (phydev->drv->probe) {
		err = phydev->drv->probe(phydev);
		if (err)
			goto out;
	}

	phy_disable_interrupts(phydev);

	/* Start out supporting everything. Eventually,
	 * a controller will attach, and may modify one
	 * or both of these values
	 */
	if (phydrv->features)
		linkmode_copy(phydev->supported, phydrv->features);
	else if (phydrv->get_features)
		err = phydrv->get_features(phydev);
	else if (phydev->is_c45)
		err = genphy_c45_pma_read_abilities(phydev);
	else
		err = genphy_read_abilities(phydev);

	if (err)
		goto out;

	if (!linkmode_test_bit(ETHTOOL_LINK_MODE_Autoneg_BIT,
			       phydev->supported))
		phydev->autoneg = 0;

	if (linkmode_test_bit(ETHTOOL_LINK_MODE_1000baseT_Half_BIT,
			      phydev->supported))
		phydev->is_gigabit_capable = 1;
	if (linkmode_test_bit(ETHTOOL_LINK_MODE_1000baseT_Full_BIT,
			      phydev->supported))
		phydev->is_gigabit_capable = 1;

	of_set_phy_supported(phydev);
	phy_advertise_supported(phydev);

	/* Get the EEE modes we want to prohibit. We will ask
	 * the PHY stop advertising these mode later on
	 */
	of_set_phy_eee_broken(phydev);

	/* The Pause Frame bits indicate that the PHY can support passing
	 * pause frames. During autonegotiation, the PHYs will determine if
	 * they should allow pause frames to pass.  The MAC driver should then
	 * use that result to determine whether to enable flow control via
	 * pause frames.
	 *
	 * Normally, PHY drivers should not set the Pause bits, and instead
	 * allow phylib to do that.  However, there may be some situations
	 * (e.g. hardware erratum) where the driver wants to set only one
	 * of these bits.
	 */
	if (!test_bit(ETHTOOL_LINK_MODE_Pause_BIT, phydev->supported) &&
	    !test_bit(ETHTOOL_LINK_MODE_Asym_Pause_BIT, phydev->supported)) {
		linkmode_set_bit(ETHTOOL_LINK_MODE_Pause_BIT,
				 phydev->supported);
		linkmode_set_bit(ETHTOOL_LINK_MODE_Asym_Pause_BIT,
				 phydev->supported);
	}

	/* Set the state to READY by default */
	phydev->state = PHY_READY;

out:
	/* Re-assert the reset signal on error */
	if (err)
		phy_device_reset(phydev, 1);

	return err;
}

static int phy_remove(struct device *dev)
{
	struct phy_device *phydev = to_phy_device(dev);

	cancel_delayed_work_sync(&phydev->state_queue);

	phydev->state = PHY_DOWN;

	sfp_bus_del_upstream(phydev->sfp_bus);
	phydev->sfp_bus = NULL;

	if (phydev->drv && phydev->drv->remove)
		phydev->drv->remove(phydev);

	/* Assert the reset signal */
	phy_device_reset(phydev, 1);

	phydev->drv = NULL;

	return 0;
}

<<<<<<< HEAD
static void phy_shutdown(struct device *dev)
{
	struct ethtool_wolinfo wol = { .cmd = ETHTOOL_GWOL };
	struct phy_device *phydev = to_phy_device(dev);

	if (phydev->state == PHY_READY || !phydev->attached_dev)
		return;

	phy_ethtool_get_wol(phydev, &wol);
	/* If the device has WOL enabled, don't disable interrupts. */
	if (!wol.wolopts)
		phy_disable_interrupts(phydev);
}

=======
>>>>>>> eb99a642
/**
 * phy_driver_register - register a phy_driver with the PHY layer
 * @new_driver: new phy_driver to register
 * @owner: module owning this PHY
 */
int phy_driver_register(struct phy_driver *new_driver, struct module *owner)
{
	int retval;

	/* Either the features are hard coded, or dynamically
	 * determined. It cannot be both.
	 */
	if (WARN_ON(new_driver->features && new_driver->get_features)) {
		pr_err("%s: features and get_features must not both be set\n",
		       new_driver->name);
		return -EINVAL;
	}

	new_driver->mdiodrv.flags |= MDIO_DEVICE_IS_PHY;
	new_driver->mdiodrv.driver.name = new_driver->name;
	new_driver->mdiodrv.driver.bus = &mdio_bus_type;
	new_driver->mdiodrv.driver.probe = phy_probe;
	new_driver->mdiodrv.driver.remove = phy_remove;
	new_driver->mdiodrv.driver.owner = owner;
	new_driver->mdiodrv.driver.probe_type = PROBE_FORCE_SYNCHRONOUS;

	retval = driver_register(&new_driver->mdiodrv.driver);
	if (retval) {
		pr_err("%s: Error %d in registering driver\n",
		       new_driver->name, retval);

		return retval;
	}

	pr_debug("%s: Registered new driver\n", new_driver->name);

	return 0;
}
EXPORT_SYMBOL(phy_driver_register);

int phy_drivers_register(struct phy_driver *new_driver, int n,
			 struct module *owner)
{
	int i, ret = 0;

	for (i = 0; i < n; i++) {
		ret = phy_driver_register(new_driver + i, owner);
		if (ret) {
			while (i-- > 0)
				phy_driver_unregister(new_driver + i);
			break;
		}
	}
	return ret;
}
EXPORT_SYMBOL(phy_drivers_register);

void phy_driver_unregister(struct phy_driver *drv)
{
	driver_unregister(&drv->mdiodrv.driver);
}
EXPORT_SYMBOL(phy_driver_unregister);

void phy_drivers_unregister(struct phy_driver *drv, int n)
{
	int i;

	for (i = 0; i < n; i++)
		phy_driver_unregister(drv + i);
}
EXPORT_SYMBOL(phy_drivers_unregister);

static struct phy_driver genphy_driver = {
	.phy_id		= 0xffffffff,
	.phy_id_mask	= 0xffffffff,
	.name		= "Generic PHY",
	.get_features	= genphy_read_abilities,
	.suspend	= genphy_suspend,
	.resume		= genphy_resume,
	.set_loopback   = genphy_loopback,
};

static const struct ethtool_phy_ops phy_ethtool_phy_ops = {
	.get_sset_count		= phy_ethtool_get_sset_count,
	.get_strings		= phy_ethtool_get_strings,
	.get_stats		= phy_ethtool_get_stats,
	.start_cable_test	= phy_start_cable_test,
	.start_cable_test_tdr	= phy_start_cable_test_tdr,
};

static int __init phy_init(void)
{
	int rc;

	ethtool_set_ethtool_phy_ops(&phy_ethtool_phy_ops);

	rc = mdio_bus_init();
	if (rc)
		goto err_ethtool_phy_ops;

	features_init();

	rc = phy_driver_register(&genphy_c45_driver, THIS_MODULE);
	if (rc)
		goto err_mdio_bus;

	rc = phy_driver_register(&genphy_driver, THIS_MODULE);
	if (rc)
		goto err_c45;

	return 0;

err_c45:
	phy_driver_unregister(&genphy_c45_driver);
err_mdio_bus:
	mdio_bus_exit();
err_ethtool_phy_ops:
	ethtool_set_ethtool_phy_ops(NULL);

	return rc;
}

static void __exit phy_exit(void)
{
	phy_driver_unregister(&genphy_c45_driver);
	phy_driver_unregister(&genphy_driver);
	mdio_bus_exit();
	ethtool_set_ethtool_phy_ops(NULL);
}

subsys_initcall(phy_init);
module_exit(phy_exit);<|MERGE_RESOLUTION|>--- conflicted
+++ resolved
@@ -3141,23 +3141,6 @@
 	return 0;
 }
 
-<<<<<<< HEAD
-static void phy_shutdown(struct device *dev)
-{
-	struct ethtool_wolinfo wol = { .cmd = ETHTOOL_GWOL };
-	struct phy_device *phydev = to_phy_device(dev);
-
-	if (phydev->state == PHY_READY || !phydev->attached_dev)
-		return;
-
-	phy_ethtool_get_wol(phydev, &wol);
-	/* If the device has WOL enabled, don't disable interrupts. */
-	if (!wol.wolopts)
-		phy_disable_interrupts(phydev);
-}
-
-=======
->>>>>>> eb99a642
 /**
  * phy_driver_register - register a phy_driver with the PHY layer
  * @new_driver: new phy_driver to register
