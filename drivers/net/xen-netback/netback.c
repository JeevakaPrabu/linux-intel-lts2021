--- conflicted
+++ resolved
@@ -334,10 +334,7 @@
 struct xenvif_tx_cb {
 	u16 copy_pending_idx[XEN_NETBK_LEGACY_SLOTS_MAX + 1];
 	u8 copy_count;
-<<<<<<< HEAD
-=======
 	u32 split_mask;
->>>>>>> 19c0ed55
 };
 
 #define XENVIF_TX_CB(skb) ((struct xenvif_tx_cb *)(skb)->cb)
@@ -402,19 +399,13 @@
 	nr_slots = shinfo->nr_frags + 1;
 
 	copy_count(skb) = 0;
-<<<<<<< HEAD
-=======
 	XENVIF_TX_CB(skb)->split_mask = 0;
->>>>>>> 19c0ed55
 
 	/* Create copy ops for exactly data_len bytes into the skb head. */
 	__skb_put(skb, data_len);
 	while (data_len > 0) {
 		int amount = data_len > txp->size ? txp->size : data_len;
-<<<<<<< HEAD
-=======
 		bool split = false;
->>>>>>> 19c0ed55
 
 		cop->source.u.ref = txp->gref;
 		cop->source.domid = queue->vif->domid;
@@ -427,17 +418,6 @@
 		cop->dest.u.gmfn = virt_to_gfn(skb->data + skb_headlen(skb)
 				               - data_len);
 
-<<<<<<< HEAD
-		cop->len = amount;
-		cop->flags = GNTCOPY_source_gref;
-
-		index = pending_index(queue->pending_cons);
-		pending_idx = queue->pending_ring[index];
-		callback_param(queue, pending_idx).ctx = NULL;
-		copy_pending_idx(skb, copy_count(skb)) = pending_idx;
-		copy_count(skb)++;
-
-=======
 		/* Don't cross local page boundary! */
 		if (cop->dest.offset + amount > XEN_PAGE_SIZE) {
 			amount = XEN_PAGE_SIZE - cop->dest.offset;
@@ -455,7 +435,6 @@
 		if (!split)
 			copy_count(skb)++;
 
->>>>>>> 19c0ed55
 		cop++;
 		data_len -= amount;
 
@@ -475,12 +454,8 @@
 			nr_slots--;
 		} else {
 			/* The copy op partially covered the tx_request.
-<<<<<<< HEAD
-			 * The remainder will be mapped.
-=======
 			 * The remainder will be mapped or copied in the next
 			 * iteration.
->>>>>>> 19c0ed55
 			 */
 			txp->offset += amount;
 			txp->size -= amount;
@@ -569,11 +544,7 @@
 	const bool sharedslot = nr_frags &&
 				frag_get_pending_idx(&shinfo->frags[0]) ==
 				    copy_pending_idx(skb, copy_count(skb) - 1);
-<<<<<<< HEAD
-	int i, err;
-=======
 	int i, err = 0;
->>>>>>> 19c0ed55
 
 	for (i = 0; i < copy_count(skb); i++) {
 		int newerr;
@@ -582,8 +553,6 @@
 		pending_idx = copy_pending_idx(skb, i);
 
 		newerr = (*gopp_copy)->status;
-<<<<<<< HEAD
-=======
 
 		/* Split copies need to be handled together. */
 		if (XENVIF_TX_CB(skb)->split_mask & (1U << i)) {
@@ -591,7 +560,6 @@
 			if (!newerr)
 				newerr = (*gopp_copy)->status;
 		}
->>>>>>> 19c0ed55
 		if (likely(!newerr)) {
 			/* The first frag might still have this slot mapped */
 			if (i < copy_count(skb) - 1 || !sharedslot)
