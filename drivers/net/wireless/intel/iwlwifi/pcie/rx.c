// SPDX-License-Identifier: GPL-2.0 OR BSD-3-Clause
/*
 * Copyright (C) 2003-2014, 2018-2022 Intel Corporation
 * Copyright (C) 2013-2015 Intel Mobile Communications GmbH
 * Copyright (C) 2016-2017 Intel Deutschland GmbH
 */
#include <linux/sched.h>
#include <linux/wait.h>
#include <linux/gfp.h>

#include "iwl-prph.h"
#include "iwl-io.h"
#include "internal.h"
#include "iwl-op-mode.h"
#include "iwl-context-info-gen3.h"

/******************************************************************************
 *
 * RX path functions
 *
 ******************************************************************************/

/*
 * Rx theory of operation
 *
 * Driver allocates a circular buffer of Receive Buffer Descriptors (RBDs),
 * each of which point to Receive Buffers to be filled by the NIC.  These get
 * used not only for Rx frames, but for any command response or notification
 * from the NIC.  The driver and NIC manage the Rx buffers by means
 * of indexes into the circular buffer.
 *
 * Rx Queue Indexes
 * The host/firmware share two index registers for managing the Rx buffers.
 *
 * The READ index maps to the first position that the firmware may be writing
 * to -- the driver can read up to (but not including) this position and get
 * good data.
 * The READ index is managed by the firmware once the card is enabled.
 *
 * The WRITE index maps to the last position the driver has read from -- the
 * position preceding WRITE is the last slot the firmware can place a packet.
 *
 * The queue is empty (no good data) if WRITE = READ - 1, and is full if
 * WRITE = READ.
 *
 * During initialization, the host sets up the READ queue position to the first
 * INDEX position, and WRITE to the last (READ - 1 wrapped)
 *
 * When the firmware places a packet in a buffer, it will advance the READ index
 * and fire the RX interrupt.  The driver can then query the READ index and
 * process as many packets as possible, moving the WRITE index forward as it
 * resets the Rx queue buffers with new memory.
 *
 * The management in the driver is as follows:
 * + A list of pre-allocated RBDs is stored in iwl->rxq->rx_free.
 *   When the interrupt handler is called, the request is processed.
 *   The page is either stolen - transferred to the upper layer
 *   or reused - added immediately to the iwl->rxq->rx_free list.
 * + When the page is stolen - the driver updates the matching queue's used
 *   count, detaches the RBD and transfers it to the queue used list.
 *   When there are two used RBDs - they are transferred to the allocator empty
 *   list. Work is then scheduled for the allocator to start allocating
 *   eight buffers.
 *   When there are another 6 used RBDs - they are transferred to the allocator
 *   empty list and the driver tries to claim the pre-allocated buffers and
 *   add them to iwl->rxq->rx_free. If it fails - it continues to claim them
 *   until ready.
 *   When there are 8+ buffers in the free list - either from allocation or from
 *   8 reused unstolen pages - restock is called to update the FW and indexes.
 * + In order to make sure the allocator always has RBDs to use for allocation
 *   the allocator has initial pool in the size of num_queues*(8-2) - the
 *   maximum missing RBDs per allocation request (request posted with 2
 *    empty RBDs, there is no guarantee when the other 6 RBDs are supplied).
 *   The queues supplies the recycle of the rest of the RBDs.
 * + A received packet is processed and handed to the kernel network stack,
 *   detached from the iwl->rxq.  The driver 'processed' index is updated.
 * + If there are no allocated buffers in iwl->rxq->rx_free,
 *   the READ INDEX is not incremented and iwl->status(RX_STALLED) is set.
 *   If there were enough free buffers and RX_STALLED is set it is cleared.
 *
 *
 * Driver sequence:
 *
 * iwl_rxq_alloc()            Allocates rx_free
 * iwl_pcie_rx_replenish()    Replenishes rx_free list from rx_used, and calls
 *                            iwl_pcie_rxq_restock.
 *                            Used only during initialization.
 * iwl_pcie_rxq_restock()     Moves available buffers from rx_free into Rx
 *                            queue, updates firmware pointers, and updates
 *                            the WRITE index.
 * iwl_pcie_rx_allocator()     Background work for allocating pages.
 *
 * -- enable interrupts --
 * ISR - iwl_rx()             Detach iwl_rx_mem_buffers from pool up to the
 *                            READ INDEX, detaching the SKB from the pool.
 *                            Moves the packet buffer from queue to rx_used.
 *                            Posts and claims requests to the allocator.
 *                            Calls iwl_pcie_rxq_restock to refill any empty
 *                            slots.
 *
 * RBD life-cycle:
 *
 * Init:
 * rxq.pool -> rxq.rx_used -> rxq.rx_free -> rxq.queue
 *
 * Regular Receive interrupt:
 * Page Stolen:
 * rxq.queue -> rxq.rx_used -> allocator.rbd_empty ->
 * allocator.rbd_allocated -> rxq.rx_free -> rxq.queue
 * Page not Stolen:
 * rxq.queue -> rxq.rx_free -> rxq.queue
 * ...
 *
 */

/*
 * iwl_rxq_space - Return number of free slots available in queue.
 */
static int iwl_rxq_space(const struct iwl_rxq *rxq)
{
	/* Make sure rx queue size is a power of 2 */
	WARN_ON(rxq->queue_size & (rxq->queue_size - 1));

	/*
	 * There can be up to (RX_QUEUE_SIZE - 1) free slots, to avoid ambiguity
	 * between empty and completely full queues.
	 * The following is equivalent to modulo by RX_QUEUE_SIZE and is well
	 * defined for negative dividends.
	 */
	return (rxq->read - rxq->write - 1) & (rxq->queue_size - 1);
}

/*
 * iwl_dma_addr2rbd_ptr - convert a DMA address to a uCode read buffer ptr
 */
static inline __le32 iwl_pcie_dma_addr2rbd_ptr(dma_addr_t dma_addr)
{
	return cpu_to_le32((u32)(dma_addr >> 8));
}

/*
 * iwl_pcie_rx_stop - stops the Rx DMA
 */
int iwl_pcie_rx_stop(struct iwl_trans *trans)
{
	if (trans->trans_cfg->device_family >= IWL_DEVICE_FAMILY_AX210) {
		/* TODO: remove this once fw does it */
		iwl_write_umac_prph(trans, RFH_RXF_DMA_CFG_GEN3, 0);
		return iwl_poll_umac_prph_bit(trans, RFH_GEN_STATUS_GEN3,
					      RXF_DMA_IDLE, RXF_DMA_IDLE, 1000);
	} else if (trans->trans_cfg->mq_rx_supported) {
		iwl_write_prph(trans, RFH_RXF_DMA_CFG, 0);
		return iwl_poll_prph_bit(trans, RFH_GEN_STATUS,
					   RXF_DMA_IDLE, RXF_DMA_IDLE, 1000);
	} else {
		iwl_write_direct32(trans, FH_MEM_RCSR_CHNL0_CONFIG_REG, 0);
		return iwl_poll_direct_bit(trans, FH_MEM_RSSR_RX_STATUS_REG,
					   FH_RSSR_CHNL0_RX_STATUS_CHNL_IDLE,
					   1000);
	}
}

/*
 * iwl_pcie_rxq_inc_wr_ptr - Update the write pointer for the RX queue
 */
static void iwl_pcie_rxq_inc_wr_ptr(struct iwl_trans *trans,
				    struct iwl_rxq *rxq)
{
	u32 reg;

	lockdep_assert_held(&rxq->lock);

	/*
	 * explicitly wake up the NIC if:
	 * 1. shadow registers aren't enabled
	 * 2. there is a chance that the NIC is asleep
	 */
	if (!trans->trans_cfg->base_params->shadow_reg_enable &&
	    test_bit(STATUS_TPOWER_PMI, &trans->status)) {
		reg = iwl_read32(trans, CSR_UCODE_DRV_GP1);

		if (reg & CSR_UCODE_DRV_GP1_BIT_MAC_SLEEP) {
			IWL_DEBUG_INFO(trans, "Rx queue requesting wakeup, GP1 = 0x%x\n",
				       reg);
			iwl_set_bit(trans, CSR_GP_CNTRL,
				    CSR_GP_CNTRL_REG_FLAG_MAC_ACCESS_REQ);
			rxq->need_update = true;
			return;
		}
	}

	rxq->write_actual = round_down(rxq->write, 8);
	if (!trans->trans_cfg->mq_rx_supported)
		iwl_write32(trans, FH_RSCSR_CHNL0_WPTR, rxq->write_actual);
	else if (trans->trans_cfg->device_family >= IWL_DEVICE_FAMILY_BZ)
		iwl_write32(trans, HBUS_TARG_WRPTR, rxq->write_actual |
			    HBUS_TARG_WRPTR_RX_Q(rxq->id));
	else
		iwl_write32(trans, RFH_Q_FRBDCB_WIDX_TRG(rxq->id),
			    rxq->write_actual);
}

static void iwl_pcie_rxq_check_wrptr(struct iwl_trans *trans)
{
	struct iwl_trans_pcie *trans_pcie = IWL_TRANS_GET_PCIE_TRANS(trans);
	int i;

	for (i = 0; i < trans->num_rx_queues; i++) {
		struct iwl_rxq *rxq = &trans_pcie->rxq[i];

		if (!rxq->need_update)
			continue;
		spin_lock_bh(&rxq->lock);
		iwl_pcie_rxq_inc_wr_ptr(trans, rxq);
		rxq->need_update = false;
		spin_unlock_bh(&rxq->lock);
	}
}

static void iwl_pcie_restock_bd(struct iwl_trans *trans,
				struct iwl_rxq *rxq,
				struct iwl_rx_mem_buffer *rxb)
{
	if (trans->trans_cfg->device_family >= IWL_DEVICE_FAMILY_AX210) {
		struct iwl_rx_transfer_desc *bd = rxq->bd;

		BUILD_BUG_ON(sizeof(*bd) != 2 * sizeof(u64));

		bd[rxq->write].addr = cpu_to_le64(rxb->page_dma);
		bd[rxq->write].rbid = cpu_to_le16(rxb->vid);
	} else {
		__le64 *bd = rxq->bd;

		bd[rxq->write] = cpu_to_le64(rxb->page_dma | rxb->vid);
	}

	IWL_DEBUG_RX(trans, "Assigned virtual RB ID %u to queue %d index %d\n",
		     (u32)rxb->vid, rxq->id, rxq->write);
}

/*
 * iwl_pcie_rxmq_restock - restock implementation for multi-queue rx
 */
static void iwl_pcie_rxmq_restock(struct iwl_trans *trans,
				  struct iwl_rxq *rxq)
{
	struct iwl_trans_pcie *trans_pcie = IWL_TRANS_GET_PCIE_TRANS(trans);
	struct iwl_rx_mem_buffer *rxb;

	/*
	 * If the device isn't enabled - no need to try to add buffers...
	 * This can happen when we stop the device and still have an interrupt
	 * pending. We stop the APM before we sync the interrupts because we
	 * have to (see comment there). On the other hand, since the APM is
	 * stopped, we cannot access the HW (in particular not prph).
	 * So don't try to restock if the APM has been already stopped.
	 */
	if (!test_bit(STATUS_DEVICE_ENABLED, &trans->status))
		return;

	spin_lock_bh(&rxq->lock);
	while (rxq->free_count) {
		/* Get next free Rx buffer, remove from free list */
		rxb = list_first_entry(&rxq->rx_free, struct iwl_rx_mem_buffer,
				       list);
		list_del(&rxb->list);
		rxb->invalid = false;
		/* some low bits are expected to be unset (depending on hw) */
		WARN_ON(rxb->page_dma & trans_pcie->supported_dma_mask);
		/* Point to Rx buffer via next RBD in circular buffer */
		iwl_pcie_restock_bd(trans, rxq, rxb);
		rxq->write = (rxq->write + 1) & (rxq->queue_size - 1);
		rxq->free_count--;
	}
	spin_unlock_bh(&rxq->lock);

	/*
	 * If we've added more space for the firmware to place data, tell it.
	 * Increment device's write pointer in multiples of 8.
	 */
	if (rxq->write_actual != (rxq->write & ~0x7)) {
		spin_lock_bh(&rxq->lock);
		iwl_pcie_rxq_inc_wr_ptr(trans, rxq);
		spin_unlock_bh(&rxq->lock);
	}
}

/*
 * iwl_pcie_rxsq_restock - restock implementation for single queue rx
 */
static void iwl_pcie_rxsq_restock(struct iwl_trans *trans,
				  struct iwl_rxq *rxq)
{
	struct iwl_rx_mem_buffer *rxb;

	/*
	 * If the device isn't enabled - not need to try to add buffers...
	 * This can happen when we stop the device and still have an interrupt
	 * pending. We stop the APM before we sync the interrupts because we
	 * have to (see comment there). On the other hand, since the APM is
	 * stopped, we cannot access the HW (in particular not prph).
	 * So don't try to restock if the APM has been already stopped.
	 */
	if (!test_bit(STATUS_DEVICE_ENABLED, &trans->status))
		return;

	spin_lock_bh(&rxq->lock);
	while ((iwl_rxq_space(rxq) > 0) && (rxq->free_count)) {
		__le32 *bd = (__le32 *)rxq->bd;
		/* The overwritten rxb must be a used one */
		rxb = rxq->queue[rxq->write];
		BUG_ON(rxb && rxb->page);

		/* Get next free Rx buffer, remove from free list */
		rxb = list_first_entry(&rxq->rx_free, struct iwl_rx_mem_buffer,
				       list);
		list_del(&rxb->list);
		rxb->invalid = false;

		/* Point to Rx buffer via next RBD in circular buffer */
		bd[rxq->write] = iwl_pcie_dma_addr2rbd_ptr(rxb->page_dma);
		rxq->queue[rxq->write] = rxb;
		rxq->write = (rxq->write + 1) & RX_QUEUE_MASK;
		rxq->free_count--;
	}
	spin_unlock_bh(&rxq->lock);

	/* If we've added more space for the firmware to place data, tell it.
	 * Increment device's write pointer in multiples of 8. */
	if (rxq->write_actual != (rxq->write & ~0x7)) {
		spin_lock_bh(&rxq->lock);
		iwl_pcie_rxq_inc_wr_ptr(trans, rxq);
		spin_unlock_bh(&rxq->lock);
	}
}

/*
 * iwl_pcie_rxq_restock - refill RX queue from pre-allocated pool
 *
 * If there are slots in the RX queue that need to be restocked,
 * and we have free pre-allocated buffers, fill the ranks as much
 * as we can, pulling from rx_free.
 *
 * This moves the 'write' index forward to catch up with 'processed', and
 * also updates the memory address in the firmware to reference the new
 * target buffer.
 */
static
void iwl_pcie_rxq_restock(struct iwl_trans *trans, struct iwl_rxq *rxq)
{
	if (trans->trans_cfg->mq_rx_supported)
		iwl_pcie_rxmq_restock(trans, rxq);
	else
		iwl_pcie_rxsq_restock(trans, rxq);
}

/*
 * iwl_pcie_rx_alloc_page - allocates and returns a page.
 *
 */
static struct page *iwl_pcie_rx_alloc_page(struct iwl_trans *trans,
					   u32 *offset, gfp_t priority)
{
	struct iwl_trans_pcie *trans_pcie = IWL_TRANS_GET_PCIE_TRANS(trans);
	unsigned int rbsize = iwl_trans_get_rb_size(trans_pcie->rx_buf_size);
	unsigned int allocsize = PAGE_SIZE << trans_pcie->rx_page_order;
	struct page *page;
	gfp_t gfp_mask = priority;

	if (trans_pcie->rx_page_order > 0)
		gfp_mask |= __GFP_COMP;

	if (trans_pcie->alloc_page) {
		spin_lock_bh(&trans_pcie->alloc_page_lock);
		/* recheck */
		if (trans_pcie->alloc_page) {
			*offset = trans_pcie->alloc_page_used;
			page = trans_pcie->alloc_page;
			trans_pcie->alloc_page_used += rbsize;
			if (trans_pcie->alloc_page_used >= allocsize)
				trans_pcie->alloc_page = NULL;
			else
				get_page(page);
			spin_unlock_bh(&trans_pcie->alloc_page_lock);
			return page;
		}
		spin_unlock_bh(&trans_pcie->alloc_page_lock);
	}

	/* Alloc a new receive buffer */
	page = alloc_pages(gfp_mask, trans_pcie->rx_page_order);
	if (!page) {
		if (net_ratelimit())
			IWL_DEBUG_INFO(trans, "alloc_pages failed, order: %d\n",
				       trans_pcie->rx_page_order);
		/*
		 * Issue an error if we don't have enough pre-allocated
		  * buffers.
		 */
		if (!(gfp_mask & __GFP_NOWARN) && net_ratelimit())
			IWL_CRIT(trans,
				 "Failed to alloc_pages\n");
		return NULL;
	}

	if (2 * rbsize <= allocsize) {
		spin_lock_bh(&trans_pcie->alloc_page_lock);
		if (!trans_pcie->alloc_page) {
			get_page(page);
			trans_pcie->alloc_page = page;
			trans_pcie->alloc_page_used = rbsize;
		}
		spin_unlock_bh(&trans_pcie->alloc_page_lock);
	}

	*offset = 0;
	return page;
}

/*
 * iwl_pcie_rxq_alloc_rbs - allocate a page for each used RBD
 *
 * A used RBD is an Rx buffer that has been given to the stack. To use it again
 * a page must be allocated and the RBD must point to the page. This function
 * doesn't change the HW pointer but handles the list of pages that is used by
 * iwl_pcie_rxq_restock. The latter function will update the HW to use the newly
 * allocated buffers.
 */
void iwl_pcie_rxq_alloc_rbs(struct iwl_trans *trans, gfp_t priority,
			    struct iwl_rxq *rxq)
{
	struct iwl_trans_pcie *trans_pcie = IWL_TRANS_GET_PCIE_TRANS(trans);
	struct iwl_rx_mem_buffer *rxb;
	struct page *page;

	while (1) {
		unsigned int offset;

		spin_lock_bh(&rxq->lock);
		if (list_empty(&rxq->rx_used)) {
			spin_unlock_bh(&rxq->lock);
			return;
		}
		spin_unlock_bh(&rxq->lock);

		page = iwl_pcie_rx_alloc_page(trans, &offset, priority);
		if (!page)
			return;

		spin_lock_bh(&rxq->lock);

		if (list_empty(&rxq->rx_used)) {
			spin_unlock_bh(&rxq->lock);
			__free_pages(page, trans_pcie->rx_page_order);
			return;
		}
		rxb = list_first_entry(&rxq->rx_used, struct iwl_rx_mem_buffer,
				       list);
		list_del(&rxb->list);
		spin_unlock_bh(&rxq->lock);

		BUG_ON(rxb->page);
		rxb->page = page;
		rxb->offset = offset;
		/* Get physical address of the RB */
		rxb->page_dma =
			dma_map_page(trans->dev, page, rxb->offset,
				     trans_pcie->rx_buf_bytes,
				     DMA_FROM_DEVICE);
		if (dma_mapping_error(trans->dev, rxb->page_dma)) {
			rxb->page = NULL;
			spin_lock_bh(&rxq->lock);
			list_add(&rxb->list, &rxq->rx_used);
			spin_unlock_bh(&rxq->lock);
			__free_pages(page, trans_pcie->rx_page_order);
			return;
		}

		spin_lock_bh(&rxq->lock);

		list_add_tail(&rxb->list, &rxq->rx_free);
		rxq->free_count++;

		spin_unlock_bh(&rxq->lock);
	}
}

void iwl_pcie_free_rbs_pool(struct iwl_trans *trans)
{
	struct iwl_trans_pcie *trans_pcie = IWL_TRANS_GET_PCIE_TRANS(trans);
	int i;

	if (!trans_pcie->rx_pool)
		return;

	for (i = 0; i < RX_POOL_SIZE(trans_pcie->num_rx_bufs); i++) {
		if (!trans_pcie->rx_pool[i].page)
			continue;
		dma_unmap_page(trans->dev, trans_pcie->rx_pool[i].page_dma,
			       trans_pcie->rx_buf_bytes, DMA_FROM_DEVICE);
		__free_pages(trans_pcie->rx_pool[i].page,
			     trans_pcie->rx_page_order);
		trans_pcie->rx_pool[i].page = NULL;
	}
}

/*
 * iwl_pcie_rx_allocator - Allocates pages in the background for RX queues
 *
 * Allocates for each received request 8 pages
 * Called as a scheduled work item.
 */
static void iwl_pcie_rx_allocator(struct iwl_trans *trans)
{
	struct iwl_trans_pcie *trans_pcie = IWL_TRANS_GET_PCIE_TRANS(trans);
	struct iwl_rb_allocator *rba = &trans_pcie->rba;
	struct list_head local_empty;
	int pending = atomic_read(&rba->req_pending);

	IWL_DEBUG_TPT(trans, "Pending allocation requests = %d\n", pending);

	/* If we were scheduled - there is at least one request */
	spin_lock_bh(&rba->lock);
	/* swap out the rba->rbd_empty to a local list */
	list_replace_init(&rba->rbd_empty, &local_empty);
	spin_unlock_bh(&rba->lock);

	while (pending) {
		int i;
		LIST_HEAD(local_allocated);
		gfp_t gfp_mask = GFP_KERNEL;

		/* Do not post a warning if there are only a few requests */
		if (pending < RX_PENDING_WATERMARK)
			gfp_mask |= __GFP_NOWARN;

		for (i = 0; i < RX_CLAIM_REQ_ALLOC;) {
			struct iwl_rx_mem_buffer *rxb;
			struct page *page;

			/* List should never be empty - each reused RBD is
			 * returned to the list, and initial pool covers any
			 * possible gap between the time the page is allocated
			 * to the time the RBD is added.
			 */
			BUG_ON(list_empty(&local_empty));
			/* Get the first rxb from the rbd list */
			rxb = list_first_entry(&local_empty,
					       struct iwl_rx_mem_buffer, list);
			BUG_ON(rxb->page);

			/* Alloc a new receive buffer */
			page = iwl_pcie_rx_alloc_page(trans, &rxb->offset,
						      gfp_mask);
			if (!page)
				continue;
			rxb->page = page;

			/* Get physical address of the RB */
			rxb->page_dma = dma_map_page(trans->dev, page,
						     rxb->offset,
						     trans_pcie->rx_buf_bytes,
						     DMA_FROM_DEVICE);
			if (dma_mapping_error(trans->dev, rxb->page_dma)) {
				rxb->page = NULL;
				__free_pages(page, trans_pcie->rx_page_order);
				continue;
			}

			/* move the allocated entry to the out list */
			list_move(&rxb->list, &local_allocated);
			i++;
		}

		atomic_dec(&rba->req_pending);
		pending--;

		if (!pending) {
			pending = atomic_read(&rba->req_pending);
			if (pending)
				IWL_DEBUG_TPT(trans,
					      "Got more pending allocation requests = %d\n",
					      pending);
		}

		spin_lock_bh(&rba->lock);
		/* add the allocated rbds to the allocator allocated list */
		list_splice_tail(&local_allocated, &rba->rbd_allocated);
		/* get more empty RBDs for current pending requests */
		list_splice_tail_init(&rba->rbd_empty, &local_empty);
		spin_unlock_bh(&rba->lock);

		atomic_inc(&rba->req_ready);

	}

	spin_lock_bh(&rba->lock);
	/* return unused rbds to the allocator empty list */
	list_splice_tail(&local_empty, &rba->rbd_empty);
	spin_unlock_bh(&rba->lock);

	IWL_DEBUG_TPT(trans, "%s, exit.\n", __func__);
}

/*
 * iwl_pcie_rx_allocator_get - returns the pre-allocated pages
.*
.* Called by queue when the queue posted allocation request and
 * has freed 8 RBDs in order to restock itself.
 * This function directly moves the allocated RBs to the queue's ownership
 * and updates the relevant counters.
 */
static void iwl_pcie_rx_allocator_get(struct iwl_trans *trans,
				      struct iwl_rxq *rxq)
{
	struct iwl_trans_pcie *trans_pcie = IWL_TRANS_GET_PCIE_TRANS(trans);
	struct iwl_rb_allocator *rba = &trans_pcie->rba;
	int i;

	lockdep_assert_held(&rxq->lock);

	/*
	 * atomic_dec_if_positive returns req_ready - 1 for any scenario.
	 * If req_ready is 0 atomic_dec_if_positive will return -1 and this
	 * function will return early, as there are no ready requests.
	 * atomic_dec_if_positive will perofrm the *actual* decrement only if
	 * req_ready > 0, i.e. - there are ready requests and the function
	 * hands one request to the caller.
	 */
	if (atomic_dec_if_positive(&rba->req_ready) < 0)
		return;

	spin_lock(&rba->lock);
	for (i = 0; i < RX_CLAIM_REQ_ALLOC; i++) {
		/* Get next free Rx buffer, remove it from free list */
		struct iwl_rx_mem_buffer *rxb =
			list_first_entry(&rba->rbd_allocated,
					 struct iwl_rx_mem_buffer, list);

		list_move(&rxb->list, &rxq->rx_free);
	}
	spin_unlock(&rba->lock);

	rxq->used_count -= RX_CLAIM_REQ_ALLOC;
	rxq->free_count += RX_CLAIM_REQ_ALLOC;
}

void iwl_pcie_rx_allocator_work(struct work_struct *data)
{
	struct iwl_rb_allocator *rba_p =
		container_of(data, struct iwl_rb_allocator, rx_alloc);
	struct iwl_trans_pcie *trans_pcie =
		container_of(rba_p, struct iwl_trans_pcie, rba);

	iwl_pcie_rx_allocator(trans_pcie->trans);
}

static int iwl_pcie_free_bd_size(struct iwl_trans *trans)
{
	if (trans->trans_cfg->device_family >= IWL_DEVICE_FAMILY_AX210)
		return sizeof(struct iwl_rx_transfer_desc);

	return trans->trans_cfg->mq_rx_supported ?
			sizeof(__le64) : sizeof(__le32);
}

static int iwl_pcie_used_bd_size(struct iwl_trans *trans)
{
	if (trans->trans_cfg->device_family >= IWL_DEVICE_FAMILY_BZ)
		return sizeof(struct iwl_rx_completion_desc_bz);

	if (trans->trans_cfg->device_family >= IWL_DEVICE_FAMILY_AX210)
		return sizeof(struct iwl_rx_completion_desc);

	return sizeof(__le32);
}

static void iwl_pcie_free_rxq_dma(struct iwl_trans *trans,
				  struct iwl_rxq *rxq)
{
	int free_size = iwl_pcie_free_bd_size(trans);

	if (rxq->bd)
		dma_free_coherent(trans->dev,
				  free_size * rxq->queue_size,
				  rxq->bd, rxq->bd_dma);
	rxq->bd_dma = 0;
	rxq->bd = NULL;

	rxq->rb_stts_dma = 0;
	rxq->rb_stts = NULL;

	if (rxq->used_bd)
		dma_free_coherent(trans->dev,
				  iwl_pcie_used_bd_size(trans) *
					rxq->queue_size,
				  rxq->used_bd, rxq->used_bd_dma);
	rxq->used_bd_dma = 0;
	rxq->used_bd = NULL;
}

static int iwl_pcie_alloc_rxq_dma(struct iwl_trans *trans,
				  struct iwl_rxq *rxq)
{
	struct iwl_trans_pcie *trans_pcie = IWL_TRANS_GET_PCIE_TRANS(trans);
	struct device *dev = trans->dev;
	int i;
	int free_size;
	bool use_rx_td = (trans->trans_cfg->device_family >=
			  IWL_DEVICE_FAMILY_AX210);
	size_t rb_stts_size = use_rx_td ? sizeof(__le16) :
			      sizeof(struct iwl_rb_status);

	spin_lock_init(&rxq->lock);
	if (trans->trans_cfg->mq_rx_supported)
		rxq->queue_size = trans->cfg->num_rbds;
	else
		rxq->queue_size = RX_QUEUE_SIZE;

	free_size = iwl_pcie_free_bd_size(trans);

	/*
	 * Allocate the circular buffer of Read Buffer Descriptors
	 * (RBDs)
	 */
	rxq->bd = dma_alloc_coherent(dev, free_size * rxq->queue_size,
				     &rxq->bd_dma, GFP_KERNEL);
	if (!rxq->bd)
		goto err;

	if (trans->trans_cfg->mq_rx_supported) {
		rxq->used_bd = dma_alloc_coherent(dev,
						  iwl_pcie_used_bd_size(trans) *
							rxq->queue_size,
						  &rxq->used_bd_dma,
						  GFP_KERNEL);
		if (!rxq->used_bd)
			goto err;
	}

	rxq->rb_stts = (u8 *)trans_pcie->base_rb_stts + rxq->id * rb_stts_size;
	rxq->rb_stts_dma =
		trans_pcie->base_rb_stts_dma + rxq->id * rb_stts_size;

	return 0;

err:
	for (i = 0; i < trans->num_rx_queues; i++) {
		struct iwl_rxq *rxq = &trans_pcie->rxq[i];

		iwl_pcie_free_rxq_dma(trans, rxq);
	}

	return -ENOMEM;
}

static int iwl_pcie_rx_alloc(struct iwl_trans *trans)
{
	struct iwl_trans_pcie *trans_pcie = IWL_TRANS_GET_PCIE_TRANS(trans);
	struct iwl_rb_allocator *rba = &trans_pcie->rba;
	int i, ret;
	size_t rb_stts_size = trans->trans_cfg->device_family >=
				IWL_DEVICE_FAMILY_AX210 ?
			      sizeof(__le16) : sizeof(struct iwl_rb_status);

	if (WARN_ON(trans_pcie->rxq))
		return -EINVAL;

	trans_pcie->rxq = kcalloc(trans->num_rx_queues, sizeof(struct iwl_rxq),
				  GFP_KERNEL);
	trans_pcie->rx_pool = kcalloc(RX_POOL_SIZE(trans_pcie->num_rx_bufs),
				      sizeof(trans_pcie->rx_pool[0]),
				      GFP_KERNEL);
	trans_pcie->global_table =
		kcalloc(RX_POOL_SIZE(trans_pcie->num_rx_bufs),
			sizeof(trans_pcie->global_table[0]),
			GFP_KERNEL);
	if (!trans_pcie->rxq || !trans_pcie->rx_pool ||
	    !trans_pcie->global_table) {
		ret = -ENOMEM;
		goto err;
	}

	spin_lock_init(&rba->lock);

	/*
	 * Allocate the driver's pointer to receive buffer status.
	 * Allocate for all queues continuously (HW requirement).
	 */
	trans_pcie->base_rb_stts =
			dma_alloc_coherent(trans->dev,
					   rb_stts_size * trans->num_rx_queues,
					   &trans_pcie->base_rb_stts_dma,
					   GFP_KERNEL);
	if (!trans_pcie->base_rb_stts) {
		ret = -ENOMEM;
		goto err;
	}

	for (i = 0; i < trans->num_rx_queues; i++) {
		struct iwl_rxq *rxq = &trans_pcie->rxq[i];

		rxq->id = i;
		ret = iwl_pcie_alloc_rxq_dma(trans, rxq);
		if (ret)
			goto err;
	}
	return 0;

err:
	if (trans_pcie->base_rb_stts) {
		dma_free_coherent(trans->dev,
				  rb_stts_size * trans->num_rx_queues,
				  trans_pcie->base_rb_stts,
				  trans_pcie->base_rb_stts_dma);
		trans_pcie->base_rb_stts = NULL;
		trans_pcie->base_rb_stts_dma = 0;
	}
	kfree(trans_pcie->rx_pool);
	trans_pcie->rx_pool = NULL;
	kfree(trans_pcie->global_table);
	trans_pcie->global_table = NULL;
	kfree(trans_pcie->rxq);
	trans_pcie->rxq = NULL;

	return ret;
}

static void iwl_pcie_rx_hw_init(struct iwl_trans *trans, struct iwl_rxq *rxq)
{
	struct iwl_trans_pcie *trans_pcie = IWL_TRANS_GET_PCIE_TRANS(trans);
	u32 rb_size;
	const u32 rfdnlog = RX_QUEUE_SIZE_LOG; /* 256 RBDs */

	switch (trans_pcie->rx_buf_size) {
	case IWL_AMSDU_4K:
		rb_size = FH_RCSR_RX_CONFIG_REG_VAL_RB_SIZE_4K;
		break;
	case IWL_AMSDU_8K:
		rb_size = FH_RCSR_RX_CONFIG_REG_VAL_RB_SIZE_8K;
		break;
	case IWL_AMSDU_12K:
		rb_size = FH_RCSR_RX_CONFIG_REG_VAL_RB_SIZE_12K;
		break;
	default:
		WARN_ON(1);
		rb_size = FH_RCSR_RX_CONFIG_REG_VAL_RB_SIZE_4K;
	}

	if (!iwl_trans_grab_nic_access(trans))
		return;

	/* Stop Rx DMA */
	iwl_write32(trans, FH_MEM_RCSR_CHNL0_CONFIG_REG, 0);
	/* reset and flush pointers */
	iwl_write32(trans, FH_MEM_RCSR_CHNL0_RBDCB_WPTR, 0);
	iwl_write32(trans, FH_MEM_RCSR_CHNL0_FLUSH_RB_REQ, 0);
	iwl_write32(trans, FH_RSCSR_CHNL0_RDPTR, 0);

	/* Reset driver's Rx queue write index */
	iwl_write32(trans, FH_RSCSR_CHNL0_RBDCB_WPTR_REG, 0);

	/* Tell device where to find RBD circular buffer in DRAM */
	iwl_write32(trans, FH_RSCSR_CHNL0_RBDCB_BASE_REG,
		    (u32)(rxq->bd_dma >> 8));

	/* Tell device where in DRAM to update its Rx status */
	iwl_write32(trans, FH_RSCSR_CHNL0_STTS_WPTR_REG,
		    rxq->rb_stts_dma >> 4);

	/* Enable Rx DMA
	 * FH_RCSR_CHNL0_RX_IGNORE_RXF_EMPTY is set because of HW bug in
	 *      the credit mechanism in 5000 HW RX FIFO
	 * Direct rx interrupts to hosts
	 * Rx buffer size 4 or 8k or 12k
	 * RB timeout 0x10
	 * 256 RBDs
	 */
	iwl_write32(trans, FH_MEM_RCSR_CHNL0_CONFIG_REG,
		    FH_RCSR_RX_CONFIG_CHNL_EN_ENABLE_VAL |
		    FH_RCSR_CHNL0_RX_IGNORE_RXF_EMPTY |
		    FH_RCSR_CHNL0_RX_CONFIG_IRQ_DEST_INT_HOST_VAL |
		    rb_size |
		    (RX_RB_TIMEOUT << FH_RCSR_RX_CONFIG_REG_IRQ_RBTH_POS) |
		    (rfdnlog << FH_RCSR_RX_CONFIG_RBDCB_SIZE_POS));

	iwl_trans_release_nic_access(trans);

	/* Set interrupt coalescing timer to default (2048 usecs) */
	iwl_write8(trans, CSR_INT_COALESCING, IWL_HOST_INT_TIMEOUT_DEF);

	/* W/A for interrupt coalescing bug in 7260 and 3160 */
	if (trans->cfg->host_interrupt_operation_mode)
		iwl_set_bit(trans, CSR_INT_COALESCING, IWL_HOST_INT_OPER_MODE);
}

static void iwl_pcie_rx_mq_hw_init(struct iwl_trans *trans)
{
	struct iwl_trans_pcie *trans_pcie = IWL_TRANS_GET_PCIE_TRANS(trans);
	u32 rb_size, enabled = 0;
	int i;

	switch (trans_pcie->rx_buf_size) {
	case IWL_AMSDU_2K:
		rb_size = RFH_RXF_DMA_RB_SIZE_2K;
		break;
	case IWL_AMSDU_4K:
		rb_size = RFH_RXF_DMA_RB_SIZE_4K;
		break;
	case IWL_AMSDU_8K:
		rb_size = RFH_RXF_DMA_RB_SIZE_8K;
		break;
	case IWL_AMSDU_12K:
		rb_size = RFH_RXF_DMA_RB_SIZE_12K;
		break;
	default:
		WARN_ON(1);
		rb_size = RFH_RXF_DMA_RB_SIZE_4K;
	}

	if (!iwl_trans_grab_nic_access(trans))
		return;

	/* Stop Rx DMA */
	iwl_write_prph_no_grab(trans, RFH_RXF_DMA_CFG, 0);
	/* disable free amd used rx queue operation */
	iwl_write_prph_no_grab(trans, RFH_RXF_RXQ_ACTIVE, 0);

	for (i = 0; i < trans->num_rx_queues; i++) {
		/* Tell device where to find RBD free table in DRAM */
		iwl_write_prph64_no_grab(trans,
					 RFH_Q_FRBDCB_BA_LSB(i),
					 trans_pcie->rxq[i].bd_dma);
		/* Tell device where to find RBD used table in DRAM */
		iwl_write_prph64_no_grab(trans,
					 RFH_Q_URBDCB_BA_LSB(i),
					 trans_pcie->rxq[i].used_bd_dma);
		/* Tell device where in DRAM to update its Rx status */
		iwl_write_prph64_no_grab(trans,
					 RFH_Q_URBD_STTS_WPTR_LSB(i),
					 trans_pcie->rxq[i].rb_stts_dma);
		/* Reset device indice tables */
		iwl_write_prph_no_grab(trans, RFH_Q_FRBDCB_WIDX(i), 0);
		iwl_write_prph_no_grab(trans, RFH_Q_FRBDCB_RIDX(i), 0);
		iwl_write_prph_no_grab(trans, RFH_Q_URBDCB_WIDX(i), 0);

		enabled |= BIT(i) | BIT(i + 16);
	}

	/*
	 * Enable Rx DMA
	 * Rx buffer size 4 or 8k or 12k
	 * Min RB size 4 or 8
	 * Drop frames that exceed RB size
	 * 512 RBDs
	 */
	iwl_write_prph_no_grab(trans, RFH_RXF_DMA_CFG,
			       RFH_DMA_EN_ENABLE_VAL | rb_size |
			       RFH_RXF_DMA_MIN_RB_4_8 |
			       RFH_RXF_DMA_DROP_TOO_LARGE_MASK |
			       RFH_RXF_DMA_RBDCB_SIZE_512);

	/*
	 * Activate DMA snooping.
	 * Set RX DMA chunk size to 64B for IOSF and 128B for PCIe
	 * Default queue is 0
	 */
	iwl_write_prph_no_grab(trans, RFH_GEN_CFG,
			       RFH_GEN_CFG_RFH_DMA_SNOOP |
			       RFH_GEN_CFG_VAL(DEFAULT_RXQ_NUM, 0) |
			       RFH_GEN_CFG_SERVICE_DMA_SNOOP |
			       RFH_GEN_CFG_VAL(RB_CHUNK_SIZE,
					       trans->trans_cfg->integrated ?
					       RFH_GEN_CFG_RB_CHUNK_SIZE_64 :
					       RFH_GEN_CFG_RB_CHUNK_SIZE_128));
	/* Enable the relevant rx queues */
	iwl_write_prph_no_grab(trans, RFH_RXF_RXQ_ACTIVE, enabled);

	iwl_trans_release_nic_access(trans);

	/* Set interrupt coalescing timer to default (2048 usecs) */
	iwl_write8(trans, CSR_INT_COALESCING, IWL_HOST_INT_TIMEOUT_DEF);
}

void iwl_pcie_rx_init_rxb_lists(struct iwl_rxq *rxq)
{
	lockdep_assert_held(&rxq->lock);

	INIT_LIST_HEAD(&rxq->rx_free);
	INIT_LIST_HEAD(&rxq->rx_used);
	rxq->free_count = 0;
	rxq->used_count = 0;
}

static int iwl_pcie_rx_handle(struct iwl_trans *trans, int queue, int budget);

static int iwl_pcie_napi_poll(struct napi_struct *napi, int budget)
{
	struct iwl_rxq *rxq = container_of(napi, struct iwl_rxq, napi);
	struct iwl_trans_pcie *trans_pcie;
	struct iwl_trans *trans;
	int ret;

	trans_pcie = container_of(napi->dev, struct iwl_trans_pcie, napi_dev);
	trans = trans_pcie->trans;

	ret = iwl_pcie_rx_handle(trans, rxq->id, budget);

	IWL_DEBUG_ISR(trans, "[%d] handled %d, budget %d\n",
		      rxq->id, ret, budget);

	if (ret < budget) {
		spin_lock(&trans_pcie->irq_lock);
		if (test_bit(STATUS_INT_ENABLED, &trans->status))
			_iwl_enable_interrupts(trans);
		spin_unlock(&trans_pcie->irq_lock);

		napi_complete_done(&rxq->napi, ret);
	}

	return ret;
}

static int iwl_pcie_napi_poll_msix(struct napi_struct *napi, int budget)
{
	struct iwl_rxq *rxq = container_of(napi, struct iwl_rxq, napi);
	struct iwl_trans_pcie *trans_pcie;
	struct iwl_trans *trans;
	int ret;

	trans_pcie = container_of(napi->dev, struct iwl_trans_pcie, napi_dev);
	trans = trans_pcie->trans;

	ret = iwl_pcie_rx_handle(trans, rxq->id, budget);
	IWL_DEBUG_ISR(trans, "[%d] handled %d, budget %d\n", rxq->id, ret,
		      budget);

	if (ret < budget) {
		int irq_line = rxq->id;

		/* FIRST_RSS is shared with line 0 */
		if (trans_pcie->shared_vec_mask & IWL_SHARED_IRQ_FIRST_RSS &&
		    rxq->id == 1)
			irq_line = 0;

		spin_lock(&trans_pcie->irq_lock);
		iwl_pcie_clear_irq(trans, irq_line);
		spin_unlock(&trans_pcie->irq_lock);

		napi_complete_done(&rxq->napi, ret);
	}

	return ret;
}

static int _iwl_pcie_rx_init(struct iwl_trans *trans)
{
	struct iwl_trans_pcie *trans_pcie = IWL_TRANS_GET_PCIE_TRANS(trans);
	struct iwl_rxq *def_rxq;
	struct iwl_rb_allocator *rba = &trans_pcie->rba;
	int i, err, queue_size, allocator_pool_size, num_alloc;

	if (!trans_pcie->rxq) {
		err = iwl_pcie_rx_alloc(trans);
		if (err)
			return err;
	}
	def_rxq = trans_pcie->rxq;

	cancel_work_sync(&rba->rx_alloc);

	spin_lock_bh(&rba->lock);
	atomic_set(&rba->req_pending, 0);
	atomic_set(&rba->req_ready, 0);
	INIT_LIST_HEAD(&rba->rbd_allocated);
	INIT_LIST_HEAD(&rba->rbd_empty);
	spin_unlock_bh(&rba->lock);

	/* free all first - we overwrite everything here */
	iwl_pcie_free_rbs_pool(trans);

	for (i = 0; i < RX_QUEUE_SIZE; i++)
		def_rxq->queue[i] = NULL;

	for (i = 0; i < trans->num_rx_queues; i++) {
		struct iwl_rxq *rxq = &trans_pcie->rxq[i];

		spin_lock_bh(&rxq->lock);
		/*
		 * Set read write pointer to reflect that we have processed
		 * and used all buffers, but have not restocked the Rx queue
		 * with fresh buffers
		 */
		rxq->read = 0;
		rxq->write = 0;
		rxq->write_actual = 0;
		memset(rxq->rb_stts, 0,
		       (trans->trans_cfg->device_family >=
			IWL_DEVICE_FAMILY_AX210) ?
		       sizeof(__le16) : sizeof(struct iwl_rb_status));

		iwl_pcie_rx_init_rxb_lists(rxq);

		spin_unlock_bh(&rxq->lock);

		if (!rxq->napi.poll) {
			int (*poll)(struct napi_struct *, int) = iwl_pcie_napi_poll;

			if (trans_pcie->msix_enabled)
				poll = iwl_pcie_napi_poll_msix;

			netif_napi_add(&trans_pcie->napi_dev, &rxq->napi,
				       poll, NAPI_POLL_WEIGHT);
			napi_enable(&rxq->napi);
		}

	}

	/* move the pool to the default queue and allocator ownerships */
	queue_size = trans->trans_cfg->mq_rx_supported ?
			trans_pcie->num_rx_bufs - 1 : RX_QUEUE_SIZE;
	allocator_pool_size = trans->num_rx_queues *
		(RX_CLAIM_REQ_ALLOC - RX_POST_REQ_ALLOC);
	num_alloc = queue_size + allocator_pool_size;

	for (i = 0; i < num_alloc; i++) {
		struct iwl_rx_mem_buffer *rxb = &trans_pcie->rx_pool[i];

		if (i < allocator_pool_size)
			list_add(&rxb->list, &rba->rbd_empty);
		else
			list_add(&rxb->list, &def_rxq->rx_used);
		trans_pcie->global_table[i] = rxb;
		rxb->vid = (u16)(i + 1);
		rxb->invalid = true;
	}

	iwl_pcie_rxq_alloc_rbs(trans, GFP_KERNEL, def_rxq);

	return 0;
}

int iwl_pcie_rx_init(struct iwl_trans *trans)
{
	struct iwl_trans_pcie *trans_pcie = IWL_TRANS_GET_PCIE_TRANS(trans);
	int ret = _iwl_pcie_rx_init(trans);

	if (ret)
		return ret;

	if (trans->trans_cfg->mq_rx_supported)
		iwl_pcie_rx_mq_hw_init(trans);
	else
		iwl_pcie_rx_hw_init(trans, trans_pcie->rxq);

	iwl_pcie_rxq_restock(trans, trans_pcie->rxq);

	spin_lock_bh(&trans_pcie->rxq->lock);
	iwl_pcie_rxq_inc_wr_ptr(trans, trans_pcie->rxq);
	spin_unlock_bh(&trans_pcie->rxq->lock);

	return 0;
}

int iwl_pcie_gen2_rx_init(struct iwl_trans *trans)
{
	/* Set interrupt coalescing timer to default (2048 usecs) */
	iwl_write8(trans, CSR_INT_COALESCING, IWL_HOST_INT_TIMEOUT_DEF);

	/*
	 * We don't configure the RFH.
	 * Restock will be done at alive, after firmware configured the RFH.
	 */
	return _iwl_pcie_rx_init(trans);
}

void iwl_pcie_rx_free(struct iwl_trans *trans)
{
	struct iwl_trans_pcie *trans_pcie = IWL_TRANS_GET_PCIE_TRANS(trans);
	struct iwl_rb_allocator *rba = &trans_pcie->rba;
	int i;
	size_t rb_stts_size = trans->trans_cfg->device_family >=
				IWL_DEVICE_FAMILY_AX210 ?
			      sizeof(__le16) : sizeof(struct iwl_rb_status);

	/*
	 * if rxq is NULL, it means that nothing has been allocated,
	 * exit now
	 */
	if (!trans_pcie->rxq) {
		IWL_DEBUG_INFO(trans, "Free NULL rx context\n");
		return;
	}

	cancel_work_sync(&rba->rx_alloc);

	iwl_pcie_free_rbs_pool(trans);

	if (trans_pcie->base_rb_stts) {
		dma_free_coherent(trans->dev,
				  rb_stts_size * trans->num_rx_queues,
				  trans_pcie->base_rb_stts,
				  trans_pcie->base_rb_stts_dma);
		trans_pcie->base_rb_stts = NULL;
		trans_pcie->base_rb_stts_dma = 0;
	}

	for (i = 0; i < trans->num_rx_queues; i++) {
		struct iwl_rxq *rxq = &trans_pcie->rxq[i];

		iwl_pcie_free_rxq_dma(trans, rxq);

		if (rxq->napi.poll) {
			napi_disable(&rxq->napi);
			netif_napi_del(&rxq->napi);
		}
	}
	kfree(trans_pcie->rx_pool);
	kfree(trans_pcie->global_table);
	kfree(trans_pcie->rxq);

	if (trans_pcie->alloc_page)
		__free_pages(trans_pcie->alloc_page, trans_pcie->rx_page_order);
}

static void iwl_pcie_rx_move_to_allocator(struct iwl_rxq *rxq,
					  struct iwl_rb_allocator *rba)
{
	spin_lock(&rba->lock);
	list_splice_tail_init(&rxq->rx_used, &rba->rbd_empty);
	spin_unlock(&rba->lock);
}

/*
 * iwl_pcie_rx_reuse_rbd - Recycle used RBDs
 *
 * Called when a RBD can be reused. The RBD is transferred to the allocator.
 * When there are 2 empty RBDs - a request for allocation is posted
 */
static void iwl_pcie_rx_reuse_rbd(struct iwl_trans *trans,
				  struct iwl_rx_mem_buffer *rxb,
				  struct iwl_rxq *rxq, bool emergency)
{
	struct iwl_trans_pcie *trans_pcie = IWL_TRANS_GET_PCIE_TRANS(trans);
	struct iwl_rb_allocator *rba = &trans_pcie->rba;

	/* Move the RBD to the used list, will be moved to allocator in batches
	 * before claiming or posting a request*/
	list_add_tail(&rxb->list, &rxq->rx_used);

	if (unlikely(emergency))
		return;

	/* Count the allocator owned RBDs */
	rxq->used_count++;

	/* If we have RX_POST_REQ_ALLOC new released rx buffers -
	 * issue a request for allocator. Modulo RX_CLAIM_REQ_ALLOC is
	 * used for the case we failed to claim RX_CLAIM_REQ_ALLOC,
	 * after but we still need to post another request.
	 */
	if ((rxq->used_count % RX_CLAIM_REQ_ALLOC) == RX_POST_REQ_ALLOC) {
		/* Move the 2 RBDs to the allocator ownership.
		 Allocator has another 6 from pool for the request completion*/
		iwl_pcie_rx_move_to_allocator(rxq, rba);

		atomic_inc(&rba->req_pending);
		queue_work(rba->alloc_wq, &rba->rx_alloc);
	}
}

static void iwl_pcie_rx_handle_rb(struct iwl_trans *trans,
				struct iwl_rxq *rxq,
				struct iwl_rx_mem_buffer *rxb,
				bool emergency,
				int i)
{
	struct iwl_trans_pcie *trans_pcie = IWL_TRANS_GET_PCIE_TRANS(trans);
	struct iwl_txq *txq = trans->txqs.txq[trans->txqs.cmd.q_id];
	bool page_stolen = false;
	int max_len = trans_pcie->rx_buf_bytes;
	u32 offset = 0;

	if (WARN_ON(!rxb))
		return;

	dma_unmap_page(trans->dev, rxb->page_dma, max_len, DMA_FROM_DEVICE);

	while (offset + sizeof(u32) + sizeof(struct iwl_cmd_header) < max_len) {
		struct iwl_rx_packet *pkt;
		bool reclaim;
		int len;
		struct iwl_rx_cmd_buffer rxcb = {
			._offset = rxb->offset + offset,
			._rx_page_order = trans_pcie->rx_page_order,
			._page = rxb->page,
			._page_stolen = false,
			.truesize = max_len,
		};

		pkt = rxb_addr(&rxcb);

		if (pkt->len_n_flags == cpu_to_le32(FH_RSCSR_FRAME_INVALID)) {
			IWL_DEBUG_RX(trans,
				     "Q %d: RB end marker at offset %d\n",
				     rxq->id, offset);
			break;
		}

		WARN((le32_to_cpu(pkt->len_n_flags) & FH_RSCSR_RXQ_MASK) >>
			FH_RSCSR_RXQ_POS != rxq->id,
		     "frame on invalid queue - is on %d and indicates %d\n",
		     rxq->id,
		     (le32_to_cpu(pkt->len_n_flags) & FH_RSCSR_RXQ_MASK) >>
			FH_RSCSR_RXQ_POS);

		IWL_DEBUG_RX(trans,
			     "Q %d: cmd at offset %d: %s (%.2x.%2x, seq 0x%x)\n",
			     rxq->id, offset,
			     iwl_get_cmd_string(trans,
						WIDE_ID(pkt->hdr.group_id, pkt->hdr.cmd)),
			     pkt->hdr.group_id, pkt->hdr.cmd,
			     le16_to_cpu(pkt->hdr.sequence));

		len = iwl_rx_packet_len(pkt);
		len += sizeof(u32); /* account for status word */

		offset += ALIGN(len, FH_RSCSR_FRAME_ALIGN);

		/* check that what the device tells us made sense */
		if (len < sizeof(*pkt) || offset > max_len)
			break;

		trace_iwlwifi_dev_rx(trans->dev, trans, pkt, len);
		trace_iwlwifi_dev_rx_data(trans->dev, trans, pkt, len);

		/* Reclaim a command buffer only if this packet is a response
		 *   to a (driver-originated) command.
		 * If the packet (e.g. Rx frame) originated from uCode,
		 *   there is no command buffer to reclaim.
		 * Ucode should set SEQ_RX_FRAME bit if ucode-originated,
		 *   but apparently a few don't get set; catch them here. */
		reclaim = !(pkt->hdr.sequence & SEQ_RX_FRAME);
		if (reclaim && !pkt->hdr.group_id) {
			int i;

			for (i = 0; i < trans_pcie->n_no_reclaim_cmds; i++) {
				if (trans_pcie->no_reclaim_cmds[i] ==
							pkt->hdr.cmd) {
					reclaim = false;
					break;
				}
			}
		}

		if (rxq->id == trans_pcie->def_rx_queue)
			iwl_op_mode_rx(trans->op_mode, &rxq->napi,
				       &rxcb);
		else
			iwl_op_mode_rx_rss(trans->op_mode, &rxq->napi,
					   &rxcb, rxq->id);

		/*
		 * After here, we should always check rxcb._page_stolen,
		 * if it is true then one of the handlers took the page.
		 */

		if (reclaim) {
			u16 sequence = le16_to_cpu(pkt->hdr.sequence);
			int index = SEQ_TO_INDEX(sequence);
			int cmd_index = iwl_txq_get_cmd_index(txq, index);

			kfree_sensitive(txq->entries[cmd_index].free_buf);
			txq->entries[cmd_index].free_buf = NULL;

			/* Invoke any callbacks, transfer the buffer to caller,
			 * and fire off the (possibly) blocking
			 * iwl_trans_send_cmd()
			 * as we reclaim the driver command queue */
			if (!rxcb._page_stolen)
				iwl_pcie_hcmd_complete(trans, &rxcb);
			else
				IWL_WARN(trans, "Claim null rxb?\n");
		}

		page_stolen |= rxcb._page_stolen;
		if (trans->trans_cfg->device_family >= IWL_DEVICE_FAMILY_AX210)
			break;
	}

	/* page was stolen from us -- free our reference */
	if (page_stolen) {
		__free_pages(rxb->page, trans_pcie->rx_page_order);
		rxb->page = NULL;
	}

	/* Reuse the page if possible. For notification packets and
	 * SKBs that fail to Rx correctly, add them back into the
	 * rx_free list for reuse later. */
	if (rxb->page != NULL) {
		rxb->page_dma =
			dma_map_page(trans->dev, rxb->page, rxb->offset,
				     trans_pcie->rx_buf_bytes,
				     DMA_FROM_DEVICE);
		if (dma_mapping_error(trans->dev, rxb->page_dma)) {
			/*
			 * free the page(s) as well to not break
			 * the invariant that the items on the used
			 * list have no page(s)
			 */
			__free_pages(rxb->page, trans_pcie->rx_page_order);
			rxb->page = NULL;
			iwl_pcie_rx_reuse_rbd(trans, rxb, rxq, emergency);
		} else {
			list_add_tail(&rxb->list, &rxq->rx_free);
			rxq->free_count++;
		}
	} else
		iwl_pcie_rx_reuse_rbd(trans, rxb, rxq, emergency);
}

static struct iwl_rx_mem_buffer *iwl_pcie_get_rxb(struct iwl_trans *trans,
						  struct iwl_rxq *rxq, int i,
						  bool *join)
{
	struct iwl_trans_pcie *trans_pcie = IWL_TRANS_GET_PCIE_TRANS(trans);
	struct iwl_rx_mem_buffer *rxb;
	u16 vid;

	BUILD_BUG_ON(sizeof(struct iwl_rx_completion_desc) != 32);
	BUILD_BUG_ON(sizeof(struct iwl_rx_completion_desc_bz) != 4);

	if (!trans->trans_cfg->mq_rx_supported) {
		rxb = rxq->queue[i];
		rxq->queue[i] = NULL;
		return rxb;
	}

	if (trans->trans_cfg->device_family >= IWL_DEVICE_FAMILY_BZ) {
		struct iwl_rx_completion_desc_bz *cd = rxq->used_bd;

		vid = le16_to_cpu(cd[i].rbid);
		*join = cd[i].flags & IWL_RX_CD_FLAGS_FRAGMENTED;
	} else if (trans->trans_cfg->device_family >= IWL_DEVICE_FAMILY_AX210) {
		struct iwl_rx_completion_desc *cd = rxq->used_bd;

		vid = le16_to_cpu(cd[i].rbid);
		*join = cd[i].flags & IWL_RX_CD_FLAGS_FRAGMENTED;
	} else {
		__le32 *cd = rxq->used_bd;

		vid = le32_to_cpu(cd[i]) & 0x0FFF; /* 12-bit VID */
	}

	if (!vid || vid > RX_POOL_SIZE(trans_pcie->num_rx_bufs))
		goto out_err;

	rxb = trans_pcie->global_table[vid - 1];
	if (rxb->invalid)
		goto out_err;

	IWL_DEBUG_RX(trans, "Got virtual RB ID %u\n", (u32)rxb->vid);

	rxb->invalid = true;

	return rxb;

out_err:
	WARN(1, "Invalid rxb from HW %u\n", (u32)vid);
	iwl_force_nmi(trans);
	return NULL;
}

/*
 * iwl_pcie_rx_handle - Main entry function for receiving responses from fw
 */
static int iwl_pcie_rx_handle(struct iwl_trans *trans, int queue, int budget)
{
	struct iwl_trans_pcie *trans_pcie = IWL_TRANS_GET_PCIE_TRANS(trans);
	struct iwl_rxq *rxq;
	u32 r, i, count = 0, handled = 0;
	bool emergency = false;

	if (WARN_ON_ONCE(!trans_pcie->rxq || !trans_pcie->rxq[queue].bd))
		return budget;

	rxq = &trans_pcie->rxq[queue];

restart:
	spin_lock(&rxq->lock);
	/* uCode's read index (stored in shared DRAM) indicates the last Rx
	 * buffer that the driver may process (last buffer filled by ucode). */
	r = le16_to_cpu(iwl_get_closed_rb_stts(trans, rxq)) & 0x0FFF;
	i = rxq->read;

	/* W/A 9000 device step A0 wrap-around bug */
	r &= (rxq->queue_size - 1);

	/* Rx interrupt, but nothing sent from uCode */
	if (i == r)
		IWL_DEBUG_RX(trans, "Q %d: HW = SW = %d\n", rxq->id, r);

	while (i != r && ++handled < budget) {
		struct iwl_rb_allocator *rba = &trans_pcie->rba;
		struct iwl_rx_mem_buffer *rxb;
		/* number of RBDs still waiting for page allocation */
		u32 rb_pending_alloc =
			atomic_read(&trans_pcie->rba.req_pending) *
			RX_CLAIM_REQ_ALLOC;
		bool join = false;

		if (unlikely(rb_pending_alloc >= rxq->queue_size / 2 &&
			     !emergency)) {
			iwl_pcie_rx_move_to_allocator(rxq, rba);
			emergency = true;
			IWL_DEBUG_TPT(trans,
				      "RX path is in emergency. Pending allocations %d\n",
				      rb_pending_alloc);
		}

		IWL_DEBUG_RX(trans, "Q %d: HW = %d, SW = %d\n", rxq->id, r, i);

		rxb = iwl_pcie_get_rxb(trans, rxq, i, &join);
		if (!rxb)
			goto out;

		if (unlikely(join || rxq->next_rb_is_fragment)) {
			rxq->next_rb_is_fragment = join;
			/*
			 * We can only get a multi-RB in the following cases:
			 *  - firmware issue, sending a too big notification
			 *  - sniffer mode with a large A-MSDU
			 *  - large MTU frames (>2k)
			 * since the multi-RB functionality is limited to newer
			 * hardware that cannot put multiple entries into a
			 * single RB.
			 *
			 * Right now, the higher layers aren't set up to deal
			 * with that, so discard all of these.
			 */
			list_add_tail(&rxb->list, &rxq->rx_free);
			rxq->free_count++;
		} else {
			iwl_pcie_rx_handle_rb(trans, rxq, rxb, emergency, i);
		}

		i = (i + 1) & (rxq->queue_size - 1);

		/*
		 * If we have RX_CLAIM_REQ_ALLOC released rx buffers -
		 * try to claim the pre-allocated buffers from the allocator.
		 * If not ready - will try to reclaim next time.
		 * There is no need to reschedule work - allocator exits only
		 * on success
		 */
		if (rxq->used_count >= RX_CLAIM_REQ_ALLOC)
			iwl_pcie_rx_allocator_get(trans, rxq);

		if (rxq->used_count % RX_CLAIM_REQ_ALLOC == 0 && !emergency) {
			/* Add the remaining empty RBDs for allocator use */
			iwl_pcie_rx_move_to_allocator(rxq, rba);
		} else if (emergency) {
			count++;
			if (count == 8) {
				count = 0;
				if (rb_pending_alloc < rxq->queue_size / 3) {
					IWL_DEBUG_TPT(trans,
						      "RX path exited emergency. Pending allocations %d\n",
						      rb_pending_alloc);
					emergency = false;
				}

				rxq->read = i;
				spin_unlock(&rxq->lock);
				iwl_pcie_rxq_alloc_rbs(trans, GFP_ATOMIC, rxq);
				iwl_pcie_rxq_restock(trans, rxq);
				goto restart;
			}
		}
	}
out:
	/* Backtrack one entry */
	rxq->read = i;
	spin_unlock(&rxq->lock);

	/*
	 * handle a case where in emergency there are some unallocated RBDs.
	 * those RBDs are in the used list, but are not tracked by the queue's
	 * used_count which counts allocator owned RBDs.
	 * unallocated emergency RBDs must be allocated on exit, otherwise
	 * when called again the function may not be in emergency mode and
	 * they will be handed to the allocator with no tracking in the RBD
	 * allocator counters, which will lead to them never being claimed back
	 * by the queue.
	 * by allocating them here, they are now in the queue free list, and
	 * will be restocked by the next call of iwl_pcie_rxq_restock.
	 */
	if (unlikely(emergency && count))
		iwl_pcie_rxq_alloc_rbs(trans, GFP_ATOMIC, rxq);

	iwl_pcie_rxq_restock(trans, rxq);

	return handled;
}

static struct iwl_trans_pcie *iwl_pcie_get_trans_pcie(struct msix_entry *entry)
{
	u8 queue = entry->entry;
	struct msix_entry *entries = entry - queue;

	return container_of(entries, struct iwl_trans_pcie, msix_entries[0]);
}

/*
 * iwl_pcie_rx_msix_handle - Main entry function for receiving responses from fw
 * This interrupt handler should be used with RSS queue only.
 */
irqreturn_t iwl_pcie_irq_rx_msix_handler(int irq, void *dev_id)
{
	struct msix_entry *entry = dev_id;
	struct iwl_trans_pcie *trans_pcie = iwl_pcie_get_trans_pcie(entry);
	struct iwl_trans *trans = trans_pcie->trans;
	struct iwl_rxq *rxq;

	trace_iwlwifi_dev_irq_msix(trans->dev, entry, false, 0, 0);

	if (WARN_ON(entry->entry >= trans->num_rx_queues))
		return IRQ_NONE;

<<<<<<< HEAD
	if (!rxq) {
=======
	if (!trans_pcie->rxq) {
>>>>>>> eb99a642
		if (net_ratelimit())
			IWL_ERR(trans,
				"[%d] Got MSI-X interrupt before we have Rx queues\n",
				entry->entry);
		return IRQ_NONE;
	}

	rxq = &trans_pcie->rxq[entry->entry];
	lock_map_acquire(&trans->sync_cmd_lockdep_map);
	IWL_DEBUG_ISR(trans, "[%d] Got interrupt\n", entry->entry);

	local_bh_disable();
	if (napi_schedule_prep(&rxq->napi))
		__napi_schedule(&rxq->napi);
	else
		iwl_pcie_clear_irq(trans, entry->entry);
	local_bh_enable();

	lock_map_release(&trans->sync_cmd_lockdep_map);

	return IRQ_HANDLED;
}

/*
 * iwl_pcie_irq_handle_error - called for HW or SW error interrupt from card
 */
static void iwl_pcie_irq_handle_error(struct iwl_trans *trans)
{
	int i;

	/* W/A for WiFi/WiMAX coex and WiMAX own the RF */
	if (trans->cfg->internal_wimax_coex &&
	    !trans->cfg->apmg_not_supported &&
	    (!(iwl_read_prph(trans, APMG_CLK_CTRL_REG) &
			     APMS_CLK_VAL_MRB_FUNC_MODE) ||
	     (iwl_read_prph(trans, APMG_PS_CTRL_REG) &
			    APMG_PS_CTRL_VAL_RESET_REQ))) {
		clear_bit(STATUS_SYNC_HCMD_ACTIVE, &trans->status);
		iwl_op_mode_wimax_active(trans->op_mode);
		wake_up(&trans->wait_command_queue);
		return;
	}

	for (i = 0; i < trans->trans_cfg->base_params->num_of_queues; i++) {
		if (!trans->txqs.txq[i])
			continue;
		del_timer(&trans->txqs.txq[i]->stuck_timer);
	}

	/* The STATUS_FW_ERROR bit is set in this function. This must happen
	 * before we wake up the command caller, to ensure a proper cleanup. */
	iwl_trans_fw_error(trans, false);

	clear_bit(STATUS_SYNC_HCMD_ACTIVE, &trans->status);
	wake_up(&trans->wait_command_queue);
}

static u32 iwl_pcie_int_cause_non_ict(struct iwl_trans *trans)
{
	u32 inta;

	lockdep_assert_held(&IWL_TRANS_GET_PCIE_TRANS(trans)->irq_lock);

	trace_iwlwifi_dev_irq(trans->dev);

	/* Discover which interrupts are active/pending */
	inta = iwl_read32(trans, CSR_INT);

	/* the thread will service interrupts and re-enable them */
	return inta;
}

/* a device (PCI-E) page is 4096 bytes long */
#define ICT_SHIFT	12
#define ICT_SIZE	(1 << ICT_SHIFT)
#define ICT_COUNT	(ICT_SIZE / sizeof(u32))

/* interrupt handler using ict table, with this interrupt driver will
 * stop using INTA register to get device's interrupt, reading this register
 * is expensive, device will write interrupts in ICT dram table, increment
 * index then will fire interrupt to driver, driver will OR all ICT table
 * entries from current index up to table entry with 0 value. the result is
 * the interrupt we need to service, driver will set the entries back to 0 and
 * set index.
 */
static u32 iwl_pcie_int_cause_ict(struct iwl_trans *trans)
{
	struct iwl_trans_pcie *trans_pcie = IWL_TRANS_GET_PCIE_TRANS(trans);
	u32 inta;
	u32 val = 0;
	u32 read;

	trace_iwlwifi_dev_irq(trans->dev);

	/* Ignore interrupt if there's nothing in NIC to service.
	 * This may be due to IRQ shared with another device,
	 * or due to sporadic interrupts thrown from our NIC. */
	read = le32_to_cpu(trans_pcie->ict_tbl[trans_pcie->ict_index]);
	trace_iwlwifi_dev_ict_read(trans->dev, trans_pcie->ict_index, read);
	if (!read)
		return 0;

	/*
	 * Collect all entries up to the first 0, starting from ict_index;
	 * note we already read at ict_index.
	 */
	do {
		val |= read;
		IWL_DEBUG_ISR(trans, "ICT index %d value 0x%08X\n",
				trans_pcie->ict_index, read);
		trans_pcie->ict_tbl[trans_pcie->ict_index] = 0;
		trans_pcie->ict_index =
			((trans_pcie->ict_index + 1) & (ICT_COUNT - 1));

		read = le32_to_cpu(trans_pcie->ict_tbl[trans_pcie->ict_index]);
		trace_iwlwifi_dev_ict_read(trans->dev, trans_pcie->ict_index,
					   read);
	} while (read);

	/* We should not get this value, just ignore it. */
	if (val == 0xffffffff)
		val = 0;

	/*
	 * this is a w/a for a h/w bug. the h/w bug may cause the Rx bit
	 * (bit 15 before shifting it to 31) to clear when using interrupt
	 * coalescing. fortunately, bits 18 and 19 stay set when this happens
	 * so we use them to decide on the real state of the Rx bit.
	 * In order words, bit 15 is set if bit 18 or bit 19 are set.
	 */
	if (val & 0xC0000)
		val |= 0x8000;

	inta = (0xff & val) | ((0xff00 & val) << 16);
	return inta;
}

void iwl_pcie_handle_rfkill_irq(struct iwl_trans *trans)
{
	struct iwl_trans_pcie *trans_pcie = IWL_TRANS_GET_PCIE_TRANS(trans);
	struct isr_statistics *isr_stats = &trans_pcie->isr_stats;
	bool hw_rfkill, prev, report;

	mutex_lock(&trans_pcie->mutex);
	prev = test_bit(STATUS_RFKILL_OPMODE, &trans->status);
	hw_rfkill = iwl_is_rfkill_set(trans);
	if (hw_rfkill) {
		set_bit(STATUS_RFKILL_OPMODE, &trans->status);
		set_bit(STATUS_RFKILL_HW, &trans->status);
	}
	if (trans_pcie->opmode_down)
		report = hw_rfkill;
	else
		report = test_bit(STATUS_RFKILL_OPMODE, &trans->status);

	IWL_WARN(trans, "RF_KILL bit toggled to %s.\n",
		 hw_rfkill ? "disable radio" : "enable radio");

	isr_stats->rfkill++;

	if (prev != report)
		iwl_trans_pcie_rf_kill(trans, report);
	mutex_unlock(&trans_pcie->mutex);

	if (hw_rfkill) {
		if (test_and_clear_bit(STATUS_SYNC_HCMD_ACTIVE,
				       &trans->status))
			IWL_DEBUG_RF_KILL(trans,
					  "Rfkill while SYNC HCMD in flight\n");
		wake_up(&trans->wait_command_queue);
	} else {
		clear_bit(STATUS_RFKILL_HW, &trans->status);
		if (trans_pcie->opmode_down)
			clear_bit(STATUS_RFKILL_OPMODE, &trans->status);
	}
}

irqreturn_t iwl_pcie_irq_handler(int irq, void *dev_id)
{
	struct iwl_trans *trans = dev_id;
	struct iwl_trans_pcie *trans_pcie = IWL_TRANS_GET_PCIE_TRANS(trans);
	struct isr_statistics *isr_stats = &trans_pcie->isr_stats;
	u32 inta = 0;
	u32 handled = 0;
	bool polling = false;

	lock_map_acquire(&trans->sync_cmd_lockdep_map);

	spin_lock_bh(&trans_pcie->irq_lock);

	/* dram interrupt table not set yet,
	 * use legacy interrupt.
	 */
	if (likely(trans_pcie->use_ict))
		inta = iwl_pcie_int_cause_ict(trans);
	else
		inta = iwl_pcie_int_cause_non_ict(trans);

	if (iwl_have_debug_level(IWL_DL_ISR)) {
		IWL_DEBUG_ISR(trans,
			      "ISR inta 0x%08x, enabled 0x%08x(sw), enabled(hw) 0x%08x, fh 0x%08x\n",
			      inta, trans_pcie->inta_mask,
			      iwl_read32(trans, CSR_INT_MASK),
			      iwl_read32(trans, CSR_FH_INT_STATUS));
		if (inta & (~trans_pcie->inta_mask))
			IWL_DEBUG_ISR(trans,
				      "We got a masked interrupt (0x%08x)\n",
				      inta & (~trans_pcie->inta_mask));
	}

	inta &= trans_pcie->inta_mask;

	/*
	 * Ignore interrupt if there's nothing in NIC to service.
	 * This may be due to IRQ shared with another device,
	 * or due to sporadic interrupts thrown from our NIC.
	 */
	if (unlikely(!inta)) {
		IWL_DEBUG_ISR(trans, "Ignore interrupt, inta == 0\n");
		/*
		 * Re-enable interrupts here since we don't
		 * have anything to service
		 */
		if (test_bit(STATUS_INT_ENABLED, &trans->status))
			_iwl_enable_interrupts(trans);
		spin_unlock_bh(&trans_pcie->irq_lock);
		lock_map_release(&trans->sync_cmd_lockdep_map);
		return IRQ_NONE;
	}

	if (unlikely(inta == 0xFFFFFFFF || (inta & 0xFFFFFFF0) == 0xa5a5a5a0)) {
		/*
		 * Hardware disappeared. It might have
		 * already raised an interrupt.
		 */
		IWL_WARN(trans, "HARDWARE GONE?? INTA == 0x%08x\n", inta);
		spin_unlock_bh(&trans_pcie->irq_lock);
		goto out;
	}

	/* Ack/clear/reset pending uCode interrupts.
	 * Note:  Some bits in CSR_INT are "OR" of bits in CSR_FH_INT_STATUS,
	 */
	/* There is a hardware bug in the interrupt mask function that some
	 * interrupts (i.e. CSR_INT_BIT_SCD) can still be generated even if
	 * they are disabled in the CSR_INT_MASK register. Furthermore the
	 * ICT interrupt handling mechanism has another bug that might cause
	 * these unmasked interrupts fail to be detected. We workaround the
	 * hardware bugs here by ACKing all the possible interrupts so that
	 * interrupt coalescing can still be achieved.
	 */
	iwl_write32(trans, CSR_INT, inta | ~trans_pcie->inta_mask);

	if (iwl_have_debug_level(IWL_DL_ISR))
		IWL_DEBUG_ISR(trans, "inta 0x%08x, enabled 0x%08x\n",
			      inta, iwl_read32(trans, CSR_INT_MASK));

	spin_unlock_bh(&trans_pcie->irq_lock);

	/* Now service all interrupt bits discovered above. */
	if (inta & CSR_INT_BIT_HW_ERR) {
		IWL_ERR(trans, "Hardware error detected.  Restarting.\n");

		/* Tell the device to stop sending interrupts */
		iwl_disable_interrupts(trans);

		isr_stats->hw++;
		iwl_pcie_irq_handle_error(trans);

		handled |= CSR_INT_BIT_HW_ERR;

		goto out;
	}

	/* NIC fires this, but we don't use it, redundant with WAKEUP */
	if (inta & CSR_INT_BIT_SCD) {
		IWL_DEBUG_ISR(trans,
			      "Scheduler finished to transmit the frame/frames.\n");
		isr_stats->sch++;
	}

	/* Alive notification via Rx interrupt will do the real work */
	if (inta & CSR_INT_BIT_ALIVE) {
		IWL_DEBUG_ISR(trans, "Alive interrupt\n");
		isr_stats->alive++;
		if (trans->trans_cfg->gen2) {
			/*
			 * We can restock, since firmware configured
			 * the RFH
			 */
			iwl_pcie_rxmq_restock(trans, trans_pcie->rxq);
		}

		handled |= CSR_INT_BIT_ALIVE;
	}

	/* Safely ignore these bits for debug checks below */
	inta &= ~(CSR_INT_BIT_SCD | CSR_INT_BIT_ALIVE);

	/* HW RF KILL switch toggled */
	if (inta & CSR_INT_BIT_RF_KILL) {
		iwl_pcie_handle_rfkill_irq(trans);
		handled |= CSR_INT_BIT_RF_KILL;
	}

	/* Chip got too hot and stopped itself */
	if (inta & CSR_INT_BIT_CT_KILL) {
		IWL_ERR(trans, "Microcode CT kill error detected.\n");
		isr_stats->ctkill++;
		handled |= CSR_INT_BIT_CT_KILL;
	}

	/* Error detected by uCode */
	if (inta & CSR_INT_BIT_SW_ERR) {
		IWL_ERR(trans, "Microcode SW error detected. "
			" Restarting 0x%X.\n", inta);
		isr_stats->sw++;
		iwl_pcie_irq_handle_error(trans);
		handled |= CSR_INT_BIT_SW_ERR;
	}

	/* uCode wakes up after power-down sleep */
	if (inta & CSR_INT_BIT_WAKEUP) {
		IWL_DEBUG_ISR(trans, "Wakeup interrupt\n");
		iwl_pcie_rxq_check_wrptr(trans);
		iwl_pcie_txq_check_wrptrs(trans);

		isr_stats->wakeup++;

		handled |= CSR_INT_BIT_WAKEUP;
	}

	/* All uCode command responses, including Tx command responses,
	 * Rx "responses" (frame-received notification), and other
	 * notifications from uCode come through here*/
	if (inta & (CSR_INT_BIT_FH_RX | CSR_INT_BIT_SW_RX |
		    CSR_INT_BIT_RX_PERIODIC)) {
		IWL_DEBUG_ISR(trans, "Rx interrupt\n");
		if (inta & (CSR_INT_BIT_FH_RX | CSR_INT_BIT_SW_RX)) {
			handled |= (CSR_INT_BIT_FH_RX | CSR_INT_BIT_SW_RX);
			iwl_write32(trans, CSR_FH_INT_STATUS,
					CSR_FH_INT_RX_MASK);
		}
		if (inta & CSR_INT_BIT_RX_PERIODIC) {
			handled |= CSR_INT_BIT_RX_PERIODIC;
			iwl_write32(trans,
				CSR_INT, CSR_INT_BIT_RX_PERIODIC);
		}
		/* Sending RX interrupt require many steps to be done in the
		 * device:
		 * 1- write interrupt to current index in ICT table.
		 * 2- dma RX frame.
		 * 3- update RX shared data to indicate last write index.
		 * 4- send interrupt.
		 * This could lead to RX race, driver could receive RX interrupt
		 * but the shared data changes does not reflect this;
		 * periodic interrupt will detect any dangling Rx activity.
		 */

		/* Disable periodic interrupt; we use it as just a one-shot. */
		iwl_write8(trans, CSR_INT_PERIODIC_REG,
			    CSR_INT_PERIODIC_DIS);

		/*
		 * Enable periodic interrupt in 8 msec only if we received
		 * real RX interrupt (instead of just periodic int), to catch
		 * any dangling Rx interrupt.  If it was just the periodic
		 * interrupt, there was no dangling Rx activity, and no need
		 * to extend the periodic interrupt; one-shot is enough.
		 */
		if (inta & (CSR_INT_BIT_FH_RX | CSR_INT_BIT_SW_RX))
			iwl_write8(trans, CSR_INT_PERIODIC_REG,
				   CSR_INT_PERIODIC_ENA);

		isr_stats->rx++;

		local_bh_disable();
		if (napi_schedule_prep(&trans_pcie->rxq[0].napi)) {
			polling = true;
			__napi_schedule(&trans_pcie->rxq[0].napi);
		}
		local_bh_enable();
	}

	/* This "Tx" DMA channel is used only for loading uCode */
	if (inta & CSR_INT_BIT_FH_TX) {
		iwl_write32(trans, CSR_FH_INT_STATUS, CSR_FH_INT_TX_MASK);
		IWL_DEBUG_ISR(trans, "uCode load interrupt\n");
		isr_stats->tx++;
		handled |= CSR_INT_BIT_FH_TX;
		/* Wake up uCode load routine, now that load is complete */
		trans_pcie->ucode_write_complete = true;
		wake_up(&trans_pcie->ucode_write_waitq);
		/* Wake up IMR write routine, now that write to SRAM is complete */
		if (trans_pcie->imr_status == IMR_D2S_REQUESTED) {
			trans_pcie->imr_status = IMR_D2S_COMPLETED;
			wake_up(&trans_pcie->ucode_write_waitq);
		}
	}

	if (inta & ~handled) {
		IWL_ERR(trans, "Unhandled INTA bits 0x%08x\n", inta & ~handled);
		isr_stats->unhandled++;
	}

	if (inta & ~(trans_pcie->inta_mask)) {
		IWL_WARN(trans, "Disabled INTA bits 0x%08x were pending\n",
			 inta & ~trans_pcie->inta_mask);
	}

	if (!polling) {
		spin_lock_bh(&trans_pcie->irq_lock);
		/* only Re-enable all interrupt if disabled by irq */
		if (test_bit(STATUS_INT_ENABLED, &trans->status))
			_iwl_enable_interrupts(trans);
		/* we are loading the firmware, enable FH_TX interrupt only */
		else if (handled & CSR_INT_BIT_FH_TX)
			iwl_enable_fw_load_int(trans);
		/* Re-enable RF_KILL if it occurred */
		else if (handled & CSR_INT_BIT_RF_KILL)
			iwl_enable_rfkill_int(trans);
		/* Re-enable the ALIVE / Rx interrupt if it occurred */
		else if (handled & (CSR_INT_BIT_ALIVE | CSR_INT_BIT_FH_RX))
			iwl_enable_fw_load_int_ctx_info(trans);
		spin_unlock_bh(&trans_pcie->irq_lock);
	}

out:
	lock_map_release(&trans->sync_cmd_lockdep_map);
	return IRQ_HANDLED;
}

/******************************************************************************
 *
 * ICT functions
 *
 ******************************************************************************/

/* Free dram table */
void iwl_pcie_free_ict(struct iwl_trans *trans)
{
	struct iwl_trans_pcie *trans_pcie = IWL_TRANS_GET_PCIE_TRANS(trans);

	if (trans_pcie->ict_tbl) {
		dma_free_coherent(trans->dev, ICT_SIZE,
				  trans_pcie->ict_tbl,
				  trans_pcie->ict_tbl_dma);
		trans_pcie->ict_tbl = NULL;
		trans_pcie->ict_tbl_dma = 0;
	}
}

/*
 * allocate dram shared table, it is an aligned memory
 * block of ICT_SIZE.
 * also reset all data related to ICT table interrupt.
 */
int iwl_pcie_alloc_ict(struct iwl_trans *trans)
{
	struct iwl_trans_pcie *trans_pcie = IWL_TRANS_GET_PCIE_TRANS(trans);

	trans_pcie->ict_tbl =
		dma_alloc_coherent(trans->dev, ICT_SIZE,
				   &trans_pcie->ict_tbl_dma, GFP_KERNEL);
	if (!trans_pcie->ict_tbl)
		return -ENOMEM;

	/* just an API sanity check ... it is guaranteed to be aligned */
	if (WARN_ON(trans_pcie->ict_tbl_dma & (ICT_SIZE - 1))) {
		iwl_pcie_free_ict(trans);
		return -EINVAL;
	}

	return 0;
}

/* Device is going up inform it about using ICT interrupt table,
 * also we need to tell the driver to start using ICT interrupt.
 */
void iwl_pcie_reset_ict(struct iwl_trans *trans)
{
	struct iwl_trans_pcie *trans_pcie = IWL_TRANS_GET_PCIE_TRANS(trans);
	u32 val;

	if (!trans_pcie->ict_tbl)
		return;

	spin_lock_bh(&trans_pcie->irq_lock);
	_iwl_disable_interrupts(trans);

	memset(trans_pcie->ict_tbl, 0, ICT_SIZE);

	val = trans_pcie->ict_tbl_dma >> ICT_SHIFT;

	val |= CSR_DRAM_INT_TBL_ENABLE |
	       CSR_DRAM_INIT_TBL_WRAP_CHECK |
	       CSR_DRAM_INIT_TBL_WRITE_POINTER;

	IWL_DEBUG_ISR(trans, "CSR_DRAM_INT_TBL_REG =0x%x\n", val);

	iwl_write32(trans, CSR_DRAM_INT_TBL_REG, val);
	trans_pcie->use_ict = true;
	trans_pcie->ict_index = 0;
	iwl_write32(trans, CSR_INT, trans_pcie->inta_mask);
	_iwl_enable_interrupts(trans);
	spin_unlock_bh(&trans_pcie->irq_lock);
}

/* Device is going down disable ict interrupt usage */
void iwl_pcie_disable_ict(struct iwl_trans *trans)
{
	struct iwl_trans_pcie *trans_pcie = IWL_TRANS_GET_PCIE_TRANS(trans);

	spin_lock_bh(&trans_pcie->irq_lock);
	trans_pcie->use_ict = false;
	spin_unlock_bh(&trans_pcie->irq_lock);
}

irqreturn_t iwl_pcie_isr(int irq, void *data)
{
	struct iwl_trans *trans = data;

	if (!trans)
		return IRQ_NONE;

	/* Disable (but don't clear!) interrupts here to avoid
	 * back-to-back ISRs and sporadic interrupts from our NIC.
	 * If we have something to service, the tasklet will re-enable ints.
	 * If we *don't* have something, we'll re-enable before leaving here.
	 */
	iwl_write32(trans, CSR_INT_MASK, 0x00000000);

	return IRQ_WAKE_THREAD;
}

irqreturn_t iwl_pcie_msix_isr(int irq, void *data)
{
	return IRQ_WAKE_THREAD;
}

irqreturn_t iwl_pcie_irq_msix_handler(int irq, void *dev_id)
{
	struct msix_entry *entry = dev_id;
	struct iwl_trans_pcie *trans_pcie = iwl_pcie_get_trans_pcie(entry);
	struct iwl_trans *trans = trans_pcie->trans;
	struct isr_statistics *isr_stats = &trans_pcie->isr_stats;
	u32 inta_fh_msk = ~MSIX_FH_INT_CAUSES_DATA_QUEUE;
	u32 inta_fh, inta_hw;
	bool polling = false;
	bool sw_err;

	if (trans_pcie->shared_vec_mask & IWL_SHARED_IRQ_NON_RX)
		inta_fh_msk |= MSIX_FH_INT_CAUSES_Q0;

	if (trans_pcie->shared_vec_mask & IWL_SHARED_IRQ_FIRST_RSS)
		inta_fh_msk |= MSIX_FH_INT_CAUSES_Q1;

	lock_map_acquire(&trans->sync_cmd_lockdep_map);

	spin_lock_bh(&trans_pcie->irq_lock);
	inta_fh = iwl_read32(trans, CSR_MSIX_FH_INT_CAUSES_AD);
	inta_hw = iwl_read32(trans, CSR_MSIX_HW_INT_CAUSES_AD);
	/*
	 * Clear causes registers to avoid being handling the same cause.
	 */
	iwl_write32(trans, CSR_MSIX_FH_INT_CAUSES_AD, inta_fh & inta_fh_msk);
	iwl_write32(trans, CSR_MSIX_HW_INT_CAUSES_AD, inta_hw);
	spin_unlock_bh(&trans_pcie->irq_lock);

	trace_iwlwifi_dev_irq_msix(trans->dev, entry, true, inta_fh, inta_hw);

	if (unlikely(!(inta_fh | inta_hw))) {
		IWL_DEBUG_ISR(trans, "Ignore interrupt, inta == 0\n");
		lock_map_release(&trans->sync_cmd_lockdep_map);
		return IRQ_NONE;
	}

	if (iwl_have_debug_level(IWL_DL_ISR)) {
		IWL_DEBUG_ISR(trans,
			      "ISR[%d] inta_fh 0x%08x, enabled (sw) 0x%08x (hw) 0x%08x\n",
			      entry->entry, inta_fh, trans_pcie->fh_mask,
			      iwl_read32(trans, CSR_MSIX_FH_INT_MASK_AD));
		if (inta_fh & ~trans_pcie->fh_mask)
			IWL_DEBUG_ISR(trans,
				      "We got a masked interrupt (0x%08x)\n",
				      inta_fh & ~trans_pcie->fh_mask);
	}

	inta_fh &= trans_pcie->fh_mask;

	if ((trans_pcie->shared_vec_mask & IWL_SHARED_IRQ_NON_RX) &&
	    inta_fh & MSIX_FH_INT_CAUSES_Q0) {
		local_bh_disable();
		if (napi_schedule_prep(&trans_pcie->rxq[0].napi)) {
			polling = true;
			__napi_schedule(&trans_pcie->rxq[0].napi);
		}
		local_bh_enable();
	}

	if ((trans_pcie->shared_vec_mask & IWL_SHARED_IRQ_FIRST_RSS) &&
	    inta_fh & MSIX_FH_INT_CAUSES_Q1) {
		local_bh_disable();
		if (napi_schedule_prep(&trans_pcie->rxq[1].napi)) {
			polling = true;
			__napi_schedule(&trans_pcie->rxq[1].napi);
		}
		local_bh_enable();
	}

	/* This "Tx" DMA channel is used only for loading uCode */
	if (inta_fh & MSIX_FH_INT_CAUSES_D2S_CH0_NUM &&
	    trans_pcie->imr_status == IMR_D2S_REQUESTED) {
		IWL_DEBUG_ISR(trans, "IMR Complete interrupt\n");
		isr_stats->tx++;

		/* Wake up IMR routine once write to SRAM is complete */
		if (trans_pcie->imr_status == IMR_D2S_REQUESTED) {
			trans_pcie->imr_status = IMR_D2S_COMPLETED;
			wake_up(&trans_pcie->ucode_write_waitq);
		}
	} else if (inta_fh & MSIX_FH_INT_CAUSES_D2S_CH0_NUM) {
		IWL_DEBUG_ISR(trans, "uCode load interrupt\n");
		isr_stats->tx++;
		/*
		 * Wake up uCode load routine,
		 * now that load is complete
		 */
		trans_pcie->ucode_write_complete = true;
		wake_up(&trans_pcie->ucode_write_waitq);

		/* Wake up IMR routine once write to SRAM is complete */
		if (trans_pcie->imr_status == IMR_D2S_REQUESTED) {
			trans_pcie->imr_status = IMR_D2S_COMPLETED;
			wake_up(&trans_pcie->ucode_write_waitq);
		}
	}

	if (trans->trans_cfg->device_family >= IWL_DEVICE_FAMILY_BZ)
		sw_err = inta_hw & MSIX_HW_INT_CAUSES_REG_SW_ERR_BZ;
	else
		sw_err = inta_hw & MSIX_HW_INT_CAUSES_REG_SW_ERR;

	/* Error detected by uCode */
	if ((inta_fh & MSIX_FH_INT_CAUSES_FH_ERR) || sw_err) {
		IWL_ERR(trans,
			"Microcode SW error detected. Restarting 0x%X.\n",
			inta_fh);
		isr_stats->sw++;
		/* during FW reset flow report errors from there */
		if (trans_pcie->imr_status == IMR_D2S_REQUESTED) {
			trans_pcie->imr_status = IMR_D2S_ERROR;
			wake_up(&trans_pcie->imr_waitq);
		} else if (trans_pcie->fw_reset_state == FW_RESET_REQUESTED) {
			trans_pcie->fw_reset_state = FW_RESET_ERROR;
			wake_up(&trans_pcie->fw_reset_waitq);
		} else {
			iwl_pcie_irq_handle_error(trans);
		}
	}

	/* After checking FH register check HW register */
	if (iwl_have_debug_level(IWL_DL_ISR)) {
		IWL_DEBUG_ISR(trans,
			      "ISR[%d] inta_hw 0x%08x, enabled (sw) 0x%08x (hw) 0x%08x\n",
			      entry->entry, inta_hw, trans_pcie->hw_mask,
			      iwl_read32(trans, CSR_MSIX_HW_INT_MASK_AD));
		if (inta_hw & ~trans_pcie->hw_mask)
			IWL_DEBUG_ISR(trans,
				      "We got a masked interrupt 0x%08x\n",
				      inta_hw & ~trans_pcie->hw_mask);
	}

	inta_hw &= trans_pcie->hw_mask;

	/* Alive notification via Rx interrupt will do the real work */
	if (inta_hw & MSIX_HW_INT_CAUSES_REG_ALIVE) {
		IWL_DEBUG_ISR(trans, "Alive interrupt\n");
		isr_stats->alive++;
		if (trans->trans_cfg->gen2) {
			/* We can restock, since firmware configured the RFH */
			iwl_pcie_rxmq_restock(trans, trans_pcie->rxq);
		}
	}

	/*
	 * In some rare cases when the HW is in a bad state, we may
	 * get this interrupt too early, when prph_info is still NULL.
	 * So make sure that it's not NULL to prevent crashing.
	 */
	if (inta_hw & MSIX_HW_INT_CAUSES_REG_WAKEUP && trans_pcie->prph_info) {
		u32 sleep_notif =
			le32_to_cpu(trans_pcie->prph_info->sleep_notif);
		if (sleep_notif == IWL_D3_SLEEP_STATUS_SUSPEND ||
		    sleep_notif == IWL_D3_SLEEP_STATUS_RESUME) {
			IWL_DEBUG_ISR(trans,
				      "Sx interrupt: sleep notification = 0x%x\n",
				      sleep_notif);
			trans_pcie->sx_complete = true;
			wake_up(&trans_pcie->sx_waitq);
		} else {
			/* uCode wakes up after power-down sleep */
			IWL_DEBUG_ISR(trans, "Wakeup interrupt\n");
			iwl_pcie_rxq_check_wrptr(trans);
			iwl_pcie_txq_check_wrptrs(trans);

			isr_stats->wakeup++;
		}
	}

	/* Chip got too hot and stopped itself */
	if (inta_hw & MSIX_HW_INT_CAUSES_REG_CT_KILL) {
		IWL_ERR(trans, "Microcode CT kill error detected.\n");
		isr_stats->ctkill++;
	}

	/* HW RF KILL switch toggled */
	if (inta_hw & MSIX_HW_INT_CAUSES_REG_RF_KILL)
		iwl_pcie_handle_rfkill_irq(trans);

	if (inta_hw & MSIX_HW_INT_CAUSES_REG_HW_ERR) {
		IWL_ERR(trans,
			"Hardware error detected. Restarting.\n");

		isr_stats->hw++;
		trans->dbg.hw_error = true;
		iwl_pcie_irq_handle_error(trans);
	}

	if (inta_hw & MSIX_HW_INT_CAUSES_REG_RESET_DONE) {
		IWL_DEBUG_ISR(trans, "Reset flow completed\n");
		trans_pcie->fw_reset_state = FW_RESET_OK;
		wake_up(&trans_pcie->fw_reset_waitq);
	}

	if (!polling)
		iwl_pcie_clear_irq(trans, entry->entry);

	lock_map_release(&trans->sync_cmd_lockdep_map);

	return IRQ_HANDLED;
}<|MERGE_RESOLUTION|>--- conflicted
+++ resolved
@@ -1627,11 +1627,7 @@
 	if (WARN_ON(entry->entry >= trans->num_rx_queues))
 		return IRQ_NONE;
 
-<<<<<<< HEAD
-	if (!rxq) {
-=======
 	if (!trans_pcie->rxq) {
->>>>>>> eb99a642
 		if (net_ratelimit())
 			IWL_ERR(trans,
 				"[%d] Got MSI-X interrupt before we have Rx queues\n",
