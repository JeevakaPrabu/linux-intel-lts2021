--- conflicted
+++ resolved
@@ -793,11 +793,7 @@
 		mvm->nvm_data->bands[0].n_channels = 1;
 		mvm->nvm_data->bands[0].n_bitrates = 1;
 		mvm->nvm_data->bands[0].bitrates =
-<<<<<<< HEAD
-			(void *)((u8 *)mvm->nvm_data->channels + 1);
-=======
 			(void *)(mvm->nvm_data->channels + 1);
->>>>>>> eb99a642
 		mvm->nvm_data->bands[0].bitrates->hw_value = 10;
 	}
 
