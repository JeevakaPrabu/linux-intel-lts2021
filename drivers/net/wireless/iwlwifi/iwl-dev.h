/******************************************************************************
 *
 * Copyright(c) 2003 - 2011 Intel Corporation. All rights reserved.
 *
 * This program is free software; you can redistribute it and/or modify it
 * under the terms of version 2 of the GNU General Public License as
 * published by the Free Software Foundation.
 *
 * This program is distributed in the hope that it will be useful, but WITHOUT
 * ANY WARRANTY; without even the implied warranty of MERCHANTABILITY or
 * FITNESS FOR A PARTICULAR PURPOSE.  See the GNU General Public License for
 * more details.
 *
 * You should have received a copy of the GNU General Public License along with
 * this program; if not, write to the Free Software Foundation, Inc.,
 * 51 Franklin Street, Fifth Floor, Boston, MA 02110, USA
 *
 * The full GNU General Public License is included in this distribution in the
 * file called LICENSE.
 *
 * Contact Information:
 *  Intel Linux Wireless <ilw@linux.intel.com>
 * Intel Corporation, 5200 N.E. Elam Young Parkway, Hillsboro, OR 97124-6497
 *
 *****************************************************************************/
/*
 * Please use this file (iwl-dev.h) for driver implementation definitions.
 * Please use iwl-commands.h for uCode API definitions.
 */

#ifndef __iwl_dev_h__
#define __iwl_dev_h__

#include <linux/pci.h> /* for struct pci_device_id */
#include <linux/kernel.h>
#include <linux/wait.h>
#include <linux/leds.h>
#include <net/ieee80211_radiotap.h>

#include "iwl-eeprom.h"
#include "iwl-csr.h"
#include "iwl-prph.h"
#include "iwl-fh.h"
#include "iwl-debug.h"
#include "iwl-agn-hw.h"
#include "iwl-led.h"
#include "iwl-power.h"
#include "iwl-agn-rs.h"
#include "iwl-agn-tt.h"

#define U32_PAD(n)		((4-(n))&0x3)

struct iwl_tx_queue;

/* CT-KILL constants */
#define CT_KILL_THRESHOLD_LEGACY   110 /* in Celsius */
#define CT_KILL_THRESHOLD	   114 /* in Celsius */
#define CT_KILL_EXIT_THRESHOLD     95  /* in Celsius */

/* Default noise level to report when noise measurement is not available.
 *   This may be because we're:
 *   1)  Not associated (4965, no beacon statistics being sent to driver)
 *   2)  Scanning (noise measurement does not apply to associated channel)
 *   3)  Receiving CCK (3945 delivers noise info only for OFDM frames)
 * Use default noise value of -127 ... this is below the range of measurable
 *   Rx dBm for either 3945 or 4965, so it can indicate "unmeasurable" to user.
 *   Also, -127 works better than 0 when averaging frames with/without
 *   noise info (e.g. averaging might be done in app); measured dBm values are
 *   always negative ... using a negative value as the default keeps all
 *   averages within an s8's (used in some apps) range of negative values. */
#define IWL_NOISE_MEAS_NOT_AVAILABLE (-127)

/*
 * RTS threshold here is total size [2347] minus 4 FCS bytes
 * Per spec:
 *   a value of 0 means RTS on all data/management packets
 *   a value > max MSDU size means no RTS
 * else RTS for data/management frames where MPDU is larger
 *   than RTS value.
 */
#define DEFAULT_RTS_THRESHOLD     2347U
#define MIN_RTS_THRESHOLD         0U
#define MAX_RTS_THRESHOLD         2347U
#define MAX_MSDU_SIZE		  2304U
#define MAX_MPDU_SIZE		  2346U
#define DEFAULT_BEACON_INTERVAL   100U
#define	DEFAULT_SHORT_RETRY_LIMIT 7U
#define	DEFAULT_LONG_RETRY_LIMIT  4U

struct iwl_rx_mem_buffer {
	dma_addr_t page_dma;
	struct page *page;
	struct list_head list;
};

#define rxb_addr(r) page_address(r->page)

/* defined below */
struct iwl_device_cmd;

struct iwl_cmd_meta {
	/* only for SYNC commands, iff the reply skb is wanted */
	struct iwl_host_cmd *source;
	/*
	 * only for ASYNC commands
	 * (which is somewhat stupid -- look at iwl-sta.c for instance
	 * which duplicates a bunch of code because the callback isn't
	 * invoked for SYNC commands, if it were and its result passed
	 * through it would be simpler...)
	 */
	void (*callback)(struct iwl_priv *priv,
			 struct iwl_device_cmd *cmd,
			 struct iwl_rx_packet *pkt);

	/* The CMD_SIZE_HUGE flag bit indicates that the command
	 * structure is stored at the end of the shared queue memory. */
	u32 flags;

	DEFINE_DMA_UNMAP_ADDR(mapping);
	DEFINE_DMA_UNMAP_LEN(len);
};

/*
 * Generic queue structure
 *
 * Contains common data for Rx and Tx queues
 */
struct iwl_queue {
	int n_bd;              /* number of BDs in this queue */
	int write_ptr;       /* 1-st empty entry (index) host_w*/
	int read_ptr;         /* last used entry (index) host_r*/
	/* use for monitoring and recovering the stuck queue */
	dma_addr_t dma_addr;   /* physical addr for BD's */
	int n_window;	       /* safe queue window */
	u32 id;
	int low_mark;	       /* low watermark, resume queue if free
				* space more than this */
	int high_mark;         /* high watermark, stop queue if free
				* space less than this */
};

/* One for each TFD */
struct iwl_tx_info {
	struct sk_buff *skb;
	struct iwl_rxon_context *ctx;
};

/**
 * struct iwl_tx_queue - Tx Queue for DMA
 * @q: generic Rx/Tx queue descriptor
 * @bd: base of circular buffer of TFDs
 * @cmd: array of command/TX buffer pointers
 * @meta: array of meta data for each command/tx buffer
 * @dma_addr_cmd: physical address of cmd/tx buffer array
 * @txb: array of per-TFD driver data
 * @time_stamp: time (in jiffies) of last read_ptr change
 * @need_update: indicates need to update read/write index
 * @sched_retry: indicates queue is high-throughput aggregation (HT AGG) enabled
 *
 * A Tx queue consists of circular buffer of BDs (a.k.a. TFDs, transmit frame
 * descriptors) and required locking structures.
 */
#define TFD_TX_CMD_SLOTS 256
#define TFD_CMD_SLOTS 32

struct iwl_tx_queue {
	struct iwl_queue q;
	void *tfds;
	struct iwl_device_cmd **cmd;
	struct iwl_cmd_meta *meta;
	struct iwl_tx_info *txb;
	unsigned long time_stamp;
	u8 need_update;
	u8 sched_retry;
	u8 active;
	u8 swq_id;
};

#define IWL_NUM_SCAN_RATES         (2)

/*
 * One for each channel, holds all channel setup data
 * Some of the fields (e.g. eeprom and flags/max_power_avg) are redundant
 *     with one another!
 */
struct iwl_channel_info {
	struct iwl_eeprom_channel eeprom;	/* EEPROM regulatory limit */
	struct iwl_eeprom_channel ht40_eeprom;	/* EEPROM regulatory limit for
						 * HT40 channel */

	u8 channel;	  /* channel number */
	u8 flags;	  /* flags copied from EEPROM */
	s8 max_power_avg; /* (dBm) regul. eeprom, normal Tx, any rate */
	s8 curr_txpow;	  /* (dBm) regulatory/spectrum/user (not h/w) limit */
	s8 min_power;	  /* always 0 */
	s8 scan_power;	  /* (dBm) regul. eeprom, direct scans, any rate */

	u8 group_index;	  /* 0-4, maps channel to group1/2/3/4/5 */
	u8 band_index;	  /* 0-4, maps channel to band1/2/3/4/5 */
	enum ieee80211_band band;

	/* HT40 channel info */
	s8 ht40_max_power_avg;	/* (dBm) regul. eeprom, normal Tx, any rate */
	u8 ht40_flags;		/* flags copied from EEPROM */
	u8 ht40_extension_channel; /* HT_IE_EXT_CHANNEL_* */
};

#define IWL_TX_FIFO_BK		0	/* shared */
#define IWL_TX_FIFO_BE		1
#define IWL_TX_FIFO_VI		2	/* shared */
#define IWL_TX_FIFO_VO		3
#define IWL_TX_FIFO_BK_IPAN	IWL_TX_FIFO_BK
#define IWL_TX_FIFO_BE_IPAN	4
#define IWL_TX_FIFO_VI_IPAN	IWL_TX_FIFO_VI
#define IWL_TX_FIFO_VO_IPAN	5
#define IWL_TX_FIFO_UNUSED	-1

/* Minimum number of queues. MAX_NUM is defined in hw specific files.
 * Set the minimum to accommodate the 4 standard TX queues, 1 command
 * queue, 2 (unused) HCCA queues, and 4 HT queues (one for each AC) */
#define IWL_MIN_NUM_QUEUES	10

/*
 * Command queue depends on iPAN support.
 */
#define IWL_DEFAULT_CMD_QUEUE_NUM	4
#define IWL_IPAN_CMD_QUEUE_NUM		9

/*
 * This queue number is required for proper operation
 * because the ucode will stop/start the scheduler as
 * required.
 */
#define IWL_IPAN_MCAST_QUEUE		8

#define IEEE80211_DATA_LEN              2304
#define IEEE80211_4ADDR_LEN             30
#define IEEE80211_HLEN                  (IEEE80211_4ADDR_LEN)
#define IEEE80211_FRAME_LEN             (IEEE80211_DATA_LEN + IEEE80211_HLEN)


#define SEQ_TO_SN(seq) (((seq) & IEEE80211_SCTL_SEQ) >> 4)
#define SN_TO_SEQ(ssn) (((ssn) << 4) & IEEE80211_SCTL_SEQ)
#define MAX_SN ((IEEE80211_SCTL_SEQ) >> 4)

enum {
	CMD_SYNC = 0,
	CMD_SIZE_NORMAL = 0,
	CMD_NO_SKB = 0,
	CMD_SIZE_HUGE = (1 << 0),
	CMD_ASYNC = (1 << 1),
	CMD_WANT_SKB = (1 << 2),
	CMD_MAPPED = (1 << 3),
};

#define DEF_CMD_PAYLOAD_SIZE 320

/**
 * struct iwl_device_cmd
 *
 * For allocation of the command and tx queues, this establishes the overall
 * size of the largest command we send to uCode, except for a scan command
 * (which is relatively huge; space is allocated separately).
 */
struct iwl_device_cmd {
	struct iwl_cmd_header hdr;	/* uCode API */
	union {
		u32 flags;
		u8 val8;
		u16 val16;
		u32 val32;
		struct iwl_tx_cmd tx;
		struct iwl6000_channel_switch_cmd chswitch;
		u8 payload[DEF_CMD_PAYLOAD_SIZE];
	} __packed cmd;
} __packed;

#define TFD_MAX_PAYLOAD_SIZE (sizeof(struct iwl_device_cmd))


struct iwl_host_cmd {
	const void *data;
	unsigned long reply_page;
	void (*callback)(struct iwl_priv *priv,
			 struct iwl_device_cmd *cmd,
			 struct iwl_rx_packet *pkt);
	u32 flags;
	u16 len;
	u8 id;
};

#define SUP_RATE_11A_MAX_NUM_CHANNELS  8
#define SUP_RATE_11B_MAX_NUM_CHANNELS  4
#define SUP_RATE_11G_MAX_NUM_CHANNELS  12

/**
 * struct iwl_rx_queue - Rx queue
 * @bd: driver's pointer to buffer of receive buffer descriptors (rbd)
 * @bd_dma: bus address of buffer of receive buffer descriptors (rbd)
 * @read: Shared index to newest available Rx buffer
 * @write: Shared index to oldest written Rx packet
 * @free_count: Number of pre-allocated buffers in rx_free
 * @rx_free: list of free SKBs for use
 * @rx_used: List of Rx buffers with no SKB
 * @need_update: flag to indicate we need to update read/write index
 * @rb_stts: driver's pointer to receive buffer status
 * @rb_stts_dma: bus address of receive buffer status
 *
 * NOTE:  rx_free and rx_used are used as a FIFO for iwl_rx_mem_buffers
 */
struct iwl_rx_queue {
	__le32 *bd;
	dma_addr_t bd_dma;
	struct iwl_rx_mem_buffer pool[RX_QUEUE_SIZE + RX_FREE_BUFFERS];
	struct iwl_rx_mem_buffer *queue[RX_QUEUE_SIZE];
	u32 read;
	u32 write;
	u32 free_count;
	u32 write_actual;
	struct list_head rx_free;
	struct list_head rx_used;
	int need_update;
	struct iwl_rb_status *rb_stts;
	dma_addr_t rb_stts_dma;
	spinlock_t lock;
};

#define IWL_SUPPORTED_RATES_IE_LEN         8

#define MAX_TID_COUNT        9

#define IWL_INVALID_RATE     0xFF
#define IWL_INVALID_VALUE    -1

/**
 * struct iwl_ht_agg -- aggregation status while waiting for block-ack
 * @txq_id: Tx queue used for Tx attempt
 * @frame_count: # frames attempted by Tx command
 * @wait_for_ba: Expect block-ack before next Tx reply
 * @start_idx: Index of 1st Transmit Frame Descriptor (TFD) in Tx window
 * @bitmap0: Low order bitmap, one bit for each frame pending ACK in Tx window
 * @bitmap1: High order, one bit for each frame pending ACK in Tx window
 * @rate_n_flags: Rate at which Tx was attempted
 *
 * If REPLY_TX indicates that aggregation was attempted, driver must wait
 * for block ack (REPLY_COMPRESSED_BA).  This struct stores tx reply info
 * until block ack arrives.
 */
struct iwl_ht_agg {
	u16 txq_id;
	u16 frame_count;
	u16 wait_for_ba;
	u16 start_idx;
	u64 bitmap;
	u32 rate_n_flags;
#define IWL_AGG_OFF 0
#define IWL_AGG_ON 1
#define IWL_EMPTYING_HW_QUEUE_ADDBA 2
#define IWL_EMPTYING_HW_QUEUE_DELBA 3
	u8 state;
	u8 tx_fifo;
};


struct iwl_tid_data {
	u16 seq_number; /* agn only */
	u16 tfds_in_queue;
	struct iwl_ht_agg agg;
};

struct iwl_hw_key {
	u32 cipher;
	int keylen;
	u8 keyidx;
	u8 key[32];
};

union iwl_ht_rate_supp {
	u16 rates;
	struct {
		u8 siso_rate;
		u8 mimo_rate;
	};
};

#define CFG_HT_RX_AMPDU_FACTOR_8K   (0x0)
#define CFG_HT_RX_AMPDU_FACTOR_16K  (0x1)
#define CFG_HT_RX_AMPDU_FACTOR_32K  (0x2)
#define CFG_HT_RX_AMPDU_FACTOR_64K  (0x3)
#define CFG_HT_RX_AMPDU_FACTOR_DEF  CFG_HT_RX_AMPDU_FACTOR_64K
#define CFG_HT_RX_AMPDU_FACTOR_MAX  CFG_HT_RX_AMPDU_FACTOR_64K
#define CFG_HT_RX_AMPDU_FACTOR_MIN  CFG_HT_RX_AMPDU_FACTOR_8K

/*
 * Maximal MPDU density for TX aggregation
 * 4 - 2us density
 * 5 - 4us density
 * 6 - 8us density
 * 7 - 16us density
 */
#define CFG_HT_MPDU_DENSITY_2USEC   (0x4)
#define CFG_HT_MPDU_DENSITY_4USEC   (0x5)
#define CFG_HT_MPDU_DENSITY_8USEC   (0x6)
#define CFG_HT_MPDU_DENSITY_16USEC  (0x7)
#define CFG_HT_MPDU_DENSITY_DEF CFG_HT_MPDU_DENSITY_4USEC
#define CFG_HT_MPDU_DENSITY_MAX CFG_HT_MPDU_DENSITY_16USEC
#define CFG_HT_MPDU_DENSITY_MIN     (0x1)

struct iwl_ht_config {
	bool single_chain_sufficient;
	enum ieee80211_smps_mode smps; /* current smps mode */
};

/* QoS structures */
struct iwl_qos_info {
	int qos_active;
	struct iwl_qosparam_cmd def_qos_parm;
};

/*
 * Structure should be accessed with sta_lock held. When station addition
 * is in progress (IWL_STA_UCODE_INPROGRESS) it is possible to access only
 * the commands (iwl_addsta_cmd and iwl_link_quality_cmd) without sta_lock
 * held.
 */
struct iwl_station_entry {
	struct iwl_addsta_cmd sta;
	struct iwl_tid_data tid[MAX_TID_COUNT];
	u8 used, ctxid;
	struct iwl_hw_key keyinfo;
	struct iwl_link_quality_cmd *lq;
};

struct iwl_station_priv_common {
	struct iwl_rxon_context *ctx;
	u8 sta_id;
};

/*
 * iwl_station_priv: Driver's private station information
 *
 * When mac80211 creates a station it reserves some space (hw->sta_data_size)
 * in the structure for use by driver. This structure is places in that
 * space.
 */
struct iwl_station_priv {
	struct iwl_station_priv_common common;
	struct iwl_lq_sta lq_sta;
	atomic_t pending_frames;
	bool client;
	bool asleep;
	u8 max_agg_bufsize;
};

/**
 * struct iwl_vif_priv - driver's private per-interface information
 *
 * When mac80211 allocates a virtual interface, it can allocate
 * space for us to put data into.
 */
struct iwl_vif_priv {
	struct iwl_rxon_context *ctx;
	u8 ibss_bssid_sta_id;
};

/* one for each uCode image (inst/data, boot/init/runtime) */
struct fw_desc {
	void *v_addr;		/* access by driver */
	dma_addr_t p_addr;	/* access by card's busmaster DMA */
	u32 len;		/* bytes */
};

struct fw_img {
	struct fw_desc code, data;
};

/* v1/v2 uCode file layout */
struct iwl_ucode_header {
	__le32 ver;	/* major/minor/API/serial */
	union {
		struct {
			__le32 inst_size;	/* bytes of runtime code */
			__le32 data_size;	/* bytes of runtime data */
			__le32 init_size;	/* bytes of init code */
			__le32 init_data_size;	/* bytes of init data */
			__le32 boot_size;	/* bytes of bootstrap code */
			u8 data[0];		/* in same order as sizes */
		} v1;
		struct {
			__le32 build;		/* build number */
			__le32 inst_size;	/* bytes of runtime code */
			__le32 data_size;	/* bytes of runtime data */
			__le32 init_size;	/* bytes of init code */
			__le32 init_data_size;	/* bytes of init data */
			__le32 boot_size;	/* bytes of bootstrap code */
			u8 data[0];		/* in same order as sizes */
		} v2;
	} u;
};

/*
 * new TLV uCode file layout
 *
 * The new TLV file format contains TLVs, that each specify
 * some piece of data. To facilitate "groups", for example
 * different instruction image with different capabilities,
 * bundled with the same init image, an alternative mechanism
 * is provided:
 * When the alternative field is 0, that means that the item
 * is always valid. When it is non-zero, then it is only
 * valid in conjunction with items of the same alternative,
 * in which case the driver (user) selects one alternative
 * to use.
 */

enum iwl_ucode_tlv_type {
	IWL_UCODE_TLV_INVALID		= 0, /* unused */
	IWL_UCODE_TLV_INST		= 1,
	IWL_UCODE_TLV_DATA		= 2,
	IWL_UCODE_TLV_INIT		= 3,
	IWL_UCODE_TLV_INIT_DATA		= 4,
	IWL_UCODE_TLV_BOOT		= 5,
	IWL_UCODE_TLV_PROBE_MAX_LEN	= 6, /* a u32 value */
	IWL_UCODE_TLV_PAN		= 7,
	IWL_UCODE_TLV_RUNT_EVTLOG_PTR	= 8,
	IWL_UCODE_TLV_RUNT_EVTLOG_SIZE	= 9,
	IWL_UCODE_TLV_RUNT_ERRLOG_PTR	= 10,
	IWL_UCODE_TLV_INIT_EVTLOG_PTR	= 11,
	IWL_UCODE_TLV_INIT_EVTLOG_SIZE	= 12,
	IWL_UCODE_TLV_INIT_ERRLOG_PTR	= 13,
	IWL_UCODE_TLV_ENHANCE_SENS_TBL	= 14,
	IWL_UCODE_TLV_PHY_CALIBRATION_SIZE = 15,
	/* 16 and 17 reserved for future use */
	IWL_UCODE_TLV_FLAGS		= 18,
};

/**
 * enum iwl_ucode_tlv_flag - ucode API flags
 * @IWL_UCODE_TLV_FLAGS_PAN: This is PAN capable microcode; this previously
 *	was a separate TLV but moved here to save space.
 * @IWL_UCODE_TLV_FLAGS_NEWSCAN: new uCode scan behaviour on hidden SSID,
 *	treats good CRC threshold as a boolean
 * @IWL_UCODE_TLV_FLAGS_MFP: This uCode image supports MFP (802.11w).
 */
enum iwl_ucode_tlv_flag {
	IWL_UCODE_TLV_FLAGS_PAN		= BIT(0),
	IWL_UCODE_TLV_FLAGS_NEWSCAN	= BIT(1),
	IWL_UCODE_TLV_FLAGS_MFP		= BIT(2),
};

struct iwl_ucode_tlv {
	__le16 type;		/* see above */
	__le16 alternative;	/* see comment */
	__le32 length;		/* not including type/length fields */
	u8 data[0];
} __packed;

#define IWL_TLV_UCODE_MAGIC	0x0a4c5749

struct iwl_tlv_ucode_header {
	/*
	 * The TLV style ucode header is distinguished from
	 * the v1/v2 style header by first four bytes being
	 * zero, as such is an invalid combination of
	 * major/minor/API/serial versions.
	 */
	__le32 zero;
	__le32 magic;
	u8 human_readable[64];
	__le32 ver;		/* major/minor/API/serial */
	__le32 build;
	__le64 alternatives;	/* bitmask of valid alternatives */
	/*
	 * The data contained herein has a TLV layout,
	 * see above for the TLV header and types.
	 * Note that each TLV is padded to a length
	 * that is a multiple of 4 for alignment.
	 */
	u8 data[0];
};

struct iwl_sensitivity_ranges {
	u16 min_nrg_cck;
	u16 max_nrg_cck;

	u16 nrg_th_cck;
	u16 nrg_th_ofdm;

	u16 auto_corr_min_ofdm;
	u16 auto_corr_min_ofdm_mrc;
	u16 auto_corr_min_ofdm_x1;
	u16 auto_corr_min_ofdm_mrc_x1;

	u16 auto_corr_max_ofdm;
	u16 auto_corr_max_ofdm_mrc;
	u16 auto_corr_max_ofdm_x1;
	u16 auto_corr_max_ofdm_mrc_x1;

	u16 auto_corr_max_cck;
	u16 auto_corr_max_cck_mrc;
	u16 auto_corr_min_cck;
	u16 auto_corr_min_cck_mrc;

	u16 barker_corr_th_min;
	u16 barker_corr_th_min_mrc;
	u16 nrg_th_cca;
};


#define KELVIN_TO_CELSIUS(x) ((x)-273)
#define CELSIUS_TO_KELVIN(x) ((x)+273)


/**
 * struct iwl_hw_params
 * @max_txq_num: Max # Tx queues supported
 * @dma_chnl_num: Number of Tx DMA/FIFO channels
 * @scd_bc_tbls_size: size of scheduler byte count tables
 * @tfd_size: TFD size
 * @tx/rx_chains_num: Number of TX/RX chains
 * @valid_tx/rx_ant: usable antennas
 * @max_rxq_size: Max # Rx frames in Rx queue (must be power-of-2)
 * @max_rxq_log: Log-base-2 of max_rxq_size
 * @rx_page_order: Rx buffer page order
 * @rx_wrt_ptr_reg: FH{39}_RSCSR_CHNL0_WPTR
 * @max_stations:
 * @ht40_channel: is 40MHz width possible in band 2.4
 * BIT(IEEE80211_BAND_5GHZ) BIT(IEEE80211_BAND_5GHZ)
 * @sw_crypto: 0 for hw, 1 for sw
 * @max_xxx_size: for ucode uses
 * @ct_kill_threshold: temperature threshold
 * @beacon_time_tsf_bits: number of valid tsf bits for beacon time
 * @calib_init_cfg: setup initial calibrations for the hw
 * @calib_rt_cfg: setup runtime calibrations for the hw
 * @struct iwl_sensitivity_ranges: range of sensitivity values
 */
struct iwl_hw_params {
	u8 max_txq_num;
	u8 dma_chnl_num;
	u16 scd_bc_tbls_size;
	u32 tfd_size;
	u8  tx_chains_num;
	u8  rx_chains_num;
	u8  valid_tx_ant;
	u8  valid_rx_ant;
	u16 max_rxq_size;
	u16 max_rxq_log;
	u32 rx_page_order;
	u32 rx_wrt_ptr_reg;
	u8  max_stations;
	u8  ht40_channel;
	u8  max_beacon_itrvl;	/* in 1024 ms */
	u32 max_inst_size;
	u32 max_data_size;
	u32 ct_kill_threshold; /* value in hw-dependent units */
	u32 ct_kill_exit_threshold; /* value in hw-dependent units */
				    /* for 1000, 6000 series and up */
	u16 beacon_time_tsf_bits;
	u32 calib_init_cfg;
	u32 calib_rt_cfg;
	const struct iwl_sensitivity_ranges *sens;
};


/******************************************************************************
 *
 * Functions implemented in core module which are forward declared here
 * for use by iwl-[4-5].c
 *
 * NOTE:  The implementation of these functions are not hardware specific
 * which is why they are in the core module files.
 *
 * Naming convention --
 * iwl_         <-- Is part of iwlwifi
 * iwlXXXX_     <-- Hardware specific (implemented in iwl-XXXX.c for XXXX)
 *
 ****************************************************************************/
extern void iwl_update_chain_flags(struct iwl_priv *priv);
extern const u8 iwl_bcast_addr[ETH_ALEN];
extern int iwl_rxq_stop(struct iwl_priv *priv);
extern void iwl_txq_ctx_stop(struct iwl_priv *priv);
extern int iwl_queue_space(const struct iwl_queue *q);
static inline int iwl_queue_used(const struct iwl_queue *q, int i)
{
	return q->write_ptr >= q->read_ptr ?
		(i >= q->read_ptr && i < q->write_ptr) :
		!(i < q->read_ptr && i >= q->write_ptr);
}


static inline u8 get_cmd_index(struct iwl_queue *q, u32 index, int is_huge)
{
	/*
	 * This is for init calibration result and scan command which
	 * required buffer > TFD_MAX_PAYLOAD_SIZE,
	 * the big buffer at end of command array
	 */
	if (is_huge)
		return q->n_window;	/* must be power of 2 */

	/* Otherwise, use normal size buffers */
	return index & (q->n_window - 1);
}


struct iwl_dma_ptr {
	dma_addr_t dma;
	void *addr;
	size_t size;
};

#define IWL_OPERATION_MODE_AUTO     0
#define IWL_OPERATION_MODE_HT_ONLY  1
#define IWL_OPERATION_MODE_MIXED    2
#define IWL_OPERATION_MODE_20MHZ    3

#define IWL_TX_CRC_SIZE 4
#define IWL_TX_DELIMITER_SIZE 4

#define TX_POWER_IWL_ILLEGAL_VOLTAGE -10000

/* Sensitivity and chain noise calibration */
#define INITIALIZATION_VALUE		0xFFFF
#define IWL_CAL_NUM_BEACONS		16
#define MAXIMUM_ALLOWED_PATHLOSS	15

#define CHAIN_NOISE_MAX_DELTA_GAIN_CODE 3

#define MAX_FA_OFDM  50
#define MIN_FA_OFDM  5
#define MAX_FA_CCK   50
#define MIN_FA_CCK   5

#define AUTO_CORR_STEP_OFDM       1

#define AUTO_CORR_STEP_CCK     3
#define AUTO_CORR_MAX_TH_CCK   160

#define NRG_DIFF               2
#define NRG_STEP_CCK           2
#define NRG_MARGIN             8
#define MAX_NUMBER_CCK_NO_FA 100

#define AUTO_CORR_CCK_MIN_VAL_DEF    (125)

#define CHAIN_A             0
#define CHAIN_B             1
#define CHAIN_C             2
#define CHAIN_NOISE_DELTA_GAIN_INIT_VAL 4
#define ALL_BAND_FILTER			0xFF00
#define IN_BAND_FILTER			0xFF
#define MIN_AVERAGE_NOISE_MAX_VALUE	0xFFFFFFFF

#define NRG_NUM_PREV_STAT_L     20
#define NUM_RX_CHAINS           3

enum iwlagn_false_alarm_state {
	IWL_FA_TOO_MANY = 0,
	IWL_FA_TOO_FEW = 1,
	IWL_FA_GOOD_RANGE = 2,
};

enum iwlagn_chain_noise_state {
	IWL_CHAIN_NOISE_ALIVE = 0,  /* must be 0 */
	IWL_CHAIN_NOISE_ACCUMULATE,
	IWL_CHAIN_NOISE_CALIBRATED,
	IWL_CHAIN_NOISE_DONE,
};


/*
 * enum iwl_calib
 * defines the order in which results of initial calibrations
 * should be sent to the runtime uCode
 */
enum iwl_calib {
	IWL_CALIB_XTAL,
	IWL_CALIB_DC,
	IWL_CALIB_LO,
	IWL_CALIB_TX_IQ,
	IWL_CALIB_TX_IQ_PERD,
	IWL_CALIB_BASE_BAND,
	IWL_CALIB_TEMP_OFFSET,
	IWL_CALIB_MAX
};

/* Opaque calibration results */
struct iwl_calib_result {
	void *buf;
	size_t buf_len;
};

/* Sensitivity calib data */
struct iwl_sensitivity_data {
	u32 auto_corr_ofdm;
	u32 auto_corr_ofdm_mrc;
	u32 auto_corr_ofdm_x1;
	u32 auto_corr_ofdm_mrc_x1;
	u32 auto_corr_cck;
	u32 auto_corr_cck_mrc;

	u32 last_bad_plcp_cnt_ofdm;
	u32 last_fa_cnt_ofdm;
	u32 last_bad_plcp_cnt_cck;
	u32 last_fa_cnt_cck;

	u32 nrg_curr_state;
	u32 nrg_prev_state;
	u32 nrg_value[10];
	u8  nrg_silence_rssi[NRG_NUM_PREV_STAT_L];
	u32 nrg_silence_ref;
	u32 nrg_energy_idx;
	u32 nrg_silence_idx;
	u32 nrg_th_cck;
	s32 nrg_auto_corr_silence_diff;
	u32 num_in_cck_no_fa;
	u32 nrg_th_ofdm;

	u16 barker_corr_th_min;
	u16 barker_corr_th_min_mrc;
	u16 nrg_th_cca;
};

/* Chain noise (differential Rx gain) calib data */
struct iwl_chain_noise_data {
	u32 active_chains;
	u32 chain_noise_a;
	u32 chain_noise_b;
	u32 chain_noise_c;
	u32 chain_signal_a;
	u32 chain_signal_b;
	u32 chain_signal_c;
	u16 beacon_count;
	u8 disconn_array[NUM_RX_CHAINS];
	u8 delta_gain_code[NUM_RX_CHAINS];
	u8 radio_write;
	u8 state;
};

#define	EEPROM_SEM_TIMEOUT 10		/* milliseconds */
#define EEPROM_SEM_RETRY_LIMIT 1000	/* number of attempts (not time) */

#define IWL_TRAFFIC_ENTRIES	(256)
#define IWL_TRAFFIC_ENTRY_SIZE  (64)

enum {
	MEASUREMENT_READY = (1 << 0),
	MEASUREMENT_ACTIVE = (1 << 1),
};

enum iwl_nvm_type {
	NVM_DEVICE_TYPE_EEPROM = 0,
	NVM_DEVICE_TYPE_OTP,
};

/*
 * Two types of OTP memory access modes
 *   IWL_OTP_ACCESS_ABSOLUTE - absolute address mode,
 * 			        based on physical memory addressing
 *   IWL_OTP_ACCESS_RELATIVE - relative address mode,
 * 			       based on logical memory addressing
 */
enum iwl_access_mode {
	IWL_OTP_ACCESS_ABSOLUTE,
	IWL_OTP_ACCESS_RELATIVE,
};

/**
 * enum iwl_pa_type - Power Amplifier type
 * @IWL_PA_SYSTEM:  based on uCode configuration
 * @IWL_PA_INTERNAL: use Internal only
 */
enum iwl_pa_type {
	IWL_PA_SYSTEM = 0,
	IWL_PA_INTERNAL = 1,
};

/* interrupt statistics */
struct isr_statistics {
	u32 hw;
	u32 sw;
	u32 err_code;
	u32 sch;
	u32 alive;
	u32 rfkill;
	u32 ctkill;
	u32 wakeup;
	u32 rx;
	u32 rx_handlers[REPLY_MAX];
	u32 tx;
	u32 unhandled;
};

/* reply_tx_statistics (for _agn devices) */
struct reply_tx_error_statistics {
	u32 pp_delay;
	u32 pp_few_bytes;
	u32 pp_bt_prio;
	u32 pp_quiet_period;
	u32 pp_calc_ttak;
	u32 int_crossed_retry;
	u32 short_limit;
	u32 long_limit;
	u32 fifo_underrun;
	u32 drain_flow;
	u32 rfkill_flush;
	u32 life_expire;
	u32 dest_ps;
	u32 host_abort;
	u32 bt_retry;
	u32 sta_invalid;
	u32 frag_drop;
	u32 tid_disable;
	u32 fifo_flush;
	u32 insuff_cf_poll;
	u32 fail_hw_drop;
	u32 sta_color_mismatch;
	u32 unknown;
};

/* reply_agg_tx_statistics (for _agn devices) */
struct reply_agg_tx_error_statistics {
	u32 underrun;
	u32 bt_prio;
	u32 few_bytes;
	u32 abort;
	u32 last_sent_ttl;
	u32 last_sent_try;
	u32 last_sent_bt_kill;
	u32 scd_query;
	u32 bad_crc32;
	u32 response;
	u32 dump_tx;
	u32 delay_tx;
	u32 unknown;
};

/* management statistics */
enum iwl_mgmt_stats {
	MANAGEMENT_ASSOC_REQ = 0,
	MANAGEMENT_ASSOC_RESP,
	MANAGEMENT_REASSOC_REQ,
	MANAGEMENT_REASSOC_RESP,
	MANAGEMENT_PROBE_REQ,
	MANAGEMENT_PROBE_RESP,
	MANAGEMENT_BEACON,
	MANAGEMENT_ATIM,
	MANAGEMENT_DISASSOC,
	MANAGEMENT_AUTH,
	MANAGEMENT_DEAUTH,
	MANAGEMENT_ACTION,
	MANAGEMENT_MAX,
};
/* control statistics */
enum iwl_ctrl_stats {
	CONTROL_BACK_REQ =  0,
	CONTROL_BACK,
	CONTROL_PSPOLL,
	CONTROL_RTS,
	CONTROL_CTS,
	CONTROL_ACK,
	CONTROL_CFEND,
	CONTROL_CFENDACK,
	CONTROL_MAX,
};

struct traffic_stats {
#ifdef CONFIG_IWLWIFI_DEBUGFS
	u32 mgmt[MANAGEMENT_MAX];
	u32 ctrl[CONTROL_MAX];
	u32 data_cnt;
	u64 data_bytes;
#endif
};

/*
 * iwl_switch_rxon: "channel switch" structure
 *
 * @ switch_in_progress: channel switch in progress
 * @ channel: new channel
 */
struct iwl_switch_rxon {
	bool switch_in_progress;
	__le16 channel;
};

/*
 * schedule the timer to wake up every UCODE_TRACE_PERIOD milliseconds
 * to perform continuous uCode event logging operation if enabled
 */
#define UCODE_TRACE_PERIOD (100)

/*
 * iwl_event_log: current uCode event log position
 *
 * @ucode_trace: enable/disable ucode continuous trace timer
 * @num_wraps: how many times the event buffer wraps
 * @next_entry:  the entry just before the next one that uCode would fill
 * @non_wraps_count: counter for no wrap detected when dump ucode events
 * @wraps_once_count: counter for wrap once detected when dump ucode events
 * @wraps_more_count: counter for wrap more than once detected
 *		      when dump ucode events
 */
struct iwl_event_log {
	bool ucode_trace;
	u32 num_wraps;
	u32 next_entry;
	int non_wraps_count;
	int wraps_once_count;
	int wraps_more_count;
};

/*
 * host interrupt timeout value
 * used with setting interrupt coalescing timer
 * the CSR_INT_COALESCING is an 8 bit register in 32-usec unit
 *
 * default interrupt coalescing timer is 64 x 32 = 2048 usecs
 * default interrupt coalescing calibration timer is 16 x 32 = 512 usecs
 */
#define IWL_HOST_INT_TIMEOUT_MAX	(0xFF)
#define IWL_HOST_INT_TIMEOUT_DEF	(0x40)
#define IWL_HOST_INT_TIMEOUT_MIN	(0x0)
#define IWL_HOST_INT_CALIB_TIMEOUT_MAX	(0xFF)
#define IWL_HOST_INT_CALIB_TIMEOUT_DEF	(0x10)
#define IWL_HOST_INT_CALIB_TIMEOUT_MIN	(0x0)

/*
 * This is the threshold value of plcp error rate per 100mSecs.  It is
 * used to set and check for the validity of plcp_delta.
 */
#define IWL_MAX_PLCP_ERR_THRESHOLD_MIN	(1)
#define IWL_MAX_PLCP_ERR_THRESHOLD_DEF	(50)
#define IWL_MAX_PLCP_ERR_LONG_THRESHOLD_DEF	(100)
#define IWL_MAX_PLCP_ERR_EXT_LONG_THRESHOLD_DEF	(200)
#define IWL_MAX_PLCP_ERR_THRESHOLD_MAX	(255)
#define IWL_MAX_PLCP_ERR_THRESHOLD_DISABLE	(0)

#define IWL_DELAY_NEXT_FORCE_RF_RESET  (HZ*3)
#define IWL_DELAY_NEXT_FORCE_FW_RELOAD (HZ*5)

/* TX queue watchdog timeouts in mSecs */
#define IWL_DEF_WD_TIMEOUT	(2000)
#define IWL_LONG_WD_TIMEOUT	(10000)
#define IWL_MAX_WD_TIMEOUT	(120000)

/* BT Antenna Coupling Threshold (dB) */
#define IWL_BT_ANTENNA_COUPLING_THRESHOLD	(35)

/* Firmware reload counter and Timestamp */
#define IWL_MIN_RELOAD_DURATION		1000 /* 1000 ms */
#define IWL_MAX_CONTINUE_RELOAD_CNT	4


enum iwl_reset {
	IWL_RF_RESET = 0,
	IWL_FW_RESET,
	IWL_MAX_FORCE_RESET,
};

struct iwl_force_reset {
	int reset_request_count;
	int reset_success_count;
	int reset_reject_count;
	unsigned long reset_duration;
	unsigned long last_force_reset_jiffies;
};

/* extend beacon time format bit shifting  */
/*
 * for _agn devices
 * bits 31:22 - extended
 * bits 21:0  - interval
 */
#define IWLAGN_EXT_BEACON_TIME_POS	22

/**
 * struct iwl_notification_wait - notification wait entry
 * @list: list head for global list
 * @fn: function called with the notification
 * @cmd: command ID
 *
 * This structure is not used directly, to wait for a
 * notification declare it on the stack, and call
 * iwlagn_init_notification_wait() with appropriate
 * parameters. Then do whatever will cause the ucode
 * to notify the driver, and to wait for that then
 * call iwlagn_wait_notification().
 *
 * Each notification is one-shot. If at some point we
 * need to support multi-shot notifications (which
 * can't be allocated on the stack) we need to modify
 * the code for them.
 */
struct iwl_notification_wait {
	struct list_head list;

<<<<<<< HEAD
	void (*fn)(struct iwl_priv *priv, struct iwl_rx_packet *pkt);

	u8 cmd;
	bool triggered;
=======
	void (*fn)(struct iwl_priv *priv, struct iwl_rx_packet *pkt,
		   void *data);
	void *fn_data;

	u8 cmd;
	bool triggered, aborted;
>>>>>>> d762f438
};

enum iwl_rxon_context_id {
	IWL_RXON_CTX_BSS,
	IWL_RXON_CTX_PAN,

	NUM_IWL_RXON_CTX
};

struct iwl_rxon_context {
	struct ieee80211_vif *vif;

	const u8 *ac_to_fifo;
	const u8 *ac_to_queue;
	u8 mcast_queue;

	/*
	 * We could use the vif to indicate active, but we
	 * also need it to be active during disabling when
	 * we already removed the vif for type setting.
	 */
	bool always_active, is_active;

	bool ht_need_multiple_chains;

	enum iwl_rxon_context_id ctxid;

	u32 interface_modes, exclusive_interface_modes;
	u8 unused_devtype, ap_devtype, ibss_devtype, station_devtype;

	/*
	 * We declare this const so it can only be
	 * changed via explicit cast within the
	 * routines that actually update the physical
	 * hardware.
	 */
	const struct iwl_rxon_cmd active;
	struct iwl_rxon_cmd staging;

	struct iwl_rxon_time_cmd timing;

	struct iwl_qos_info qos_data;

	u8 bcast_sta_id, ap_sta_id;

	u8 rxon_cmd, rxon_assoc_cmd, rxon_timing_cmd;
	u8 qos_cmd;
	u8 wep_key_cmd;

	struct iwl_wep_key wep_keys[WEP_KEYS_MAX];
	u8 key_mapping_keys;

	__le32 station_flags;

	struct {
		bool non_gf_sta_present;
		u8 protection;
		bool enabled, is_40mhz;
		u8 extension_chan_offset;
	} ht;

	bool last_tx_rejected;
};

enum iwl_scan_type {
	IWL_SCAN_NORMAL,
	IWL_SCAN_RADIO_RESET,
	IWL_SCAN_OFFCH_TX,
};

enum iwl_scan_type {
	IWL_SCAN_NORMAL,
	IWL_SCAN_RADIO_RESET,
	IWL_SCAN_OFFCH_TX,
};

struct iwl_priv {

	/* ieee device used by generic ieee processing code */
	struct ieee80211_hw *hw;
	struct ieee80211_channel *ieee_channels;
	struct ieee80211_rate *ieee_rates;
	struct iwl_cfg *cfg;

	enum ieee80211_band band;

	void (*pre_rx_handler)(struct iwl_priv *priv,
			       struct iwl_rx_mem_buffer *rxb);
	void (*rx_handlers[REPLY_MAX])(struct iwl_priv *priv,
				       struct iwl_rx_mem_buffer *rxb);

	struct ieee80211_supported_band bands[IEEE80211_NUM_BANDS];

	/* spectrum measurement report caching */
	struct iwl_spectrum_notification measure_report;
	u8 measurement_status;

	/* ucode beacon time */
	u32 ucode_beacon_time;
	int missed_beacon_threshold;

	/* track IBSS manager (last beacon) status */
	u32 ibss_manager;

	/* jiffies when last recovery from statistics was performed */
	unsigned long rx_statistics_jiffies;

	/* force reset */
	struct iwl_force_reset force_reset[IWL_MAX_FORCE_RESET];

	/* firmware reload counter and timestamp */
	unsigned long reload_jiffies;
	int reload_count;

	/* we allocate array of iwl_channel_info for NIC's valid channels.
	 *    Access via channel # using indirect index array */
	struct iwl_channel_info *channel_info;	/* channel info array */
	u8 channel_count;	/* # of channels */

	/* thermal calibration */
	s32 temperature;	/* degrees Kelvin */
	s32 last_temperature;

	/* init calibration results */
	struct iwl_calib_result calib_results[IWL_CALIB_MAX];

	/* Scan related variables */
	unsigned long scan_start;
	unsigned long scan_start_tsf;
	void *scan_cmd;
	enum ieee80211_band scan_band;
	struct cfg80211_scan_request *scan_request;
	struct ieee80211_vif *scan_vif;
	enum iwl_scan_type scan_type;
	u8 scan_tx_ant[IEEE80211_NUM_BANDS];
	u8 mgmt_tx_ant;

	/* spinlock */
	spinlock_t lock;	/* protect general shared data */
	spinlock_t hcmd_lock;	/* protect hcmd */
	spinlock_t reg_lock;	/* protect hw register access */
	struct mutex mutex;

	/* basic pci-network driver stuff */
	struct pci_dev *pci_dev;

	/* pci hardware address support */
	void __iomem *hw_base;

	/* microcode/device supports multiple contexts */
	u8 valid_contexts;

	/* command queue number */
	u8 cmd_queue;

	/* max number of station keys */
	u8 sta_key_max_num;

	bool new_scan_threshold_behaviour;

	/* EEPROM MAC addresses */
	struct mac_address addresses[2];

	/* uCode images, save to reload in case of failure */
	int fw_index;			/* firmware we're trying to load */
	u32 ucode_ver;			/* version of ucode, copy of
					   iwl_ucode.ver */
	struct fw_img ucode_rt;
	struct fw_img ucode_init;

	enum iwlagn_ucode_subtype ucode_type;
	u8 ucode_write_complete;	/* the image write is complete */
	char firmware_name[25];

	struct iwl_rxon_context contexts[NUM_IWL_RXON_CTX];

	struct iwl_switch_rxon switch_rxon;

<<<<<<< HEAD
	/* 1st responses from initialize and runtime uCode images.
	 * _agn's initialize alive response contains some calibration data. */
	struct iwl_init_alive_resp card_alive_init;
	struct iwl_alive_resp card_alive;
=======
	struct {
		u32 error_event_table;
		u32 log_event_table;
	} device_pointers;
>>>>>>> d762f438

	u16 active_rate;

	u8 start_calib;
	struct iwl_sensitivity_data sensitivity_data;
	struct iwl_chain_noise_data chain_noise_data;
	bool enhance_sensitivity_table;
	__le16 sensitivity_tbl[HD_TABLE_SIZE];
	__le16 enhance_sensitivity_tbl[ENHANCE_HD_TABLE_ENTRIES];

	struct iwl_ht_config current_ht_config;

	/* Rate scaling data */
	u8 retry_rate;

	wait_queue_head_t wait_command_queue;

	int activity_timer_active;

	/* Rx and Tx DMA processing queues */
	struct iwl_rx_queue rxq;
	struct iwl_tx_queue *txq;
	unsigned long txq_ctx_active_msk;
	struct iwl_dma_ptr  kw;	/* keep warm address */
	struct iwl_dma_ptr  scd_bc_tbls;

	u32 scd_base_addr;	/* scheduler sram base address */

	unsigned long status;

	/* counts mgmt, ctl, and data packets */
	struct traffic_stats tx_stats;
	struct traffic_stats rx_stats;

	/* counts interrupts */
	struct isr_statistics isr_stats;

	struct iwl_power_mgr power_data;
	struct iwl_tt_mgmt thermal_throttle;

	/* station table variables */

	/* Note: if lock and sta_lock are needed, lock must be acquired first */
	spinlock_t sta_lock;
	int num_stations;
	struct iwl_station_entry stations[IWLAGN_STATION_COUNT];
	unsigned long ucode_key_table;

	/* queue refcounts */
#define IWL_MAX_HW_QUEUES	32
	unsigned long queue_stopped[BITS_TO_LONGS(IWL_MAX_HW_QUEUES)];
	/* for each AC */
	atomic_t queue_stop_count[4];

	/* Indication if ieee80211_ops->open has been called */
	u8 is_open;

	u8 mac80211_registered;

	/* eeprom -- this is in the card's little endian byte order */
	u8 *eeprom;
	int    nvm_device_type;
	struct iwl_eeprom_calib_info *calib_info;

	enum nl80211_iftype iw_mode;

	/* Last Rx'd beacon timestamp */
	u64 timestamp;

	struct {
		__le32 flag;
		struct statistics_general_common common;
		struct statistics_rx_non_phy rx_non_phy;
		struct statistics_rx_phy rx_ofdm;
		struct statistics_rx_ht_phy rx_ofdm_ht;
		struct statistics_rx_phy rx_cck;
		struct statistics_tx tx;
#ifdef CONFIG_IWLWIFI_DEBUGFS
		struct statistics_bt_activity bt_activity;
		__le32 num_bt_kills, accum_num_bt_kills;
#endif
	} statistics;
#ifdef CONFIG_IWLWIFI_DEBUGFS
<<<<<<< HEAD
			struct iwl_notif_statistics accum_statistics;
			struct iwl_notif_statistics delta_statistics;
			struct iwl_notif_statistics max_delta;
			struct iwl_bt_notif_statistics accum_statistics_bt;
			struct iwl_bt_notif_statistics delta_statistics_bt;
			struct iwl_bt_notif_statistics max_delta_bt;
#endif

			/* notification wait support */
			struct list_head notif_waits;
			spinlock_t notif_wait_lock;
			wait_queue_head_t notif_waitq;

			/* remain-on-channel offload support */
			struct ieee80211_channel *hw_roc_channel;
			struct delayed_work hw_roc_work;
			enum nl80211_channel_type hw_roc_chantype;
			int hw_roc_duration;

			struct sk_buff *offchan_tx_skb;
			int offchan_tx_timeout;
			struct ieee80211_channel *offchan_tx_chan;
		} _agn;
=======
	struct {
		struct statistics_general_common common;
		struct statistics_rx_non_phy rx_non_phy;
		struct statistics_rx_phy rx_ofdm;
		struct statistics_rx_ht_phy rx_ofdm_ht;
		struct statistics_rx_phy rx_cck;
		struct statistics_tx tx;
		struct statistics_bt_activity bt_activity;
	} accum_stats, delta_stats, max_delta_stats;
>>>>>>> d762f438
#endif

	struct {
		/* INT ICT Table */
		__le32 *ict_tbl;
		void *ict_tbl_vir;
		dma_addr_t ict_tbl_dma;
		dma_addr_t aligned_ict_tbl_dma;
		int ict_index;
		u32 inta;
		bool use_ict;
		/*
		 * reporting the number of tids has AGG on. 0 means
		 * no AGGREGATION
		 */
		u8 agg_tids_count;

		struct iwl_rx_phy_res last_phy_res;
		bool last_phy_res_valid;

		struct completion firmware_loading_complete;

		u32 init_evtlog_ptr, init_evtlog_size, init_errlog_ptr;
		u32 inst_evtlog_ptr, inst_evtlog_size, inst_errlog_ptr;

		/*
		 * chain noise reset and gain commands are the
		 * two extra calibration commands follows the standard
		 * phy calibration commands
		 */
		u8 phy_calib_chain_noise_reset_cmd;
		u8 phy_calib_chain_noise_gain_cmd;

		/* counts reply_tx error */
		struct reply_tx_error_statistics reply_tx_stats;
		struct reply_agg_tx_error_statistics reply_agg_tx_stats;
		/* notification wait support */
		struct list_head notif_waits;
		spinlock_t notif_wait_lock;
		wait_queue_head_t notif_waitq;

		/* remain-on-channel offload support */
		struct ieee80211_channel *hw_roc_channel;
		struct delayed_work hw_roc_work;
		enum nl80211_channel_type hw_roc_chantype;
		int hw_roc_duration;
		bool hw_roc_setup;

		struct sk_buff *offchan_tx_skb;
		int offchan_tx_timeout;
		struct ieee80211_channel *offchan_tx_chan;
	} _agn;

	/* bt coex */
	u8 bt_enable_flag;
	u8 bt_status;
	u8 bt_traffic_load, last_bt_traffic_load;
	bool bt_ch_announce;
	bool bt_full_concurrent;
	bool bt_ant_couple_ok;
	__le32 kill_ack_mask;
	__le32 kill_cts_mask;
	__le16 bt_valid;
	u16 bt_on_thresh;
	u16 bt_duration;
	u16 dynamic_frag_thresh;
	u8 bt_ci_compliance;
	struct work_struct bt_traffic_change_work;

	struct iwl_hw_params hw_params;

	u32 inta_mask;

	struct workqueue_struct *workqueue;

	struct work_struct restart;
	struct work_struct scan_completed;
	struct work_struct rx_replenish;
	struct work_struct abort_scan;

	struct work_struct beacon_update;
	struct iwl_rxon_context *beacon_ctx;
	struct sk_buff *beacon_skb;

	struct work_struct tt_work;
	struct work_struct ct_enter;
	struct work_struct ct_exit;
	struct work_struct start_internal_scan;
	struct work_struct tx_flush;
	struct work_struct bt_full_concurrency;
	struct work_struct bt_runtime_config;

	struct tasklet_struct irq_tasklet;

	struct delayed_work scan_check;

	/* TX Power */
	s8 tx_power_user_lmt;
	s8 tx_power_device_lmt;
	s8 tx_power_lmt_in_half_dbm; /* max tx power in half-dBm format */
	s8 tx_power_next;


#ifdef CONFIG_IWLWIFI_DEBUG
	/* debugging info */
	u32 debug_level; /* per device debugging will override global
			    iwl_debug_level if set */
#endif /* CONFIG_IWLWIFI_DEBUG */
#ifdef CONFIG_IWLWIFI_DEBUGFS
	/* debugfs */
	u16 tx_traffic_idx;
	u16 rx_traffic_idx;
	u8 *tx_traffic;
	u8 *rx_traffic;
	struct dentry *debugfs_dir;
	u32 dbgfs_sram_offset, dbgfs_sram_len;
	bool disable_ht40;
#endif /* CONFIG_IWLWIFI_DEBUGFS */

	struct work_struct txpower_work;
	u32 disable_sens_cal;
	u32 disable_chain_noise_cal;
	struct work_struct run_time_calib_work;
	struct timer_list statistics_periodic;
	struct timer_list ucode_trace;
	struct timer_list watchdog;

	struct iwl_event_log event_log;

	struct led_classdev led;
	unsigned long blink_on, blink_off;
	bool led_registered;
}; /*iwl_priv */

static inline void iwl_txq_ctx_activate(struct iwl_priv *priv, int txq_id)
{
	set_bit(txq_id, &priv->txq_ctx_active_msk);
}

static inline void iwl_txq_ctx_deactivate(struct iwl_priv *priv, int txq_id)
{
	clear_bit(txq_id, &priv->txq_ctx_active_msk);
}

#ifdef CONFIG_IWLWIFI_DEBUG
/*
 * iwl_get_debug_level: Return active debug level for device
 *
 * Using sysfs it is possible to set per device debug level. This debug
 * level will be used if set, otherwise the global debug level which can be
 * set via module parameter is used.
 */
static inline u32 iwl_get_debug_level(struct iwl_priv *priv)
{
	if (priv->debug_level)
		return priv->debug_level;
	else
		return iwl_debug_level;
}
#else
static inline u32 iwl_get_debug_level(struct iwl_priv *priv)
{
	return iwl_debug_level;
}
#endif


static inline struct ieee80211_hdr *iwl_tx_queue_get_hdr(struct iwl_priv *priv,
							 int txq_id, int idx)
{
	if (priv->txq[txq_id].txb[idx].skb)
		return (struct ieee80211_hdr *)priv->txq[txq_id].
				txb[idx].skb->data;
	return NULL;
}

static inline struct iwl_rxon_context *
iwl_rxon_ctx_from_vif(struct ieee80211_vif *vif)
{
	struct iwl_vif_priv *vif_priv = (void *)vif->drv_priv;

	return vif_priv->ctx;
}

#define for_each_context(priv, ctx)				\
	for (ctx = &priv->contexts[IWL_RXON_CTX_BSS];		\
	     ctx < &priv->contexts[NUM_IWL_RXON_CTX]; ctx++)	\
		if (priv->valid_contexts & BIT(ctx->ctxid))

static inline int iwl_is_associated_ctx(struct iwl_rxon_context *ctx)
{
	return (ctx->active.filter_flags & RXON_FILTER_ASSOC_MSK) ? 1 : 0;
}

static inline int iwl_is_associated(struct iwl_priv *priv,
				    enum iwl_rxon_context_id ctxid)
{
	return iwl_is_associated_ctx(&priv->contexts[ctxid]);
}

static inline int iwl_is_any_associated(struct iwl_priv *priv)
{
	struct iwl_rxon_context *ctx;
	for_each_context(priv, ctx)
		if (iwl_is_associated_ctx(ctx))
			return true;
	return false;
}

static inline int is_channel_valid(const struct iwl_channel_info *ch_info)
{
	if (ch_info == NULL)
		return 0;
	return (ch_info->flags & EEPROM_CHANNEL_VALID) ? 1 : 0;
}

static inline int is_channel_radar(const struct iwl_channel_info *ch_info)
{
	return (ch_info->flags & EEPROM_CHANNEL_RADAR) ? 1 : 0;
}

static inline u8 is_channel_a_band(const struct iwl_channel_info *ch_info)
{
	return ch_info->band == IEEE80211_BAND_5GHZ;
}

static inline u8 is_channel_bg_band(const struct iwl_channel_info *ch_info)
{
	return ch_info->band == IEEE80211_BAND_2GHZ;
}

static inline int is_channel_passive(const struct iwl_channel_info *ch)
{
	return (!(ch->flags & EEPROM_CHANNEL_ACTIVE)) ? 1 : 0;
}

static inline int is_channel_ibss(const struct iwl_channel_info *ch)
{
	return ((ch->flags & EEPROM_CHANNEL_IBSS)) ? 1 : 0;
}

static inline void __iwl_free_pages(struct iwl_priv *priv, struct page *page)
{
	__free_pages(page, priv->hw_params.rx_page_order);
}

static inline void iwl_free_pages(struct iwl_priv *priv, unsigned long page)
{
	free_pages(page, priv->hw_params.rx_page_order);
}
#endif				/* __iwl_dev_h__ */<|MERGE_RESOLUTION|>--- conflicted
+++ resolved
@@ -1095,19 +1095,12 @@
 struct iwl_notification_wait {
 	struct list_head list;
 
-<<<<<<< HEAD
-	void (*fn)(struct iwl_priv *priv, struct iwl_rx_packet *pkt);
-
-	u8 cmd;
-	bool triggered;
-=======
 	void (*fn)(struct iwl_priv *priv, struct iwl_rx_packet *pkt,
 		   void *data);
 	void *fn_data;
 
 	u8 cmd;
 	bool triggered, aborted;
->>>>>>> d762f438
 };
 
 enum iwl_rxon_context_id {
@@ -1170,12 +1163,6 @@
 	} ht;
 
 	bool last_tx_rejected;
-};
-
-enum iwl_scan_type {
-	IWL_SCAN_NORMAL,
-	IWL_SCAN_RADIO_RESET,
-	IWL_SCAN_OFFCH_TX,
 };
 
 enum iwl_scan_type {
@@ -1286,17 +1273,10 @@
 
 	struct iwl_switch_rxon switch_rxon;
 
-<<<<<<< HEAD
-	/* 1st responses from initialize and runtime uCode images.
-	 * _agn's initialize alive response contains some calibration data. */
-	struct iwl_init_alive_resp card_alive_init;
-	struct iwl_alive_resp card_alive;
-=======
 	struct {
 		u32 error_event_table;
 		u32 log_event_table;
 	} device_pointers;
->>>>>>> d762f438
 
 	u16 active_rate;
 
@@ -1380,31 +1360,6 @@
 #endif
 	} statistics;
 #ifdef CONFIG_IWLWIFI_DEBUGFS
-<<<<<<< HEAD
-			struct iwl_notif_statistics accum_statistics;
-			struct iwl_notif_statistics delta_statistics;
-			struct iwl_notif_statistics max_delta;
-			struct iwl_bt_notif_statistics accum_statistics_bt;
-			struct iwl_bt_notif_statistics delta_statistics_bt;
-			struct iwl_bt_notif_statistics max_delta_bt;
-#endif
-
-			/* notification wait support */
-			struct list_head notif_waits;
-			spinlock_t notif_wait_lock;
-			wait_queue_head_t notif_waitq;
-
-			/* remain-on-channel offload support */
-			struct ieee80211_channel *hw_roc_channel;
-			struct delayed_work hw_roc_work;
-			enum nl80211_channel_type hw_roc_chantype;
-			int hw_roc_duration;
-
-			struct sk_buff *offchan_tx_skb;
-			int offchan_tx_timeout;
-			struct ieee80211_channel *offchan_tx_chan;
-		} _agn;
-=======
 	struct {
 		struct statistics_general_common common;
 		struct statistics_rx_non_phy rx_non_phy;
@@ -1414,7 +1369,6 @@
 		struct statistics_tx tx;
 		struct statistics_bt_activity bt_activity;
 	} accum_stats, delta_stats, max_delta_stats;
->>>>>>> d762f438
 #endif
 
 	struct {
