// SPDX-License-Identifier: GPL-2.0-only
/*
 * Framework for buffer objects that can be shared across devices/subsystems.
 *
 * Copyright(C) 2011 Linaro Limited. All rights reserved.
 * Author: Sumit Semwal <sumit.semwal@ti.com>
 *
 * Many thanks to linaro-mm-sig list, and specially
 * Arnd Bergmann <arnd@arndb.de>, Rob Clark <rob@ti.com> and
 * Daniel Vetter <daniel@ffwll.ch> for their support in creation and
 * refining of this idea.
 */

#include <linux/fs.h>
#include <linux/slab.h>
#include <linux/dma-buf.h>
#include <linux/dma-fence.h>
#include <linux/anon_inodes.h>
#include <linux/export.h>
#include <linux/debugfs.h>
#include <linux/module.h>
#include <linux/seq_file.h>
#include <linux/poll.h>
#include <linux/dma-resv.h>
#include <linux/mm.h>
#include <linux/mount.h>
#include <linux/pseudo_fs.h>

#include <uapi/linux/dma-buf.h>
#include <uapi/linux/magic.h>

#include <trace/hooks/dmabuf.h>

#include "dma-buf-sysfs-stats.h"

struct dma_buf_list {
	struct list_head head;
	struct mutex lock;
};

static struct dma_buf_list db_list;

/*
 * This function helps in traversing the db_list and calls the
 * callback function which can extract required info out of each
 * dmabuf.
 */
int get_each_dmabuf(int (*callback)(const struct dma_buf *dmabuf,
		    void *private), void *private)
{
	struct dma_buf *buf;
	int ret = mutex_lock_interruptible(&db_list.lock);

	if (ret)
		return ret;

	list_for_each_entry(buf, &db_list.head, list_node) {
		ret = callback(buf, private);
		if (ret)
			break;
	}
	mutex_unlock(&db_list.lock);
	return ret;
}
EXPORT_SYMBOL_NS_GPL(get_each_dmabuf, MINIDUMP);

static char *dmabuffs_dname(struct dentry *dentry, char *buffer, int buflen)
{
	struct dma_buf *dmabuf;
	char name[DMA_BUF_NAME_LEN];
	size_t ret = 0;

	dmabuf = dentry->d_fsdata;
	spin_lock(&dmabuf->name_lock);
	if (dmabuf->name)
		ret = strlcpy(name, dmabuf->name, DMA_BUF_NAME_LEN);
	spin_unlock(&dmabuf->name_lock);

	return dynamic_dname(dentry, buffer, buflen, "/%s:%s",
			     dentry->d_name.name, ret > 0 ? name : "");
}

static void dma_buf_release(struct dentry *dentry)
{
	struct dma_buf *dmabuf;

	dmabuf = dentry->d_fsdata;
	if (unlikely(!dmabuf))
		return;

	BUG_ON(dmabuf->vmapping_counter);

	/*
	 * If you hit this BUG() it could mean:
	 * * There's a file reference imbalance in dma_buf_poll / dma_buf_poll_cb or somewhere else
	 * * dmabuf->cb_in/out.active are non-0 despite no pending fence callback
	 */
	BUG_ON(dmabuf->cb_in.active || dmabuf->cb_out.active);

	dma_buf_stats_teardown(dmabuf);
	dmabuf->ops->release(dmabuf);

	trace_android_vh_dma_buf_release(dmabuf);
	if (dmabuf->resv == (struct dma_resv *)&dmabuf[1])
		dma_resv_fini(dmabuf->resv);

	WARN_ON(!list_empty(&dmabuf->attachments));
	module_put(dmabuf->owner);
	kfree(dmabuf->name);
	kfree(dmabuf);
}

static int dma_buf_file_release(struct inode *inode, struct file *file)
{
	struct dma_buf *dmabuf;

	if (!is_dma_buf_file(file))
		return -EINVAL;

	dmabuf = file->private_data;

	mutex_lock(&db_list.lock);
	list_del(&dmabuf->list_node);
	mutex_unlock(&db_list.lock);

	return 0;
}

static const struct dentry_operations dma_buf_dentry_ops = {
	.d_dname = dmabuffs_dname,
	.d_release = dma_buf_release,
};

static struct vfsmount *dma_buf_mnt;

static int dma_buf_fs_init_context(struct fs_context *fc)
{
	struct pseudo_fs_context *ctx;

	ctx = init_pseudo(fc, DMA_BUF_MAGIC);
	if (!ctx)
		return -ENOMEM;
	ctx->dops = &dma_buf_dentry_ops;
	return 0;
}

static struct file_system_type dma_buf_fs_type = {
	.name = "dmabuf",
	.init_fs_context = dma_buf_fs_init_context,
	.kill_sb = kill_anon_super,
};

static int dma_buf_mmap_internal(struct file *file, struct vm_area_struct *vma)
{
	struct dma_buf *dmabuf;

	if (!is_dma_buf_file(file))
		return -EINVAL;

	dmabuf = file->private_data;

	/* check if buffer supports mmap */
	if (!dmabuf->ops->mmap)
		return -EINVAL;

	/* check for overflowing the buffer's size */
	if (vma->vm_pgoff + vma_pages(vma) >
	    dmabuf->size >> PAGE_SHIFT)
		return -EINVAL;

	return dmabuf->ops->mmap(dmabuf, vma);
}

static loff_t dma_buf_llseek(struct file *file, loff_t offset, int whence)
{
	struct dma_buf *dmabuf;
	loff_t base;

	if (!is_dma_buf_file(file))
		return -EBADF;

	dmabuf = file->private_data;

	/* only support discovering the end of the buffer,
	   but also allow SEEK_SET to maintain the idiomatic
	   SEEK_END(0), SEEK_CUR(0) pattern */
	if (whence == SEEK_END)
		base = dmabuf->size;
	else if (whence == SEEK_SET)
		base = 0;
	else
		return -EINVAL;

	if (offset != 0)
		return -EINVAL;

	return base + offset;
}

/**
 * DOC: implicit fence polling
 *
 * To support cross-device and cross-driver synchronization of buffer access
 * implicit fences (represented internally in the kernel with &struct dma_fence)
 * can be attached to a &dma_buf. The glue for that and a few related things are
 * provided in the &dma_resv structure.
 *
 * Userspace can query the state of these implicitly tracked fences using poll()
 * and related system calls:
 *
 * - Checking for EPOLLIN, i.e. read access, can be use to query the state of the
 *   most recent write or exclusive fence.
 *
 * - Checking for EPOLLOUT, i.e. write access, can be used to query the state of
 *   all attached fences, shared and exclusive ones.
 *
 * Note that this only signals the completion of the respective fences, i.e. the
 * DMA transfers are complete. Cache flushing and any other necessary
 * preparations before CPU access can begin still need to happen.
 */

static void dma_buf_poll_cb(struct dma_fence *fence, struct dma_fence_cb *cb)
{
	struct dma_buf_poll_cb_t *dcb = (struct dma_buf_poll_cb_t *)cb;
	struct dma_buf *dmabuf = container_of(dcb->poll, struct dma_buf, poll);
	unsigned long flags;

	spin_lock_irqsave(&dcb->poll->lock, flags);
	wake_up_locked_poll(dcb->poll, dcb->active);
	dcb->active = 0;
	spin_unlock_irqrestore(&dcb->poll->lock, flags);
	dma_fence_put(fence);
	/* Paired with get_file in dma_buf_poll */
	fput(dmabuf->file);
}

static bool dma_buf_poll_add_cb(struct dma_resv *resv, bool write,
				struct dma_buf_poll_cb_t *dcb)
{
	struct dma_resv_iter cursor;
	struct dma_fence *fence;
	int r;

	dma_resv_for_each_fence(&cursor, resv, dma_resv_usage_rw(write),
				fence) {
		dma_fence_get(fence);
		r = dma_fence_add_callback(fence, &dcb->cb, dma_buf_poll_cb);
		if (!r)
			return true;
		dma_fence_put(fence);
	}

	return false;
}

static __poll_t dma_buf_poll(struct file *file, poll_table *poll)
{
	struct dma_buf *dmabuf;
	struct dma_resv *resv;
	__poll_t events;

	dmabuf = file->private_data;
	if (!dmabuf || !dmabuf->resv)
		return EPOLLERR;

	resv = dmabuf->resv;

	poll_wait(file, &dmabuf->poll, poll);

	events = poll_requested_events(poll) & (EPOLLIN | EPOLLOUT);
	if (!events)
		return 0;

	dma_resv_lock(resv, NULL);

	if (events & EPOLLOUT) {
		struct dma_buf_poll_cb_t *dcb = &dmabuf->cb_out;

		/* Check that callback isn't busy */
		spin_lock_irq(&dmabuf->poll.lock);
		if (dcb->active)
			events &= ~EPOLLOUT;
		else
			dcb->active = EPOLLOUT;
		spin_unlock_irq(&dmabuf->poll.lock);

		if (events & EPOLLOUT) {
			/* Paired with fput in dma_buf_poll_cb */
			get_file(dmabuf->file);

			if (!dma_buf_poll_add_cb(resv, true, dcb))

				/* No callback queued, wake up any other waiters */
				dma_buf_poll_cb(NULL, &dcb->cb);
			else
				events &= ~EPOLLOUT;
		}
	}

	if (events & EPOLLIN) {
		struct dma_buf_poll_cb_t *dcb = &dmabuf->cb_in;

		/* Check that callback isn't busy */
		spin_lock_irq(&dmabuf->poll.lock);
		if (dcb->active)
			events &= ~EPOLLIN;
		else
			dcb->active = EPOLLIN;
		spin_unlock_irq(&dmabuf->poll.lock);

		if (events & EPOLLIN) {
			/* Paired with fput in dma_buf_poll_cb */
			get_file(dmabuf->file);

			if (!dma_buf_poll_add_cb(resv, false, dcb))
				/* No callback queued, wake up any other waiters */
				dma_buf_poll_cb(NULL, &dcb->cb);
			else
				events &= ~EPOLLIN;
		}
	}

	dma_resv_unlock(resv);
	return events;
}

static long _dma_buf_set_name(struct dma_buf *dmabuf, const char *name)
{
	long ret = 0;

	dma_resv_lock(dmabuf->resv, NULL);
	if (!list_empty(&dmabuf->attachments)) {
		ret = -EBUSY;
		goto out_unlock;
	}
	spin_lock(&dmabuf->name_lock);
	kfree(dmabuf->name);
	dmabuf->name = name;
	spin_unlock(&dmabuf->name_lock);

out_unlock:
	dma_resv_unlock(dmabuf->resv);
	return ret;
}

/**
 * dma_buf_set_name - Set a name to a specific dma_buf to track the usage.
 * It could support changing the name of the dma-buf if the same
 * piece of memory is used for multiple purpose between different devices.
 *
 * @dmabuf: [in]     dmabuf buffer that will be renamed.
 * @buf:    [in]     A piece of userspace memory that contains the name of
 *                   the dma-buf.
 *
 * Returns 0 on success. If the dma-buf buffer is already attached to
 * devices, return -EBUSY.
 *
 */
long dma_buf_set_name(struct dma_buf *dmabuf, const char *name)
{
	long ret = 0;
	char *buf = kstrndup(name, DMA_BUF_NAME_LEN, GFP_KERNEL);

	if (!buf)
		return -ENOMEM;

	ret = _dma_buf_set_name(dmabuf, buf);
	if (ret)
		kfree(buf);

	return ret;
}
EXPORT_SYMBOL_GPL(dma_buf_set_name);

static long dma_buf_set_name_user(struct dma_buf *dmabuf, const char __user *buf)
{
	char *name = strndup_user(buf, DMA_BUF_NAME_LEN);

	if (IS_ERR(name))
		return PTR_ERR(name);

<<<<<<< HEAD
	spin_lock(&dmabuf->name_lock);
	kfree(dmabuf->name);
	dmabuf->name = name;
	spin_unlock(&dmabuf->name_lock);

	return 0;
=======
	ret = _dma_buf_set_name(dmabuf, name);
	if (ret)
		kfree(name);

	return ret;
>>>>>>> 4305285a
}

static long dma_buf_ioctl(struct file *file,
			  unsigned int cmd, unsigned long arg)
{
	struct dma_buf *dmabuf;
	struct dma_buf_sync sync;
	enum dma_data_direction direction;
	int ret;

	dmabuf = file->private_data;

	switch (cmd) {
	case DMA_BUF_IOCTL_SYNC:
		if (copy_from_user(&sync, (void __user *) arg, sizeof(sync)))
			return -EFAULT;

		if (sync.flags & ~DMA_BUF_SYNC_VALID_FLAGS_MASK)
			return -EINVAL;

		switch (sync.flags & DMA_BUF_SYNC_RW) {
		case DMA_BUF_SYNC_READ:
			direction = DMA_FROM_DEVICE;
			break;
		case DMA_BUF_SYNC_WRITE:
			direction = DMA_TO_DEVICE;
			break;
		case DMA_BUF_SYNC_RW:
			direction = DMA_BIDIRECTIONAL;
			break;
		default:
			return -EINVAL;
		}

		if (sync.flags & DMA_BUF_SYNC_END)
			ret = dma_buf_end_cpu_access(dmabuf, direction);
		else
			ret = dma_buf_begin_cpu_access(dmabuf, direction);

		return ret;

	case DMA_BUF_SET_NAME_A:
	case DMA_BUF_SET_NAME_B:
		return dma_buf_set_name_user(dmabuf, (const char __user *)arg);

	default:
		return -ENOTTY;
	}
}

static void dma_buf_show_fdinfo(struct seq_file *m, struct file *file)
{
	struct dma_buf *dmabuf = file->private_data;

	seq_printf(m, "size:\t%zu\n", dmabuf->size);
	/* Don't count the temporary reference taken inside procfs seq_show */
	seq_printf(m, "count:\t%ld\n", file_count(dmabuf->file) - 1);
	seq_printf(m, "exp_name:\t%s\n", dmabuf->exp_name);
	spin_lock(&dmabuf->name_lock);
	if (dmabuf->name)
		seq_printf(m, "name:\t%s\n", dmabuf->name);
	spin_unlock(&dmabuf->name_lock);
}

static const struct file_operations dma_buf_fops = {
	.release	= dma_buf_file_release,
	.mmap		= dma_buf_mmap_internal,
	.llseek		= dma_buf_llseek,
	.poll		= dma_buf_poll,
	.unlocked_ioctl	= dma_buf_ioctl,
	.compat_ioctl	= compat_ptr_ioctl,
	.show_fdinfo	= dma_buf_show_fdinfo,
};

/*
 * is_dma_buf_file - Check if struct file* is associated with dma_buf
 */
int is_dma_buf_file(struct file *file)
{
	return file->f_op == &dma_buf_fops;
}
EXPORT_SYMBOL_NS_GPL(is_dma_buf_file, MINIDUMP);

static struct file *dma_buf_getfile(struct dma_buf *dmabuf, int flags)
{
	static atomic64_t dmabuf_inode = ATOMIC64_INIT(0);
	struct file *file;
	struct inode *inode = alloc_anon_inode(dma_buf_mnt->mnt_sb);

	if (IS_ERR(inode))
		return ERR_CAST(inode);

	inode->i_size = dmabuf->size;
	inode_set_bytes(inode, dmabuf->size);

	/*
	 * The ->i_ino acquired from get_next_ino() is not unique thus
	 * not suitable for using it as dentry name by dmabuf stats.
	 * Override ->i_ino with the unique and dmabuffs specific
	 * value.
	 */
	inode->i_ino = atomic64_add_return(1, &dmabuf_inode);
	file = alloc_file_pseudo(inode, dma_buf_mnt, "dmabuf",
				 flags, &dma_buf_fops);
	if (IS_ERR(file))
		goto err_alloc_file;
	file->f_flags = flags & (O_ACCMODE | O_NONBLOCK);
	file->private_data = dmabuf;
	file->f_path.dentry->d_fsdata = dmabuf;

	return file;

err_alloc_file:
	iput(inode);
	return file;
}

/**
 * DOC: dma buf device access
 *
 * For device DMA access to a shared DMA buffer the usual sequence of operations
 * is fairly simple:
 *
 * 1. The exporter defines his exporter instance using
 *    DEFINE_DMA_BUF_EXPORT_INFO() and calls dma_buf_export() to wrap a private
 *    buffer object into a &dma_buf. It then exports that &dma_buf to userspace
 *    as a file descriptor by calling dma_buf_fd().
 *
 * 2. Userspace passes this file-descriptors to all drivers it wants this buffer
 *    to share with: First the file descriptor is converted to a &dma_buf using
 *    dma_buf_get(). Then the buffer is attached to the device using
 *    dma_buf_attach().
 *
 *    Up to this stage the exporter is still free to migrate or reallocate the
 *    backing storage.
 *
 * 3. Once the buffer is attached to all devices userspace can initiate DMA
 *    access to the shared buffer. In the kernel this is done by calling
 *    dma_buf_map_attachment() and dma_buf_unmap_attachment().
 *
 * 4. Once a driver is done with a shared buffer it needs to call
 *    dma_buf_detach() (after cleaning up any mappings) and then release the
 *    reference acquired with dma_buf_get() by calling dma_buf_put().
 *
 * For the detailed semantics exporters are expected to implement see
 * &dma_buf_ops.
 */

/**
 * dma_buf_export - Creates a new dma_buf, and associates an anon file
 * with this buffer, so it can be exported.
 * Also connect the allocator specific data and ops to the buffer.
 * Additionally, provide a name string for exporter; useful in debugging.
 *
 * @exp_info:	[in]	holds all the export related information provided
 *			by the exporter. see &struct dma_buf_export_info
 *			for further details.
 *
 * Returns, on success, a newly created struct dma_buf object, which wraps the
 * supplied private data and operations for struct dma_buf_ops. On either
 * missing ops, or error in allocating struct dma_buf, will return negative
 * error.
 *
 * For most cases the easiest way to create @exp_info is through the
 * %DEFINE_DMA_BUF_EXPORT_INFO macro.
 */
struct dma_buf *dma_buf_export(const struct dma_buf_export_info *exp_info)
{
	struct dma_buf *dmabuf;
	struct dma_resv *resv = exp_info->resv;
	struct file *file;
	size_t alloc_size = sizeof(struct dma_buf);
	int ret;

	if (!exp_info->resv)
		alloc_size += sizeof(struct dma_resv);
	else
		/* prevent &dma_buf[1] == dma_buf->resv */
		alloc_size += 1;

	if (WARN_ON(!exp_info->priv
			  || !exp_info->ops
			  || !exp_info->ops->map_dma_buf
			  || !exp_info->ops->unmap_dma_buf
			  || !exp_info->ops->release)) {
		return ERR_PTR(-EINVAL);
	}

	if (WARN_ON(exp_info->ops->cache_sgt_mapping &&
		    (exp_info->ops->pin || exp_info->ops->unpin)))
		return ERR_PTR(-EINVAL);

	if (WARN_ON(!exp_info->ops->pin != !exp_info->ops->unpin))
		return ERR_PTR(-EINVAL);

	if (!try_module_get(exp_info->owner))
		return ERR_PTR(-ENOENT);

	dmabuf = kzalloc(alloc_size, GFP_KERNEL);
	if (!dmabuf) {
		ret = -ENOMEM;
		goto err_module;
	}

	dmabuf->priv = exp_info->priv;
	dmabuf->ops = exp_info->ops;
	dmabuf->size = exp_info->size;
	dmabuf->exp_name = exp_info->exp_name;
	dmabuf->owner = exp_info->owner;
	spin_lock_init(&dmabuf->name_lock);
	init_waitqueue_head(&dmabuf->poll);
	dmabuf->cb_in.poll = dmabuf->cb_out.poll = &dmabuf->poll;
	dmabuf->cb_in.active = dmabuf->cb_out.active = 0;

	if (!resv) {
		resv = (struct dma_resv *)&dmabuf[1];
		dma_resv_init(resv);
	}
	dmabuf->resv = resv;

	file = dma_buf_getfile(dmabuf, exp_info->flags);
	if (IS_ERR(file)) {
		ret = PTR_ERR(file);
		goto err_dmabuf;
	}

	file->f_mode |= FMODE_LSEEK;
	dmabuf->file = file;

	mutex_init(&dmabuf->lock);
	INIT_LIST_HEAD(&dmabuf->attachments);

	mutex_lock(&db_list.lock);
	list_add(&dmabuf->list_node, &db_list.head);
	mutex_unlock(&db_list.lock);

	ret = dma_buf_stats_setup(dmabuf);
	if (ret)
		goto err_sysfs;

	return dmabuf;

err_sysfs:
	/*
	 * Set file->f_path.dentry->d_fsdata to NULL so that when
	 * dma_buf_release() gets invoked by dentry_ops, it exits
	 * early before calling the release() dma_buf op.
	 */
	file->f_path.dentry->d_fsdata = NULL;
	fput(file);
err_dmabuf:
	kfree(dmabuf);
err_module:
	module_put(exp_info->owner);
	return ERR_PTR(ret);
}
EXPORT_SYMBOL_NS_GPL(dma_buf_export, DMA_BUF);

/**
 * dma_buf_fd - returns a file descriptor for the given struct dma_buf
 * @dmabuf:	[in]	pointer to dma_buf for which fd is required.
 * @flags:      [in]    flags to give to fd
 *
 * On success, returns an associated 'fd'. Else, returns error.
 */
int dma_buf_fd(struct dma_buf *dmabuf, int flags)
{
	int fd;

	if (!dmabuf || !dmabuf->file)
		return -EINVAL;

	fd = get_unused_fd_flags(flags);
	if (fd < 0)
		return fd;

	fd_install(fd, dmabuf->file);

	return fd;
}
EXPORT_SYMBOL_NS_GPL(dma_buf_fd, DMA_BUF);

/**
 * dma_buf_get - returns the struct dma_buf related to an fd
 * @fd:	[in]	fd associated with the struct dma_buf to be returned
 *
 * On success, returns the struct dma_buf associated with an fd; uses
 * file's refcounting done by fget to increase refcount. returns ERR_PTR
 * otherwise.
 */
struct dma_buf *dma_buf_get(int fd)
{
	struct file *file;

	file = fget(fd);

	if (!file)
		return ERR_PTR(-EBADF);

	if (!is_dma_buf_file(file)) {
		fput(file);
		return ERR_PTR(-EINVAL);
	}

	return file->private_data;
}
EXPORT_SYMBOL_NS_GPL(dma_buf_get, DMA_BUF);

/**
 * dma_buf_put - decreases refcount of the buffer
 * @dmabuf:	[in]	buffer to reduce refcount of
 *
 * Uses file's refcounting done implicitly by fput().
 *
 * If, as a result of this call, the refcount becomes 0, the 'release' file
 * operation related to this fd is called. It calls &dma_buf_ops.release vfunc
 * in turn, and frees the memory allocated for dmabuf when exported.
 */
void dma_buf_put(struct dma_buf *dmabuf)
{
	if (WARN_ON(!dmabuf || !dmabuf->file))
		return;

	fput(dmabuf->file);
}
EXPORT_SYMBOL_NS_GPL(dma_buf_put, DMA_BUF);

static void mangle_sg_table(struct sg_table *sg_table)
{
#ifdef CONFIG_DMABUF_DEBUG
	int i;
	struct scatterlist *sg;

	/* To catch abuse of the underlying struct page by importers mix
	 * up the bits, but take care to preserve the low SG_ bits to
	 * not corrupt the sgt. The mixing is undone in __unmap_dma_buf
	 * before passing the sgt back to the exporter. */
	for_each_sgtable_sg(sg_table, sg, i)
		sg->page_link ^= ~0xffUL;
#endif

}
static struct sg_table * __map_dma_buf(struct dma_buf_attachment *attach,
				       enum dma_data_direction direction)
{
	struct sg_table *sg_table;
	signed long ret;

	sg_table = attach->dmabuf->ops->map_dma_buf(attach, direction);
	if (IS_ERR_OR_NULL(sg_table))
		return sg_table;

	if (!dma_buf_attachment_is_dynamic(attach)) {
		ret = dma_resv_wait_timeout(attach->dmabuf->resv,
					    DMA_RESV_USAGE_KERNEL, true,
					    MAX_SCHEDULE_TIMEOUT);
		if (ret < 0) {
			attach->dmabuf->ops->unmap_dma_buf(attach, sg_table,
							   direction);
			return ERR_PTR(ret);
		}
	}

	mangle_sg_table(sg_table);
	return sg_table;
}

/**
 * dma_buf_dynamic_attach - Add the device to dma_buf's attachments list
 * @dmabuf:		[in]	buffer to attach device to.
 * @dev:		[in]	device to be attached.
 * @importer_ops:	[in]	importer operations for the attachment
 * @importer_priv:	[in]	importer private pointer for the attachment
 *
 * Returns struct dma_buf_attachment pointer for this attachment. Attachments
 * must be cleaned up by calling dma_buf_detach().
 *
 * Optionally this calls &dma_buf_ops.attach to allow device-specific attach
 * functionality.
 *
 * Returns:
 *
 * A pointer to newly created &dma_buf_attachment on success, or a negative
 * error code wrapped into a pointer on failure.
 *
 * Note that this can fail if the backing storage of @dmabuf is in a place not
 * accessible to @dev, and cannot be moved to a more suitable place. This is
 * indicated with the error code -EBUSY.
 */
struct dma_buf_attachment *
dma_buf_dynamic_attach(struct dma_buf *dmabuf, struct device *dev,
		       const struct dma_buf_attach_ops *importer_ops,
		       void *importer_priv)
{
	struct dma_buf_attachment *attach;
	int ret;

	if (WARN_ON(!dmabuf || !dev))
		return ERR_PTR(-EINVAL);

	if (WARN_ON(importer_ops && !importer_ops->move_notify))
		return ERR_PTR(-EINVAL);

	attach = kzalloc(sizeof(*attach), GFP_KERNEL);
	if (!attach)
		return ERR_PTR(-ENOMEM);

	attach->dev = dev;
	attach->dmabuf = dmabuf;
	if (importer_ops)
		attach->peer2peer = importer_ops->allow_peer2peer;
	attach->importer_ops = importer_ops;
	attach->importer_priv = importer_priv;

	if (dmabuf->ops->attach) {
		ret = dmabuf->ops->attach(dmabuf, attach);
		if (ret)
			goto err_attach;
	}
	dma_resv_lock(dmabuf->resv, NULL);
	list_add(&attach->node, &dmabuf->attachments);
	dma_resv_unlock(dmabuf->resv);

	/* When either the importer or the exporter can't handle dynamic
	 * mappings we cache the mapping here to avoid issues with the
	 * reservation object lock.
	 */
	if (dma_buf_attachment_is_dynamic(attach) !=
	    dma_buf_is_dynamic(dmabuf)) {
		struct sg_table *sgt;

		if (dma_buf_is_dynamic(attach->dmabuf)) {
			dma_resv_lock(attach->dmabuf->resv, NULL);
			ret = dmabuf->ops->pin(attach);
			if (ret)
				goto err_unlock;
		}

		sgt = __map_dma_buf(attach, DMA_BIDIRECTIONAL);
		if (!sgt)
			sgt = ERR_PTR(-ENOMEM);
		if (IS_ERR(sgt)) {
			ret = PTR_ERR(sgt);
			goto err_unpin;
		}
		if (dma_buf_is_dynamic(attach->dmabuf))
			dma_resv_unlock(attach->dmabuf->resv);
		attach->sgt = sgt;
		attach->dir = DMA_BIDIRECTIONAL;
	}

	return attach;

err_attach:
	kfree(attach);
	return ERR_PTR(ret);

err_unpin:
	if (dma_buf_is_dynamic(attach->dmabuf))
		dmabuf->ops->unpin(attach);

err_unlock:
	if (dma_buf_is_dynamic(attach->dmabuf))
		dma_resv_unlock(attach->dmabuf->resv);

	dma_buf_detach(dmabuf, attach);
	return ERR_PTR(ret);
}
EXPORT_SYMBOL_NS_GPL(dma_buf_dynamic_attach, DMA_BUF);

/**
 * dma_buf_attach - Wrapper for dma_buf_dynamic_attach
 * @dmabuf:	[in]	buffer to attach device to.
 * @dev:	[in]	device to be attached.
 *
 * Wrapper to call dma_buf_dynamic_attach() for drivers which still use a static
 * mapping.
 */
struct dma_buf_attachment *dma_buf_attach(struct dma_buf *dmabuf,
					  struct device *dev)
{
	return dma_buf_dynamic_attach(dmabuf, dev, NULL, NULL);
}
EXPORT_SYMBOL_NS_GPL(dma_buf_attach, DMA_BUF);

static void __unmap_dma_buf(struct dma_buf_attachment *attach,
			    struct sg_table *sg_table,
			    enum dma_data_direction direction)
{
	/* uses XOR, hence this unmangles */
	mangle_sg_table(sg_table);

	attach->dmabuf->ops->unmap_dma_buf(attach, sg_table, direction);
}

/**
 * dma_buf_detach - Remove the given attachment from dmabuf's attachments list
 * @dmabuf:	[in]	buffer to detach from.
 * @attach:	[in]	attachment to be detached; is free'd after this call.
 *
 * Clean up a device attachment obtained by calling dma_buf_attach().
 *
 * Optionally this calls &dma_buf_ops.detach for device-specific detach.
 */
void dma_buf_detach(struct dma_buf *dmabuf, struct dma_buf_attachment *attach)
{
	if (WARN_ON(!dmabuf || !attach))
		return;

	if (attach->sgt) {
		if (dma_buf_is_dynamic(attach->dmabuf))
			dma_resv_lock(attach->dmabuf->resv, NULL);

		__unmap_dma_buf(attach, attach->sgt, attach->dir);

		if (dma_buf_is_dynamic(attach->dmabuf)) {
			dmabuf->ops->unpin(attach);
			dma_resv_unlock(attach->dmabuf->resv);
		}
	}

	dma_resv_lock(dmabuf->resv, NULL);
	list_del(&attach->node);
	dma_resv_unlock(dmabuf->resv);
	if (dmabuf->ops->detach)
		dmabuf->ops->detach(dmabuf, attach);

	kfree(attach);
}
EXPORT_SYMBOL_NS_GPL(dma_buf_detach, DMA_BUF);

/**
 * dma_buf_pin - Lock down the DMA-buf
 * @attach:	[in]	attachment which should be pinned
 *
 * Only dynamic importers (who set up @attach with dma_buf_dynamic_attach()) may
 * call this, and only for limited use cases like scanout and not for temporary
 * pin operations. It is not permitted to allow userspace to pin arbitrary
 * amounts of buffers through this interface.
 *
 * Buffers must be unpinned by calling dma_buf_unpin().
 *
 * Returns:
 * 0 on success, negative error code on failure.
 */
int dma_buf_pin(struct dma_buf_attachment *attach)
{
	struct dma_buf *dmabuf = attach->dmabuf;
	int ret = 0;

	WARN_ON(!dma_buf_attachment_is_dynamic(attach));

	dma_resv_assert_held(dmabuf->resv);

	if (dmabuf->ops->pin)
		ret = dmabuf->ops->pin(attach);

	return ret;
}
EXPORT_SYMBOL_NS_GPL(dma_buf_pin, DMA_BUF);

/**
 * dma_buf_unpin - Unpin a DMA-buf
 * @attach:	[in]	attachment which should be unpinned
 *
 * This unpins a buffer pinned by dma_buf_pin() and allows the exporter to move
 * any mapping of @attach again and inform the importer through
 * &dma_buf_attach_ops.move_notify.
 */
void dma_buf_unpin(struct dma_buf_attachment *attach)
{
	struct dma_buf *dmabuf = attach->dmabuf;

	WARN_ON(!dma_buf_attachment_is_dynamic(attach));

	dma_resv_assert_held(dmabuf->resv);

	if (dmabuf->ops->unpin)
		dmabuf->ops->unpin(attach);
}
EXPORT_SYMBOL_NS_GPL(dma_buf_unpin, DMA_BUF);

/**
 * dma_buf_map_attachment - Returns the scatterlist table of the attachment;
 * mapped into _device_ address space. Is a wrapper for map_dma_buf() of the
 * dma_buf_ops.
 * @attach:	[in]	attachment whose scatterlist is to be returned
 * @direction:	[in]	direction of DMA transfer
 *
 * Returns sg_table containing the scatterlist to be returned; returns ERR_PTR
 * on error. May return -EINTR if it is interrupted by a signal.
 *
 * On success, the DMA addresses and lengths in the returned scatterlist are
 * PAGE_SIZE aligned.
 *
 * A mapping must be unmapped by using dma_buf_unmap_attachment(). Note that
 * the underlying backing storage is pinned for as long as a mapping exists,
 * therefore users/importers should not hold onto a mapping for undue amounts of
 * time.
 *
 * Important: Dynamic importers must wait for the exclusive fence of the struct
 * dma_resv attached to the DMA-BUF first.
 */
struct sg_table *dma_buf_map_attachment(struct dma_buf_attachment *attach,
					enum dma_data_direction direction)
{
	struct sg_table *sg_table;
	int r;

	might_sleep();

	if (WARN_ON(!attach || !attach->dmabuf))
		return ERR_PTR(-EINVAL);

	if (dma_buf_attachment_is_dynamic(attach))
		dma_resv_assert_held(attach->dmabuf->resv);

	if (attach->sgt) {
		/*
		 * Two mappings with different directions for the same
		 * attachment are not allowed.
		 */
		if (attach->dir != direction &&
		    attach->dir != DMA_BIDIRECTIONAL)
			return ERR_PTR(-EBUSY);

		return attach->sgt;
	}

	if (dma_buf_is_dynamic(attach->dmabuf)) {
		dma_resv_assert_held(attach->dmabuf->resv);
		if (!IS_ENABLED(CONFIG_DMABUF_MOVE_NOTIFY)) {
			r = attach->dmabuf->ops->pin(attach);
			if (r)
				return ERR_PTR(r);
		}
	}

	sg_table = __map_dma_buf(attach, direction);
	if (!sg_table)
		sg_table = ERR_PTR(-ENOMEM);

	if (IS_ERR(sg_table) && dma_buf_is_dynamic(attach->dmabuf) &&
	     !IS_ENABLED(CONFIG_DMABUF_MOVE_NOTIFY))
		attach->dmabuf->ops->unpin(attach);

	if (!IS_ERR(sg_table) && attach->dmabuf->ops->cache_sgt_mapping) {
		attach->sgt = sg_table;
		attach->dir = direction;
	}

#ifdef CONFIG_DMA_API_DEBUG
	if (!IS_ERR(sg_table)) {
		struct scatterlist *sg;
		u64 addr;
		int len;
		int i;

		for_each_sgtable_dma_sg(sg_table, sg, i) {
			addr = sg_dma_address(sg);
			len = sg_dma_len(sg);
			if (!PAGE_ALIGNED(addr) || !PAGE_ALIGNED(len)) {
				pr_debug("%s: addr %llx or len %x is not page aligned!\n",
					 __func__, addr, len);
			}
		}
	}
#endif /* CONFIG_DMA_API_DEBUG */
	return sg_table;
}
EXPORT_SYMBOL_NS_GPL(dma_buf_map_attachment, DMA_BUF);

/**
 * dma_buf_unmap_attachment - unmaps and decreases usecount of the buffer;might
 * deallocate the scatterlist associated. Is a wrapper for unmap_dma_buf() of
 * dma_buf_ops.
 * @attach:	[in]	attachment to unmap buffer from
 * @sg_table:	[in]	scatterlist info of the buffer to unmap
 * @direction:  [in]    direction of DMA transfer
 *
 * This unmaps a DMA mapping for @attached obtained by dma_buf_map_attachment().
 */
void dma_buf_unmap_attachment(struct dma_buf_attachment *attach,
				struct sg_table *sg_table,
				enum dma_data_direction direction)
{
	might_sleep();

	if (WARN_ON(!attach || !attach->dmabuf || !sg_table))
		return;

	if (dma_buf_attachment_is_dynamic(attach))
		dma_resv_assert_held(attach->dmabuf->resv);

	if (attach->sgt == sg_table)
		return;

	if (dma_buf_is_dynamic(attach->dmabuf))
		dma_resv_assert_held(attach->dmabuf->resv);

	__unmap_dma_buf(attach, sg_table, direction);

	if (dma_buf_is_dynamic(attach->dmabuf) &&
	    !IS_ENABLED(CONFIG_DMABUF_MOVE_NOTIFY))
		dma_buf_unpin(attach);
}
EXPORT_SYMBOL_NS_GPL(dma_buf_unmap_attachment, DMA_BUF);

/**
 * dma_buf_move_notify - notify attachments that DMA-buf is moving
 *
 * @dmabuf:	[in]	buffer which is moving
 *
 * Informs all attachmenst that they need to destroy and recreated all their
 * mappings.
 */
void dma_buf_move_notify(struct dma_buf *dmabuf)
{
	struct dma_buf_attachment *attach;

	dma_resv_assert_held(dmabuf->resv);

	list_for_each_entry(attach, &dmabuf->attachments, node)
		if (attach->importer_ops)
			attach->importer_ops->move_notify(attach);
}
EXPORT_SYMBOL_NS_GPL(dma_buf_move_notify, DMA_BUF);

/**
 * DOC: cpu access
 *
 * There are mutliple reasons for supporting CPU access to a dma buffer object:
 *
 * - Fallback operations in the kernel, for example when a device is connected
 *   over USB and the kernel needs to shuffle the data around first before
 *   sending it away. Cache coherency is handled by braketing any transactions
 *   with calls to dma_buf_begin_cpu_access() and dma_buf_end_cpu_access()
 *   access.
 *
 *   Since for most kernel internal dma-buf accesses need the entire buffer, a
 *   vmap interface is introduced. Note that on very old 32-bit architectures
 *   vmalloc space might be limited and result in vmap calls failing.
 *
 *   Interfaces::
 *
 *      void \*dma_buf_vmap(struct dma_buf \*dmabuf, struct iosys_map \*map)
 *      void dma_buf_vunmap(struct dma_buf \*dmabuf, struct iosys_map \*map)
 *
 *   The vmap call can fail if there is no vmap support in the exporter, or if
 *   it runs out of vmalloc space. Note that the dma-buf layer keeps a reference
 *   count for all vmap access and calls down into the exporter's vmap function
 *   only when no vmapping exists, and only unmaps it once. Protection against
 *   concurrent vmap/vunmap calls is provided by taking the &dma_buf.lock mutex.
 *
 * - For full compatibility on the importer side with existing userspace
 *   interfaces, which might already support mmap'ing buffers. This is needed in
 *   many processing pipelines (e.g. feeding a software rendered image into a
 *   hardware pipeline, thumbnail creation, snapshots, ...). Also, Android's ION
 *   framework already supported this and for DMA buffer file descriptors to
 *   replace ION buffers mmap support was needed.
 *
 *   There is no special interfaces, userspace simply calls mmap on the dma-buf
 *   fd. But like for CPU access there's a need to braket the actual access,
 *   which is handled by the ioctl (DMA_BUF_IOCTL_SYNC). Note that
 *   DMA_BUF_IOCTL_SYNC can fail with -EAGAIN or -EINTR, in which case it must
 *   be restarted.
 *
 *   Some systems might need some sort of cache coherency management e.g. when
 *   CPU and GPU domains are being accessed through dma-buf at the same time.
 *   To circumvent this problem there are begin/end coherency markers, that
 *   forward directly to existing dma-buf device drivers vfunc hooks. Userspace
 *   can make use of those markers through the DMA_BUF_IOCTL_SYNC ioctl. The
 *   sequence would be used like following:
 *
 *     - mmap dma-buf fd
 *     - for each drawing/upload cycle in CPU 1. SYNC_START ioctl, 2. read/write
 *       to mmap area 3. SYNC_END ioctl. This can be repeated as often as you
 *       want (with the new data being consumed by say the GPU or the scanout
 *       device)
 *     - munmap once you don't need the buffer any more
 *
 *    For correctness and optimal performance, it is always required to use
 *    SYNC_START and SYNC_END before and after, respectively, when accessing the
 *    mapped address. Userspace cannot rely on coherent access, even when there
 *    are systems where it just works without calling these ioctls.
 *
 * - And as a CPU fallback in userspace processing pipelines.
 *
 *   Similar to the motivation for kernel cpu access it is again important that
 *   the userspace code of a given importing subsystem can use the same
 *   interfaces with a imported dma-buf buffer object as with a native buffer
 *   object. This is especially important for drm where the userspace part of
 *   contemporary OpenGL, X, and other drivers is huge, and reworking them to
 *   use a different way to mmap a buffer rather invasive.
 *
 *   The assumption in the current dma-buf interfaces is that redirecting the
 *   initial mmap is all that's needed. A survey of some of the existing
 *   subsystems shows that no driver seems to do any nefarious thing like
 *   syncing up with outstanding asynchronous processing on the device or
 *   allocating special resources at fault time. So hopefully this is good
 *   enough, since adding interfaces to intercept pagefaults and allow pte
 *   shootdowns would increase the complexity quite a bit.
 *
 *   Interface::
 *
 *      int dma_buf_mmap(struct dma_buf \*, struct vm_area_struct \*,
 *		       unsigned long);
 *
 *   If the importing subsystem simply provides a special-purpose mmap call to
 *   set up a mapping in userspace, calling do_mmap with &dma_buf.file will
 *   equally achieve that for a dma-buf object.
 */

static int __dma_buf_begin_cpu_access(struct dma_buf *dmabuf,
				      enum dma_data_direction direction)
{
	bool write = (direction == DMA_BIDIRECTIONAL ||
		      direction == DMA_TO_DEVICE);
	struct dma_resv *resv = dmabuf->resv;
	long ret;

	/* Wait on any implicit rendering fences */
	ret = dma_resv_wait_timeout(resv, dma_resv_usage_rw(write),
				    true, MAX_SCHEDULE_TIMEOUT);
	if (ret < 0)
		return ret;

	return 0;
}

/**
 * dma_buf_begin_cpu_access - Must be called before accessing a dma_buf from the
 * cpu in the kernel context. Calls begin_cpu_access to allow exporter-specific
 * preparations. Coherency is only guaranteed in the specified range for the
 * specified access direction.
 * @dmabuf:	[in]	buffer to prepare cpu access for.
 * @direction:	[in]	length of range for cpu access.
 *
 * After the cpu access is complete the caller should call
 * dma_buf_end_cpu_access(). Only when cpu access is braketed by both calls is
 * it guaranteed to be coherent with other DMA access.
 *
 * This function will also wait for any DMA transactions tracked through
 * implicit synchronization in &dma_buf.resv. For DMA transactions with explicit
 * synchronization this function will only ensure cache coherency, callers must
 * ensure synchronization with such DMA transactions on their own.
 *
 * Can return negative error values, returns 0 on success.
 */
int dma_buf_begin_cpu_access(struct dma_buf *dmabuf,
			     enum dma_data_direction direction)
{
	int ret = 0;

	if (WARN_ON(!dmabuf))
		return -EINVAL;

	might_lock(&dmabuf->resv->lock.base);

	if (dmabuf->ops->begin_cpu_access)
		ret = dmabuf->ops->begin_cpu_access(dmabuf, direction);

	/* Ensure that all fences are waited upon - but we first allow
	 * the native handler the chance to do so more efficiently if it
	 * chooses. A double invocation here will be reasonably cheap no-op.
	 */
	if (ret == 0)
		ret = __dma_buf_begin_cpu_access(dmabuf, direction);

	return ret;
}
EXPORT_SYMBOL_NS_GPL(dma_buf_begin_cpu_access, DMA_BUF);

int dma_buf_begin_cpu_access_partial(struct dma_buf *dmabuf,
				     enum dma_data_direction direction,
				     unsigned int offset, unsigned int len)
{
	int ret = 0;

	if (WARN_ON(!dmabuf))
		return -EINVAL;

	if (dmabuf->ops->begin_cpu_access_partial)
		ret = dmabuf->ops->begin_cpu_access_partial(dmabuf, direction,
							    offset, len);

	/* Ensure that all fences are waited upon - but we first allow
	 * the native handler the chance to do so more efficiently if it
	 * chooses. A double invocation here will be reasonably cheap no-op.
	 */
	if (ret == 0)
		ret = __dma_buf_begin_cpu_access(dmabuf, direction);

	return ret;
}
EXPORT_SYMBOL_GPL(dma_buf_begin_cpu_access_partial);

/**
 * dma_buf_end_cpu_access - Must be called after accessing a dma_buf from the
 * cpu in the kernel context. Calls end_cpu_access to allow exporter-specific
 * actions. Coherency is only guaranteed in the specified range for the
 * specified access direction.
 * @dmabuf:	[in]	buffer to complete cpu access for.
 * @direction:	[in]	length of range for cpu access.
 *
 * This terminates CPU access started with dma_buf_begin_cpu_access().
 *
 * Can return negative error values, returns 0 on success.
 */
int dma_buf_end_cpu_access(struct dma_buf *dmabuf,
			   enum dma_data_direction direction)
{
	int ret = 0;

	WARN_ON(!dmabuf);

	might_lock(&dmabuf->resv->lock.base);

	if (dmabuf->ops->end_cpu_access)
		ret = dmabuf->ops->end_cpu_access(dmabuf, direction);

	return ret;
}
EXPORT_SYMBOL_NS_GPL(dma_buf_end_cpu_access, DMA_BUF);

int dma_buf_end_cpu_access_partial(struct dma_buf *dmabuf,
				   enum dma_data_direction direction,
				   unsigned int offset, unsigned int len)
{
	int ret = 0;

	WARN_ON(!dmabuf);

	if (dmabuf->ops->end_cpu_access_partial)
		ret = dmabuf->ops->end_cpu_access_partial(dmabuf, direction,
							  offset, len);

	return ret;
}
EXPORT_SYMBOL_GPL(dma_buf_end_cpu_access_partial);

/**
 * dma_buf_mmap - Setup up a userspace mmap with the given vma
 * @dmabuf:	[in]	buffer that should back the vma
 * @vma:	[in]	vma for the mmap
 * @pgoff:	[in]	offset in pages where this mmap should start within the
 *			dma-buf buffer.
 *
 * This function adjusts the passed in vma so that it points at the file of the
 * dma_buf operation. It also adjusts the starting pgoff and does bounds
 * checking on the size of the vma. Then it calls the exporters mmap function to
 * set up the mapping.
 *
 * Can return negative error values, returns 0 on success.
 */
int dma_buf_mmap(struct dma_buf *dmabuf, struct vm_area_struct *vma,
		 unsigned long pgoff)
{
	if (WARN_ON(!dmabuf || !vma))
		return -EINVAL;

	/* check if buffer supports mmap */
	if (!dmabuf->ops->mmap)
		return -EINVAL;

	/* check for offset overflow */
	if (pgoff + vma_pages(vma) < pgoff)
		return -EOVERFLOW;

	/* check for overflowing the buffer's size */
	if (pgoff + vma_pages(vma) >
	    dmabuf->size >> PAGE_SHIFT)
		return -EINVAL;

	/* readjust the vma */
	vma_set_file(vma, dmabuf->file);
	vma->vm_pgoff = pgoff;

	return dmabuf->ops->mmap(dmabuf, vma);
}
EXPORT_SYMBOL_NS_GPL(dma_buf_mmap, DMA_BUF);

/**
 * dma_buf_vmap - Create virtual mapping for the buffer object into kernel
 * address space. Same restrictions as for vmap and friends apply.
 * @dmabuf:	[in]	buffer to vmap
 * @map:	[out]	returns the vmap pointer
 *
 * This call may fail due to lack of virtual mapping address space.
 * These calls are optional in drivers. The intended use for them
 * is for mapping objects linear in kernel space for high use objects.
 *
 * To ensure coherency users must call dma_buf_begin_cpu_access() and
 * dma_buf_end_cpu_access() around any cpu access performed through this
 * mapping.
 *
 * Returns 0 on success, or a negative errno code otherwise.
 */
int dma_buf_vmap(struct dma_buf *dmabuf, struct iosys_map *map)
{
	struct iosys_map ptr;
	int ret = 0;

	iosys_map_clear(map);

	if (WARN_ON(!dmabuf))
		return -EINVAL;

	if (!dmabuf->ops->vmap)
		return -EINVAL;

	mutex_lock(&dmabuf->lock);
	if (dmabuf->vmapping_counter) {
		dmabuf->vmapping_counter++;
		BUG_ON(iosys_map_is_null(&dmabuf->vmap_ptr));
		*map = dmabuf->vmap_ptr;
		goto out_unlock;
	}

	BUG_ON(iosys_map_is_set(&dmabuf->vmap_ptr));

	ret = dmabuf->ops->vmap(dmabuf, &ptr);
	if (WARN_ON_ONCE(ret))
		goto out_unlock;

	dmabuf->vmap_ptr = ptr;
	dmabuf->vmapping_counter = 1;

	*map = dmabuf->vmap_ptr;

out_unlock:
	mutex_unlock(&dmabuf->lock);
	return ret;
}
EXPORT_SYMBOL_NS_GPL(dma_buf_vmap, DMA_BUF);

/**
 * dma_buf_vunmap - Unmap a vmap obtained by dma_buf_vmap.
 * @dmabuf:	[in]	buffer to vunmap
 * @map:	[in]	vmap pointer to vunmap
 */
void dma_buf_vunmap(struct dma_buf *dmabuf, struct iosys_map *map)
{
	if (WARN_ON(!dmabuf))
		return;

	BUG_ON(iosys_map_is_null(&dmabuf->vmap_ptr));
	BUG_ON(dmabuf->vmapping_counter == 0);
	BUG_ON(!iosys_map_is_equal(&dmabuf->vmap_ptr, map));

	mutex_lock(&dmabuf->lock);
	if (--dmabuf->vmapping_counter == 0) {
		if (dmabuf->ops->vunmap)
			dmabuf->ops->vunmap(dmabuf, map);
		iosys_map_clear(&dmabuf->vmap_ptr);
	}
	mutex_unlock(&dmabuf->lock);
}
EXPORT_SYMBOL_NS_GPL(dma_buf_vunmap, DMA_BUF);

int dma_buf_get_flags(struct dma_buf *dmabuf, unsigned long *flags)
{
	int ret = 0;

	if (WARN_ON(!dmabuf) || !flags)
		return -EINVAL;

	if (dmabuf->ops->get_flags)
		ret = dmabuf->ops->get_flags(dmabuf, flags);

	return ret;
}
EXPORT_SYMBOL_GPL(dma_buf_get_flags);

#ifdef CONFIG_DEBUG_FS
static int dma_buf_debug_show(struct seq_file *s, void *unused)
{
	struct dma_buf *buf_obj;
	struct dma_buf_attachment *attach_obj;
	int count = 0, attach_count;
	size_t size = 0;
	int ret;

	ret = mutex_lock_interruptible(&db_list.lock);

	if (ret)
		return ret;

	seq_puts(s, "\nDma-buf Objects:\n");
	seq_printf(s, "%-8s\t%-8s\t%-8s\t%-8s\texp_name\t%-8s\n",
		   "size", "flags", "mode", "count", "ino");

	list_for_each_entry(buf_obj, &db_list.head, list_node) {

		ret = dma_resv_lock_interruptible(buf_obj->resv, NULL);
		if (ret)
			goto error_unlock;

		spin_lock(&buf_obj->name_lock);
		seq_printf(s, "%08zu\t%08x\t%08x\t%08ld\t%s\t%08lu\t%s\n",
				buf_obj->size,
				buf_obj->file->f_flags, buf_obj->file->f_mode,
				file_count(buf_obj->file),
				buf_obj->exp_name,
				file_inode(buf_obj->file)->i_ino,
				buf_obj->name ?: "");
		spin_unlock(&buf_obj->name_lock);

		dma_resv_describe(buf_obj->resv, s);

		seq_puts(s, "\tAttached Devices:\n");
		attach_count = 0;

		list_for_each_entry(attach_obj, &buf_obj->attachments, node) {
			seq_printf(s, "\t%s\n", dev_name(attach_obj->dev));
			attach_count++;
		}
		dma_resv_unlock(buf_obj->resv);

		seq_printf(s, "Total %d devices attached\n\n",
				attach_count);

		count++;
		size += buf_obj->size;
	}

	seq_printf(s, "\nTotal %d objects, %zu bytes\n", count, size);

	mutex_unlock(&db_list.lock);
	return 0;

error_unlock:
	mutex_unlock(&db_list.lock);
	return ret;
}

DEFINE_SHOW_ATTRIBUTE(dma_buf_debug);

static struct dentry *dma_buf_debugfs_dir;

static int dma_buf_init_debugfs(void)
{
	struct dentry *d;
	int err = 0;

	d = debugfs_create_dir("dma_buf", NULL);
	if (IS_ERR(d))
		return PTR_ERR(d);

	dma_buf_debugfs_dir = d;

	d = debugfs_create_file("bufinfo", S_IRUGO, dma_buf_debugfs_dir,
				NULL, &dma_buf_debug_fops);
	if (IS_ERR(d)) {
		pr_debug("dma_buf: debugfs: failed to create node bufinfo\n");
		debugfs_remove_recursive(dma_buf_debugfs_dir);
		dma_buf_debugfs_dir = NULL;
		err = PTR_ERR(d);
	}

	return err;
}

static void dma_buf_uninit_debugfs(void)
{
	debugfs_remove_recursive(dma_buf_debugfs_dir);
}
#else
static inline int dma_buf_init_debugfs(void)
{
	return 0;
}
static inline void dma_buf_uninit_debugfs(void)
{
}
#endif

static int __init dma_buf_init(void)
{
	int ret;

	ret = dma_buf_init_sysfs_statistics();
	if (ret)
		return ret;

	dma_buf_mnt = kern_mount(&dma_buf_fs_type);
	if (IS_ERR(dma_buf_mnt))
		return PTR_ERR(dma_buf_mnt);

	mutex_init(&db_list.lock);
	INIT_LIST_HEAD(&db_list.head);
	dma_buf_init_debugfs();
	return 0;
}
subsys_initcall(dma_buf_init);

static void __exit dma_buf_deinit(void)
{
	dma_buf_uninit_debugfs();
	kern_unmount(dma_buf_mnt);
	dma_buf_uninit_sysfs_statistics();
}
__exitcall(dma_buf_deinit);<|MERGE_RESOLUTION|>--- conflicted
+++ resolved
@@ -374,25 +374,17 @@
 
 static long dma_buf_set_name_user(struct dma_buf *dmabuf, const char __user *buf)
 {
+	long ret = 0;
 	char *name = strndup_user(buf, DMA_BUF_NAME_LEN);
 
 	if (IS_ERR(name))
 		return PTR_ERR(name);
 
-<<<<<<< HEAD
-	spin_lock(&dmabuf->name_lock);
-	kfree(dmabuf->name);
-	dmabuf->name = name;
-	spin_unlock(&dmabuf->name_lock);
-
-	return 0;
-=======
 	ret = _dma_buf_set_name(dmabuf, name);
 	if (ret)
 		kfree(name);
 
 	return ret;
->>>>>>> 4305285a
 }
 
 static long dma_buf_ioctl(struct file *file,
