// SPDX-License-Identifier: GPL-2.0-only
/*
 * BSS client mode implementation
 * Copyright 2003-2008, Jouni Malinen <j@w1.fi>
 * Copyright 2004, Instant802 Networks, Inc.
 * Copyright 2005, Devicescape Software, Inc.
 * Copyright 2006-2007	Jiri Benc <jbenc@suse.cz>
 * Copyright 2007, Michael Wu <flamingice@sourmilk.net>
 * Copyright 2013-2014  Intel Mobile Communications GmbH
 * Copyright (C) 2015 - 2017 Intel Deutschland GmbH
 * Copyright (C) 2018 - 2021 Intel Corporation
 */

#include <linux/delay.h>
#include <linux/fips.h>
#include <linux/if_ether.h>
#include <linux/skbuff.h>
#include <linux/if_arp.h>
#include <linux/etherdevice.h>
#include <linux/moduleparam.h>
#include <linux/rtnetlink.h>
#include <linux/crc32.h>
#include <linux/slab.h>
#include <linux/export.h>
#include <net/mac80211.h>
#include <asm/unaligned.h>

#include "ieee80211_i.h"
#include "driver-ops.h"
#include "rate.h"
#include "led.h"
#include "fils_aead.h"

#define IEEE80211_AUTH_TIMEOUT		(HZ / 5)
#define IEEE80211_AUTH_TIMEOUT_LONG	(HZ / 2)
#define IEEE80211_AUTH_TIMEOUT_SHORT	(HZ / 10)
#define IEEE80211_AUTH_TIMEOUT_SAE	(HZ * 2)
#define IEEE80211_AUTH_MAX_TRIES	3
#define IEEE80211_AUTH_WAIT_ASSOC	(HZ * 5)
#define IEEE80211_AUTH_WAIT_SAE_RETRY	(HZ * 2)
#define IEEE80211_ASSOC_TIMEOUT		(HZ / 5)
#define IEEE80211_ASSOC_TIMEOUT_LONG	(HZ / 2)
#define IEEE80211_ASSOC_TIMEOUT_SHORT	(HZ / 10)
#define IEEE80211_ASSOC_MAX_TRIES	3

static int max_nullfunc_tries = 2;
module_param(max_nullfunc_tries, int, 0644);
MODULE_PARM_DESC(max_nullfunc_tries,
		 "Maximum nullfunc tx tries before disconnecting (reason 4).");

static int max_probe_tries = 5;
module_param(max_probe_tries, int, 0644);
MODULE_PARM_DESC(max_probe_tries,
		 "Maximum probe tries before disconnecting (reason 4).");

/*
 * Beacon loss timeout is calculated as N frames times the
 * advertised beacon interval.  This may need to be somewhat
 * higher than what hardware might detect to account for
 * delays in the host processing frames. But since we also
 * probe on beacon miss before declaring the connection lost
 * default to what we want.
 */
static int beacon_loss_count = 7;
module_param(beacon_loss_count, int, 0644);
MODULE_PARM_DESC(beacon_loss_count,
		 "Number of beacon intervals before we decide beacon was lost.");

/*
 * Time the connection can be idle before we probe
 * it to see if we can still talk to the AP.
 */
#define IEEE80211_CONNECTION_IDLE_TIME	(30 * HZ)
/*
 * Time we wait for a probe response after sending
 * a probe request because of beacon loss or for
 * checking the connection still works.
 */
static int probe_wait_ms = 500;
module_param(probe_wait_ms, int, 0644);
MODULE_PARM_DESC(probe_wait_ms,
		 "Maximum time(ms) to wait for probe response"
		 " before disconnecting (reason 4).");

/*
 * How many Beacon frames need to have been used in average signal strength
 * before starting to indicate signal change events.
 */
#define IEEE80211_SIGNAL_AVE_MIN_COUNT	4

/*
 * We can have multiple work items (and connection probing)
 * scheduling this timer, but we need to take care to only
 * reschedule it when it should fire _earlier_ than it was
 * asked for before, or if it's not pending right now. This
 * function ensures that. Note that it then is required to
 * run this function for all timeouts after the first one
 * has happened -- the work that runs from this timer will
 * do that.
 */
static void run_again(struct ieee80211_sub_if_data *sdata,
		      unsigned long timeout)
{
	sdata_assert_lock(sdata);

	if (!timer_pending(&sdata->u.mgd.timer) ||
	    time_before(timeout, sdata->u.mgd.timer.expires))
		mod_timer(&sdata->u.mgd.timer, timeout);
}

void ieee80211_sta_reset_beacon_monitor(struct ieee80211_sub_if_data *sdata)
{
	if (sdata->vif.driver_flags & IEEE80211_VIF_BEACON_FILTER)
		return;

	if (ieee80211_hw_check(&sdata->local->hw, CONNECTION_MONITOR))
		return;

	mod_timer(&sdata->u.mgd.bcn_mon_timer,
		  round_jiffies_up(jiffies + sdata->u.mgd.beacon_timeout));
}

void ieee80211_sta_reset_conn_monitor(struct ieee80211_sub_if_data *sdata)
{
	struct ieee80211_if_managed *ifmgd = &sdata->u.mgd;

	if (unlikely(!ifmgd->associated))
		return;

	if (ifmgd->probe_send_count)
		ifmgd->probe_send_count = 0;

	if (ieee80211_hw_check(&sdata->local->hw, CONNECTION_MONITOR))
		return;

	mod_timer(&ifmgd->conn_mon_timer,
		  round_jiffies_up(jiffies + IEEE80211_CONNECTION_IDLE_TIME));
}

static int ecw2cw(int ecw)
{
	return (1 << ecw) - 1;
}

static u32
ieee80211_determine_chantype(struct ieee80211_sub_if_data *sdata,
			     struct ieee80211_supported_band *sband,
			     struct ieee80211_channel *channel,
			     u32 vht_cap_info,
			     const struct ieee80211_ht_operation *ht_oper,
			     const struct ieee80211_vht_operation *vht_oper,
			     const struct ieee80211_he_operation *he_oper,
			     const struct ieee80211_s1g_oper_ie *s1g_oper,
			     struct cfg80211_chan_def *chandef, bool tracking)
{
	struct ieee80211_if_managed *ifmgd = &sdata->u.mgd;
	struct cfg80211_chan_def vht_chandef;
	struct ieee80211_sta_ht_cap sta_ht_cap;
	u32 ht_cfreq, ret;

	memset(chandef, 0, sizeof(struct cfg80211_chan_def));
	chandef->chan = channel;
	chandef->width = NL80211_CHAN_WIDTH_20_NOHT;
	chandef->center_freq1 = channel->center_freq;
	chandef->freq1_offset = channel->freq_offset;

	if (channel->band == NL80211_BAND_6GHZ) {
		if (!ieee80211_chandef_he_6ghz_oper(sdata, he_oper, chandef))
			ret = IEEE80211_STA_DISABLE_HT |
			      IEEE80211_STA_DISABLE_VHT |
			      IEEE80211_STA_DISABLE_HE;
		else
			ret = 0;
		vht_chandef = *chandef;
		goto out;
	} else if (sband->band == NL80211_BAND_S1GHZ) {
		if (!ieee80211_chandef_s1g_oper(s1g_oper, chandef)) {
			sdata_info(sdata,
				   "Missing S1G Operation Element? Trying operating == primary\n");
			chandef->width = ieee80211_s1g_channel_width(channel);
		}

		ret = IEEE80211_STA_DISABLE_HT | IEEE80211_STA_DISABLE_40MHZ |
		      IEEE80211_STA_DISABLE_VHT |
		      IEEE80211_STA_DISABLE_80P80MHZ |
		      IEEE80211_STA_DISABLE_160MHZ;
		goto out;
	}

	memcpy(&sta_ht_cap, &sband->ht_cap, sizeof(sta_ht_cap));
	ieee80211_apply_htcap_overrides(sdata, &sta_ht_cap);

	if (!ht_oper || !sta_ht_cap.ht_supported) {
		ret = IEEE80211_STA_DISABLE_HT |
		      IEEE80211_STA_DISABLE_VHT |
		      IEEE80211_STA_DISABLE_HE;
		goto out;
	}

	chandef->width = NL80211_CHAN_WIDTH_20;

	ht_cfreq = ieee80211_channel_to_frequency(ht_oper->primary_chan,
						  channel->band);
	/* check that channel matches the right operating channel */
	if (!tracking && channel->center_freq != ht_cfreq) {
		/*
		 * It's possible that some APs are confused here;
		 * Netgear WNDR3700 sometimes reports 4 higher than
		 * the actual channel in association responses, but
		 * since we look at probe response/beacon data here
		 * it should be OK.
		 */
		sdata_info(sdata,
			   "Wrong control channel: center-freq: %d ht-cfreq: %d ht->primary_chan: %d band: %d - Disabling HT\n",
			   channel->center_freq, ht_cfreq,
			   ht_oper->primary_chan, channel->band);
		ret = IEEE80211_STA_DISABLE_HT |
		      IEEE80211_STA_DISABLE_VHT |
		      IEEE80211_STA_DISABLE_HE;
		goto out;
	}

	/* check 40 MHz support, if we have it */
	if (sta_ht_cap.cap & IEEE80211_HT_CAP_SUP_WIDTH_20_40) {
		ieee80211_chandef_ht_oper(ht_oper, chandef);
	} else {
		/* 40 MHz (and 80 MHz) must be supported for VHT */
		ret = IEEE80211_STA_DISABLE_VHT;
		/* also mark 40 MHz disabled */
		ret |= IEEE80211_STA_DISABLE_40MHZ;
		goto out;
	}

	if (!vht_oper || !sband->vht_cap.vht_supported) {
		ret = IEEE80211_STA_DISABLE_VHT;
		goto out;
	}

	vht_chandef = *chandef;
	if (!(ifmgd->flags & IEEE80211_STA_DISABLE_HE) && he_oper &&
	    (le32_to_cpu(he_oper->he_oper_params) &
	     IEEE80211_HE_OPERATION_VHT_OPER_INFO)) {
		struct ieee80211_vht_operation he_oper_vht_cap;

		/*
		 * Set only first 3 bytes (other 2 aren't used in
		 * ieee80211_chandef_vht_oper() anyway)
		 */
		memcpy(&he_oper_vht_cap, he_oper->optional, 3);
		he_oper_vht_cap.basic_mcs_set = cpu_to_le16(0);

		if (!ieee80211_chandef_vht_oper(&sdata->local->hw, vht_cap_info,
						&he_oper_vht_cap, ht_oper,
						&vht_chandef)) {
			if (!(ifmgd->flags & IEEE80211_STA_DISABLE_HE))
				sdata_info(sdata,
					   "HE AP VHT information is invalid, disable HE\n");
			ret = IEEE80211_STA_DISABLE_HE;
			goto out;
		}
	} else if (!ieee80211_chandef_vht_oper(&sdata->local->hw,
					       vht_cap_info,
					       vht_oper, ht_oper,
					       &vht_chandef)) {
		if (!(ifmgd->flags & IEEE80211_STA_DISABLE_VHT))
			sdata_info(sdata,
				   "AP VHT information is invalid, disable VHT\n");
		ret = IEEE80211_STA_DISABLE_VHT;
		goto out;
	}

	if (!cfg80211_chandef_valid(&vht_chandef)) {
		if (!(ifmgd->flags & IEEE80211_STA_DISABLE_VHT))
			sdata_info(sdata,
				   "AP VHT information is invalid, disable VHT\n");
		ret = IEEE80211_STA_DISABLE_VHT;
		goto out;
	}

	if (cfg80211_chandef_identical(chandef, &vht_chandef)) {
		ret = 0;
		goto out;
	}

	if (!cfg80211_chandef_compatible(chandef, &vht_chandef)) {
		if (!(ifmgd->flags & IEEE80211_STA_DISABLE_VHT))
			sdata_info(sdata,
				   "AP VHT information doesn't match HT, disable VHT\n");
		ret = IEEE80211_STA_DISABLE_VHT;
		goto out;
	}

	*chandef = vht_chandef;

	ret = 0;

out:
	/*
	 * When tracking the current AP, don't do any further checks if the
	 * new chandef is identical to the one we're currently using for the
	 * connection. This keeps us from playing ping-pong with regulatory,
	 * without it the following can happen (for example):
	 *  - connect to an AP with 80 MHz, world regdom allows 80 MHz
	 *  - AP advertises regdom US
	 *  - CRDA loads regdom US with 80 MHz prohibited (old database)
	 *  - the code below detects an unsupported channel, downgrades, and
	 *    we disconnect from the AP in the caller
	 *  - disconnect causes CRDA to reload world regdomain and the game
	 *    starts anew.
	 * (see https://bugzilla.kernel.org/show_bug.cgi?id=70881)
	 *
	 * It seems possible that there are still scenarios with CSA or real
	 * bandwidth changes where a this could happen, but those cases are
	 * less common and wouldn't completely prevent using the AP.
	 */
	if (tracking &&
	    cfg80211_chandef_identical(chandef, &sdata->vif.bss_conf.chandef))
		return ret;

	/* don't print the message below for VHT mismatch if VHT is disabled */
	if (ret & IEEE80211_STA_DISABLE_VHT)
		vht_chandef = *chandef;

	/*
	 * Ignore the DISABLED flag when we're already connected and only
	 * tracking the APs beacon for bandwidth changes - otherwise we
	 * might get disconnected here if we connect to an AP, update our
	 * regulatory information based on the AP's country IE and the
	 * information we have is wrong/outdated and disables the channel
	 * that we're actually using for the connection to the AP.
	 */
	while (!cfg80211_chandef_usable(sdata->local->hw.wiphy, chandef,
					tracking ? 0 :
						   IEEE80211_CHAN_DISABLED)) {
		if (WARN_ON(chandef->width == NL80211_CHAN_WIDTH_20_NOHT)) {
			ret = IEEE80211_STA_DISABLE_HT |
			      IEEE80211_STA_DISABLE_VHT |
			      IEEE80211_STA_DISABLE_HE;
			break;
		}

		ret |= ieee80211_chandef_downgrade(chandef);
	}

	if (!he_oper || !cfg80211_chandef_usable(sdata->wdev.wiphy, chandef,
						 IEEE80211_CHAN_NO_HE))
		ret |= IEEE80211_STA_DISABLE_HE;

	if (chandef->width != vht_chandef.width && !tracking)
		sdata_info(sdata,
			   "capabilities/regulatory prevented using AP HT/VHT configuration, downgraded\n");

	WARN_ON_ONCE(!cfg80211_chandef_valid(chandef));
	return ret;
}

static int ieee80211_config_bw(struct ieee80211_sub_if_data *sdata,
			       struct sta_info *sta,
			       const struct ieee80211_ht_cap *ht_cap,
			       const struct ieee80211_vht_cap *vht_cap,
			       const struct ieee80211_ht_operation *ht_oper,
			       const struct ieee80211_vht_operation *vht_oper,
			       const struct ieee80211_he_operation *he_oper,
			       const struct ieee80211_s1g_oper_ie *s1g_oper,
			       const u8 *bssid, u32 *changed)
{
	struct ieee80211_local *local = sdata->local;
	struct ieee80211_if_managed *ifmgd = &sdata->u.mgd;
	struct ieee80211_channel *chan = sdata->vif.bss_conf.chandef.chan;
	struct ieee80211_supported_band *sband =
		local->hw.wiphy->bands[chan->band];
	struct cfg80211_chan_def chandef;
	u16 ht_opmode;
	u32 flags;
	u32 vht_cap_info = 0;
	int ret;

	/* if HT was/is disabled, don't track any bandwidth changes */
	if (ifmgd->flags & IEEE80211_STA_DISABLE_HT || !ht_oper)
		return 0;

	/* don't check VHT if we associated as non-VHT station */
	if (ifmgd->flags & IEEE80211_STA_DISABLE_VHT)
		vht_oper = NULL;

	/* don't check HE if we associated as non-HE station */
	if (ifmgd->flags & IEEE80211_STA_DISABLE_HE ||
	    !ieee80211_get_he_iftype_cap(sband,
					 ieee80211_vif_type_p2p(&sdata->vif)))

		he_oper = NULL;

	if (WARN_ON_ONCE(!sta))
		return -EINVAL;

	/*
	 * if bss configuration changed store the new one -
	 * this may be applicable even if channel is identical
	 */
	ht_opmode = le16_to_cpu(ht_oper->operation_mode);
	if (sdata->vif.bss_conf.ht_operation_mode != ht_opmode) {
		*changed |= BSS_CHANGED_HT;
		sdata->vif.bss_conf.ht_operation_mode = ht_opmode;
	}

	if (vht_cap)
		vht_cap_info = le32_to_cpu(vht_cap->vht_cap_info);

	/* calculate new channel (type) based on HT/VHT/HE operation IEs */
	flags = ieee80211_determine_chantype(sdata, sband, chan, vht_cap_info,
					     ht_oper, vht_oper, he_oper,
					     s1g_oper, &chandef, true);

	/*
	 * Downgrade the new channel if we associated with restricted
	 * capabilities. For example, if we associated as a 20 MHz STA
	 * to a 40 MHz AP (due to regulatory, capabilities or config
	 * reasons) then switching to a 40 MHz channel now won't do us
	 * any good -- we couldn't use it with the AP.
	 */
	if (ifmgd->flags & IEEE80211_STA_DISABLE_80P80MHZ &&
	    chandef.width == NL80211_CHAN_WIDTH_80P80)
		flags |= ieee80211_chandef_downgrade(&chandef);
	if (ifmgd->flags & IEEE80211_STA_DISABLE_160MHZ &&
	    chandef.width == NL80211_CHAN_WIDTH_160)
		flags |= ieee80211_chandef_downgrade(&chandef);
	if (ifmgd->flags & IEEE80211_STA_DISABLE_40MHZ &&
	    chandef.width > NL80211_CHAN_WIDTH_20)
		flags |= ieee80211_chandef_downgrade(&chandef);

	if (cfg80211_chandef_identical(&chandef, &sdata->vif.bss_conf.chandef))
		return 0;

	sdata_info(sdata,
		   "AP %pM changed bandwidth, new config is %d.%03d MHz, "
		   "width %d (%d.%03d/%d MHz)\n",
		   ifmgd->bssid, chandef.chan->center_freq,
		   chandef.chan->freq_offset, chandef.width,
		   chandef.center_freq1, chandef.freq1_offset,
		   chandef.center_freq2);

	if (flags != (ifmgd->flags & (IEEE80211_STA_DISABLE_HT |
				      IEEE80211_STA_DISABLE_VHT |
				      IEEE80211_STA_DISABLE_HE |
				      IEEE80211_STA_DISABLE_40MHZ |
				      IEEE80211_STA_DISABLE_80P80MHZ |
				      IEEE80211_STA_DISABLE_160MHZ)) ||
	    !cfg80211_chandef_valid(&chandef)) {
		sdata_info(sdata,
			   "AP %pM changed caps/bw in a way we can't support (0x%x/0x%x) - disconnect\n",
			   ifmgd->bssid, flags, ifmgd->flags);
		return -EINVAL;
	}

	ret = ieee80211_vif_change_bandwidth(sdata, &chandef, changed);

	if (ret) {
		sdata_info(sdata,
			   "AP %pM changed bandwidth to incompatible one - disconnect\n",
			   ifmgd->bssid);
		return ret;
	}

	return 0;
}

/* frame sending functions */

static void ieee80211_add_ht_ie(struct ieee80211_sub_if_data *sdata,
				struct sk_buff *skb, u8 ap_ht_param,
				struct ieee80211_supported_band *sband,
				struct ieee80211_channel *channel,
				enum ieee80211_smps_mode smps)
{
	u8 *pos;
	u32 flags = channel->flags;
	u16 cap;
	struct ieee80211_sta_ht_cap ht_cap;

	BUILD_BUG_ON(sizeof(ht_cap) != sizeof(sband->ht_cap));

	memcpy(&ht_cap, &sband->ht_cap, sizeof(ht_cap));
	ieee80211_apply_htcap_overrides(sdata, &ht_cap);

	/* determine capability flags */
	cap = ht_cap.cap;

	switch (ap_ht_param & IEEE80211_HT_PARAM_CHA_SEC_OFFSET) {
	case IEEE80211_HT_PARAM_CHA_SEC_ABOVE:
		if (flags & IEEE80211_CHAN_NO_HT40PLUS) {
			cap &= ~IEEE80211_HT_CAP_SUP_WIDTH_20_40;
			cap &= ~IEEE80211_HT_CAP_SGI_40;
		}
		break;
	case IEEE80211_HT_PARAM_CHA_SEC_BELOW:
		if (flags & IEEE80211_CHAN_NO_HT40MINUS) {
			cap &= ~IEEE80211_HT_CAP_SUP_WIDTH_20_40;
			cap &= ~IEEE80211_HT_CAP_SGI_40;
		}
		break;
	}

	/*
	 * If 40 MHz was disabled associate as though we weren't
	 * capable of 40 MHz -- some broken APs will never fall
	 * back to trying to transmit in 20 MHz.
	 */
	if (sdata->u.mgd.flags & IEEE80211_STA_DISABLE_40MHZ) {
		cap &= ~IEEE80211_HT_CAP_SUP_WIDTH_20_40;
		cap &= ~IEEE80211_HT_CAP_SGI_40;
	}

	/* set SM PS mode properly */
	cap &= ~IEEE80211_HT_CAP_SM_PS;
	switch (smps) {
	case IEEE80211_SMPS_AUTOMATIC:
	case IEEE80211_SMPS_NUM_MODES:
		WARN_ON(1);
		fallthrough;
	case IEEE80211_SMPS_OFF:
		cap |= WLAN_HT_CAP_SM_PS_DISABLED <<
			IEEE80211_HT_CAP_SM_PS_SHIFT;
		break;
	case IEEE80211_SMPS_STATIC:
		cap |= WLAN_HT_CAP_SM_PS_STATIC <<
			IEEE80211_HT_CAP_SM_PS_SHIFT;
		break;
	case IEEE80211_SMPS_DYNAMIC:
		cap |= WLAN_HT_CAP_SM_PS_DYNAMIC <<
			IEEE80211_HT_CAP_SM_PS_SHIFT;
		break;
	}

	/* reserve and fill IE */
	pos = skb_put(skb, sizeof(struct ieee80211_ht_cap) + 2);
	ieee80211_ie_build_ht_cap(pos, &ht_cap, cap);
}

/* This function determines vht capability flags for the association
 * and builds the IE.
 * Note - the function may set the owner of the MU-MIMO capability
 */
static void ieee80211_add_vht_ie(struct ieee80211_sub_if_data *sdata,
				 struct sk_buff *skb,
				 struct ieee80211_supported_band *sband,
				 struct ieee80211_vht_cap *ap_vht_cap)
{
	struct ieee80211_local *local = sdata->local;
	u8 *pos;
	u32 cap;
	struct ieee80211_sta_vht_cap vht_cap;
	u32 mask, ap_bf_sts, our_bf_sts;

	BUILD_BUG_ON(sizeof(vht_cap) != sizeof(sband->vht_cap));

	memcpy(&vht_cap, &sband->vht_cap, sizeof(vht_cap));
	ieee80211_apply_vhtcap_overrides(sdata, &vht_cap);

	/* determine capability flags */
	cap = vht_cap.cap;

	if (sdata->u.mgd.flags & IEEE80211_STA_DISABLE_80P80MHZ) {
		u32 bw = cap & IEEE80211_VHT_CAP_SUPP_CHAN_WIDTH_MASK;

		cap &= ~IEEE80211_VHT_CAP_SUPP_CHAN_WIDTH_MASK;
		if (bw == IEEE80211_VHT_CAP_SUPP_CHAN_WIDTH_160MHZ ||
		    bw == IEEE80211_VHT_CAP_SUPP_CHAN_WIDTH_160_80PLUS80MHZ)
			cap |= IEEE80211_VHT_CAP_SUPP_CHAN_WIDTH_160MHZ;
	}

	if (sdata->u.mgd.flags & IEEE80211_STA_DISABLE_160MHZ) {
		cap &= ~IEEE80211_VHT_CAP_SHORT_GI_160;
		cap &= ~IEEE80211_VHT_CAP_SUPP_CHAN_WIDTH_MASK;
	}

	/*
	 * Some APs apparently get confused if our capabilities are better
	 * than theirs, so restrict what we advertise in the assoc request.
	 */
	if (!(ap_vht_cap->vht_cap_info &
			cpu_to_le32(IEEE80211_VHT_CAP_SU_BEAMFORMER_CAPABLE)))
		cap &= ~(IEEE80211_VHT_CAP_SU_BEAMFORMEE_CAPABLE |
			 IEEE80211_VHT_CAP_MU_BEAMFORMEE_CAPABLE);
	else if (!(ap_vht_cap->vht_cap_info &
			cpu_to_le32(IEEE80211_VHT_CAP_MU_BEAMFORMER_CAPABLE)))
		cap &= ~IEEE80211_VHT_CAP_MU_BEAMFORMEE_CAPABLE;

	/*
	 * If some other vif is using the MU-MIMO capability we cannot associate
	 * using MU-MIMO - this will lead to contradictions in the group-id
	 * mechanism.
	 * Ownership is defined since association request, in order to avoid
	 * simultaneous associations with MU-MIMO.
	 */
	if (cap & IEEE80211_VHT_CAP_MU_BEAMFORMEE_CAPABLE) {
		bool disable_mu_mimo = false;
		struct ieee80211_sub_if_data *other;

		list_for_each_entry_rcu(other, &local->interfaces, list) {
			if (other->vif.mu_mimo_owner) {
				disable_mu_mimo = true;
				break;
			}
		}
		if (disable_mu_mimo)
			cap &= ~IEEE80211_VHT_CAP_MU_BEAMFORMEE_CAPABLE;
		else
			sdata->vif.mu_mimo_owner = true;
	}

	mask = IEEE80211_VHT_CAP_BEAMFORMEE_STS_MASK;

	ap_bf_sts = le32_to_cpu(ap_vht_cap->vht_cap_info) & mask;
	our_bf_sts = cap & mask;

	if (ap_bf_sts < our_bf_sts) {
		cap &= ~mask;
		cap |= ap_bf_sts;
	}

	/* reserve and fill IE */
	pos = skb_put(skb, sizeof(struct ieee80211_vht_cap) + 2);
	ieee80211_ie_build_vht_cap(pos, &vht_cap, cap);
}

/* This function determines HE capability flags for the association
 * and builds the IE.
 */
static void ieee80211_add_he_ie(struct ieee80211_sub_if_data *sdata,
				struct sk_buff *skb,
				struct ieee80211_supported_band *sband)
{
	u8 *pos, *pre_he_pos;
	const struct ieee80211_sta_he_cap *he_cap = NULL;
	struct ieee80211_chanctx_conf *chanctx_conf;
	u8 he_cap_size;
	bool reg_cap = false;

	rcu_read_lock();
	chanctx_conf = rcu_dereference(sdata->vif.chanctx_conf);
	if (!WARN_ON_ONCE(!chanctx_conf))
		reg_cap = cfg80211_chandef_usable(sdata->wdev.wiphy,
						  &chanctx_conf->def,
						  IEEE80211_CHAN_NO_HE);

	rcu_read_unlock();

	he_cap = ieee80211_get_he_iftype_cap(sband,
					     ieee80211_vif_type_p2p(&sdata->vif));
	if (!he_cap || !chanctx_conf || !reg_cap)
		return;

	/* get a max size estimate */
	he_cap_size =
		2 + 1 + sizeof(he_cap->he_cap_elem) +
		ieee80211_he_mcs_nss_size(&he_cap->he_cap_elem) +
		ieee80211_he_ppe_size(he_cap->ppe_thres[0],
				      he_cap->he_cap_elem.phy_cap_info);
	pos = skb_put(skb, he_cap_size);
	pre_he_pos = pos;
	pos = ieee80211_ie_build_he_cap(sdata->u.mgd.flags,
					pos, he_cap, pos + he_cap_size);
	/* trim excess if any */
	skb_trim(skb, skb->len - (pre_he_pos + he_cap_size - pos));

	ieee80211_ie_build_he_6ghz_cap(sdata, skb);
}

static int ieee80211_send_assoc(struct ieee80211_sub_if_data *sdata)
{
	struct ieee80211_local *local = sdata->local;
	struct ieee80211_if_managed *ifmgd = &sdata->u.mgd;
	struct ieee80211_mgd_assoc_data *assoc_data = ifmgd->assoc_data;
	struct sk_buff *skb;
	struct ieee80211_mgmt *mgmt;
	u8 *pos, qos_info, *ie_start;
	size_t offset = 0, noffset;
	int i, count, rates_len, supp_rates_len, shift;
	u16 capab;
	struct ieee80211_supported_band *sband;
	struct ieee80211_chanctx_conf *chanctx_conf;
	struct ieee80211_channel *chan;
	u32 rates = 0;
	__le16 listen_int;
	struct element *ext_capa = NULL;
	enum nl80211_iftype iftype = ieee80211_vif_type_p2p(&sdata->vif);
	const struct ieee80211_sband_iftype_data *iftd;
	struct ieee80211_prep_tx_info info = {};
	int ret;

	/* we know it's writable, cast away the const */
	if (assoc_data->ie_len)
		ext_capa = (void *)cfg80211_find_elem(WLAN_EID_EXT_CAPABILITY,
						      assoc_data->ie,
						      assoc_data->ie_len);

	sdata_assert_lock(sdata);

	rcu_read_lock();
	chanctx_conf = rcu_dereference(sdata->vif.chanctx_conf);
	if (WARN_ON(!chanctx_conf)) {
		rcu_read_unlock();
		return -EINVAL;
	}
	chan = chanctx_conf->def.chan;
	rcu_read_unlock();
	sband = local->hw.wiphy->bands[chan->band];
	shift = ieee80211_vif_get_shift(&sdata->vif);

	if (assoc_data->supp_rates_len) {
		/*
		 * Get all rates supported by the device and the AP as
		 * some APs don't like getting a superset of their rates
		 * in the association request (e.g. D-Link DAP 1353 in
		 * b-only mode)...
		 */
		rates_len = ieee80211_parse_bitrates(&chanctx_conf->def, sband,
						     assoc_data->supp_rates,
						     assoc_data->supp_rates_len,
						     &rates);
	} else {
		/*
		 * In case AP not provide any supported rates information
		 * before association, we send information element(s) with
		 * all rates that we support.
		 */
		rates_len = 0;
		for (i = 0; i < sband->n_bitrates; i++) {
			rates |= BIT(i);
			rates_len++;
		}
	}

	iftd = ieee80211_get_sband_iftype_data(sband, iftype);

	skb = alloc_skb(local->hw.extra_tx_headroom +
			sizeof(*mgmt) + /* bit too much but doesn't matter */
			2 + assoc_data->ssid_len + /* SSID */
			4 + rates_len + /* (extended) rates */
			4 + /* power capability */
			2 + 2 * sband->n_channels + /* supported channels */
			2 + sizeof(struct ieee80211_ht_cap) + /* HT */
			2 + sizeof(struct ieee80211_vht_cap) + /* VHT */
			2 + 1 + sizeof(struct ieee80211_he_cap_elem) + /* HE */
				sizeof(struct ieee80211_he_mcs_nss_supp) +
				IEEE80211_HE_PPE_THRES_MAX_LEN +
			2 + 1 + sizeof(struct ieee80211_he_6ghz_capa) +
			assoc_data->ie_len + /* extra IEs */
			(assoc_data->fils_kek_len ? 16 /* AES-SIV */ : 0) +
			9 + /* WMM */
			(iftd ? iftd->vendor_elems.len : 0),
			GFP_KERNEL);
	if (!skb)
		return -ENOMEM;

	skb_reserve(skb, local->hw.extra_tx_headroom);

	capab = WLAN_CAPABILITY_ESS;

	if (sband->band == NL80211_BAND_2GHZ) {
		capab |= WLAN_CAPABILITY_SHORT_SLOT_TIME;
		capab |= WLAN_CAPABILITY_SHORT_PREAMBLE;
	}

	if (assoc_data->capability & WLAN_CAPABILITY_PRIVACY)
		capab |= WLAN_CAPABILITY_PRIVACY;

	if ((assoc_data->capability & WLAN_CAPABILITY_SPECTRUM_MGMT) &&
	    ieee80211_hw_check(&local->hw, SPECTRUM_MGMT))
		capab |= WLAN_CAPABILITY_SPECTRUM_MGMT;

	if (ifmgd->flags & IEEE80211_STA_ENABLE_RRM)
		capab |= WLAN_CAPABILITY_RADIO_MEASURE;

	mgmt = skb_put_zero(skb, 24);
	memcpy(mgmt->da, assoc_data->bss->bssid, ETH_ALEN);
	memcpy(mgmt->sa, sdata->vif.addr, ETH_ALEN);
	memcpy(mgmt->bssid, assoc_data->bss->bssid, ETH_ALEN);

	listen_int = cpu_to_le16(sband->band == NL80211_BAND_S1GHZ ?
			ieee80211_encode_usf(local->hw.conf.listen_interval) :
			local->hw.conf.listen_interval);
	if (!is_zero_ether_addr(assoc_data->prev_bssid)) {
		skb_put(skb, 10);
		mgmt->frame_control = cpu_to_le16(IEEE80211_FTYPE_MGMT |
						  IEEE80211_STYPE_REASSOC_REQ);
		mgmt->u.reassoc_req.capab_info = cpu_to_le16(capab);
		mgmt->u.reassoc_req.listen_interval = listen_int;
		memcpy(mgmt->u.reassoc_req.current_ap, assoc_data->prev_bssid,
		       ETH_ALEN);
		info.subtype = IEEE80211_STYPE_REASSOC_REQ;
	} else {
		skb_put(skb, 4);
		mgmt->frame_control = cpu_to_le16(IEEE80211_FTYPE_MGMT |
						  IEEE80211_STYPE_ASSOC_REQ);
		mgmt->u.assoc_req.capab_info = cpu_to_le16(capab);
		mgmt->u.assoc_req.listen_interval = listen_int;
		info.subtype = IEEE80211_STYPE_ASSOC_REQ;
	}

	/* SSID */
	pos = skb_put(skb, 2 + assoc_data->ssid_len);
	ie_start = pos;
	*pos++ = WLAN_EID_SSID;
	*pos++ = assoc_data->ssid_len;
	memcpy(pos, assoc_data->ssid, assoc_data->ssid_len);

	if (sband->band == NL80211_BAND_S1GHZ)
		goto skip_rates;

	/* add all rates which were marked to be used above */
	supp_rates_len = rates_len;
	if (supp_rates_len > 8)
		supp_rates_len = 8;

	pos = skb_put(skb, supp_rates_len + 2);
	*pos++ = WLAN_EID_SUPP_RATES;
	*pos++ = supp_rates_len;

	count = 0;
	for (i = 0; i < sband->n_bitrates; i++) {
		if (BIT(i) & rates) {
			int rate = DIV_ROUND_UP(sband->bitrates[i].bitrate,
						5 * (1 << shift));
			*pos++ = (u8) rate;
			if (++count == 8)
				break;
		}
	}

	if (rates_len > count) {
		pos = skb_put(skb, rates_len - count + 2);
		*pos++ = WLAN_EID_EXT_SUPP_RATES;
		*pos++ = rates_len - count;

		for (i++; i < sband->n_bitrates; i++) {
			if (BIT(i) & rates) {
				int rate;
				rate = DIV_ROUND_UP(sband->bitrates[i].bitrate,
						    5 * (1 << shift));
				*pos++ = (u8) rate;
			}
		}
	}

skip_rates:
	if (capab & WLAN_CAPABILITY_SPECTRUM_MGMT ||
	    capab & WLAN_CAPABILITY_RADIO_MEASURE) {
		pos = skb_put(skb, 4);
		*pos++ = WLAN_EID_PWR_CAPABILITY;
		*pos++ = 2;
		*pos++ = 0; /* min tx power */
		 /* max tx power */
		*pos++ = ieee80211_chandef_max_power(&chanctx_conf->def);
	}

	/*
	 * Per spec, we shouldn't include the list of channels if we advertise
	 * support for extended channel switching, but we've always done that;
	 * (for now?) apply this restriction only on the (new) 6 GHz band.
	 */
	if (capab & WLAN_CAPABILITY_SPECTRUM_MGMT &&
	    (sband->band != NL80211_BAND_6GHZ ||
	     !ext_capa || ext_capa->datalen < 1 ||
	     !(ext_capa->data[0] & WLAN_EXT_CAPA1_EXT_CHANNEL_SWITCHING))) {
		/* TODO: get this in reg domain format */
		pos = skb_put(skb, 2 * sband->n_channels + 2);
		*pos++ = WLAN_EID_SUPPORTED_CHANNELS;
		*pos++ = 2 * sband->n_channels;
		for (i = 0; i < sband->n_channels; i++) {
			*pos++ = ieee80211_frequency_to_channel(
					sband->channels[i].center_freq);
			*pos++ = 1; /* one channel in the subband*/
		}
	}

	/* Set MBSSID support for HE AP if needed */
	if (ieee80211_hw_check(&local->hw, SUPPORTS_ONLY_HE_MULTI_BSSID) &&
	    !(ifmgd->flags & IEEE80211_STA_DISABLE_HE) && assoc_data->ie_len &&
	    ext_capa && ext_capa->datalen >= 3)
		ext_capa->data[2] |= WLAN_EXT_CAPA3_MULTI_BSSID_SUPPORT;

	/* if present, add any custom IEs that go before HT */
	if (assoc_data->ie_len) {
		static const u8 before_ht[] = {
			WLAN_EID_SSID,
			WLAN_EID_SUPP_RATES,
			WLAN_EID_EXT_SUPP_RATES,
			WLAN_EID_PWR_CAPABILITY,
			WLAN_EID_SUPPORTED_CHANNELS,
			WLAN_EID_RSN,
			WLAN_EID_QOS_CAPA,
			WLAN_EID_RRM_ENABLED_CAPABILITIES,
			WLAN_EID_MOBILITY_DOMAIN,
			WLAN_EID_FAST_BSS_TRANSITION,	/* reassoc only */
			WLAN_EID_RIC_DATA,		/* reassoc only */
			WLAN_EID_SUPPORTED_REGULATORY_CLASSES,
		};
		static const u8 after_ric[] = {
			WLAN_EID_SUPPORTED_REGULATORY_CLASSES,
			WLAN_EID_HT_CAPABILITY,
			WLAN_EID_BSS_COEX_2040,
			/* luckily this is almost always there */
			WLAN_EID_EXT_CAPABILITY,
			WLAN_EID_QOS_TRAFFIC_CAPA,
			WLAN_EID_TIM_BCAST_REQ,
			WLAN_EID_INTERWORKING,
			/* 60 GHz (Multi-band, DMG, MMS) can't happen */
			WLAN_EID_VHT_CAPABILITY,
			WLAN_EID_OPMODE_NOTIF,
		};

		noffset = ieee80211_ie_split_ric(assoc_data->ie,
						 assoc_data->ie_len,
						 before_ht,
						 ARRAY_SIZE(before_ht),
						 after_ric,
						 ARRAY_SIZE(after_ric),
						 offset);
		skb_put_data(skb, assoc_data->ie + offset, noffset - offset);
		offset = noffset;
	}

	if (WARN_ON_ONCE((ifmgd->flags & IEEE80211_STA_DISABLE_HT) &&
			 !(ifmgd->flags & IEEE80211_STA_DISABLE_VHT)))
		ifmgd->flags |= IEEE80211_STA_DISABLE_VHT;

	if (sband->band != NL80211_BAND_6GHZ &&
	    !(ifmgd->flags & IEEE80211_STA_DISABLE_HT))
		ieee80211_add_ht_ie(sdata, skb, assoc_data->ap_ht_param,
				    sband, chan, sdata->smps_mode);

	/* if present, add any custom IEs that go before VHT */
	if (assoc_data->ie_len) {
		static const u8 before_vht[] = {
			/*
			 * no need to list the ones split off before HT
			 * or generated here
			 */
			WLAN_EID_BSS_COEX_2040,
			WLAN_EID_EXT_CAPABILITY,
			WLAN_EID_QOS_TRAFFIC_CAPA,
			WLAN_EID_TIM_BCAST_REQ,
			WLAN_EID_INTERWORKING,
			/* 60 GHz (Multi-band, DMG, MMS) can't happen */
		};

		/* RIC already taken above, so no need to handle here anymore */
		noffset = ieee80211_ie_split(assoc_data->ie, assoc_data->ie_len,
					     before_vht, ARRAY_SIZE(before_vht),
					     offset);
		skb_put_data(skb, assoc_data->ie + offset, noffset - offset);
		offset = noffset;
	}

	/* if present, add any custom IEs that go before HE */
	if (assoc_data->ie_len) {
		static const u8 before_he[] = {
			/*
			 * no need to list the ones split off before VHT
			 * or generated here
			 */
			WLAN_EID_OPMODE_NOTIF,
			WLAN_EID_EXTENSION, WLAN_EID_EXT_FUTURE_CHAN_GUIDANCE,
			/* 11ai elements */
			WLAN_EID_EXTENSION, WLAN_EID_EXT_FILS_SESSION,
			WLAN_EID_EXTENSION, WLAN_EID_EXT_FILS_PUBLIC_KEY,
			WLAN_EID_EXTENSION, WLAN_EID_EXT_FILS_KEY_CONFIRM,
			WLAN_EID_EXTENSION, WLAN_EID_EXT_FILS_HLP_CONTAINER,
			WLAN_EID_EXTENSION, WLAN_EID_EXT_FILS_IP_ADDR_ASSIGN,
			/* TODO: add 11ah/11aj/11ak elements */
		};

		/* RIC already taken above, so no need to handle here anymore */
		noffset = ieee80211_ie_split(assoc_data->ie, assoc_data->ie_len,
					     before_he, ARRAY_SIZE(before_he),
					     offset);
		pos = skb_put(skb, noffset - offset);
		memcpy(pos, assoc_data->ie + offset, noffset - offset);
		offset = noffset;
	}

	if (sband->band != NL80211_BAND_6GHZ &&
	    !(ifmgd->flags & IEEE80211_STA_DISABLE_VHT))
		ieee80211_add_vht_ie(sdata, skb, sband,
				     &assoc_data->ap_vht_cap);

	/*
	 * If AP doesn't support HT, mark HE as disabled.
	 * If on the 5GHz band, make sure it supports VHT.
	 */
	if (ifmgd->flags & IEEE80211_STA_DISABLE_HT ||
	    (sband->band == NL80211_BAND_5GHZ &&
	     ifmgd->flags & IEEE80211_STA_DISABLE_VHT))
		ifmgd->flags |= IEEE80211_STA_DISABLE_HE;

	if (!(ifmgd->flags & IEEE80211_STA_DISABLE_HE))
		ieee80211_add_he_ie(sdata, skb, sband);

	/* if present, add any custom non-vendor IEs that go after HE */
	if (assoc_data->ie_len) {
		noffset = ieee80211_ie_split_vendor(assoc_data->ie,
						    assoc_data->ie_len,
						    offset);
		skb_put_data(skb, assoc_data->ie + offset, noffset - offset);
		offset = noffset;
	}

	if (assoc_data->wmm) {
		if (assoc_data->uapsd) {
			qos_info = ifmgd->uapsd_queues;
			qos_info |= (ifmgd->uapsd_max_sp_len <<
				     IEEE80211_WMM_IE_STA_QOSINFO_SP_SHIFT);
		} else {
			qos_info = 0;
		}

		pos = ieee80211_add_wmm_info_ie(skb_put(skb, 9), qos_info);
	}

	if (sband->band == NL80211_BAND_S1GHZ) {
		ieee80211_add_aid_request_ie(sdata, skb);
		ieee80211_add_s1g_capab_ie(sdata, &sband->s1g_cap, skb);
	}

	if (iftd && iftd->vendor_elems.data && iftd->vendor_elems.len)
		skb_put_data(skb, iftd->vendor_elems.data, iftd->vendor_elems.len);

	/* add any remaining custom (i.e. vendor specific here) IEs */
	if (assoc_data->ie_len) {
		noffset = assoc_data->ie_len;
		skb_put_data(skb, assoc_data->ie + offset, noffset - offset);
	}

	if (assoc_data->fils_kek_len) {
		ret = fils_encrypt_assoc_req(skb, assoc_data);
		if (ret < 0) {
			dev_kfree_skb(skb);
			return ret;
		}
	}

	pos = skb_tail_pointer(skb);
	kfree(ifmgd->assoc_req_ies);
	ifmgd->assoc_req_ies = kmemdup(ie_start, pos - ie_start, GFP_ATOMIC);
	if (!ifmgd->assoc_req_ies) {
		dev_kfree_skb(skb);
		return -ENOMEM;
	}

	ifmgd->assoc_req_ies_len = pos - ie_start;

	drv_mgd_prepare_tx(local, sdata, &info);

	IEEE80211_SKB_CB(skb)->flags |= IEEE80211_TX_INTFL_DONT_ENCRYPT;
	if (ieee80211_hw_check(&local->hw, REPORTS_TX_ACK_STATUS))
		IEEE80211_SKB_CB(skb)->flags |= IEEE80211_TX_CTL_REQ_TX_STATUS |
						IEEE80211_TX_INTFL_MLME_CONN_TX;
	ieee80211_tx_skb(sdata, skb);

	return 0;
}

void ieee80211_send_pspoll(struct ieee80211_local *local,
			   struct ieee80211_sub_if_data *sdata)
{
	struct ieee80211_pspoll *pspoll;
	struct sk_buff *skb;

	skb = ieee80211_pspoll_get(&local->hw, &sdata->vif);
	if (!skb)
		return;

	pspoll = (struct ieee80211_pspoll *) skb->data;
	pspoll->frame_control |= cpu_to_le16(IEEE80211_FCTL_PM);

	IEEE80211_SKB_CB(skb)->flags |= IEEE80211_TX_INTFL_DONT_ENCRYPT;
	ieee80211_tx_skb(sdata, skb);
}

void ieee80211_send_nullfunc(struct ieee80211_local *local,
			     struct ieee80211_sub_if_data *sdata,
			     bool powersave)
{
	struct sk_buff *skb;
	struct ieee80211_hdr_3addr *nullfunc;
	struct ieee80211_if_managed *ifmgd = &sdata->u.mgd;

	skb = ieee80211_nullfunc_get(&local->hw, &sdata->vif,
		!ieee80211_hw_check(&local->hw, DOESNT_SUPPORT_QOS_NDP));
	if (!skb)
		return;

	nullfunc = (struct ieee80211_hdr_3addr *) skb->data;
	if (powersave)
		nullfunc->frame_control |= cpu_to_le16(IEEE80211_FCTL_PM);

	IEEE80211_SKB_CB(skb)->flags |= IEEE80211_TX_INTFL_DONT_ENCRYPT |
					IEEE80211_TX_INTFL_OFFCHAN_TX_OK;

	if (ieee80211_hw_check(&local->hw, REPORTS_TX_ACK_STATUS))
		IEEE80211_SKB_CB(skb)->flags |= IEEE80211_TX_CTL_REQ_TX_STATUS;

	if (ifmgd->flags & IEEE80211_STA_CONNECTION_POLL)
		IEEE80211_SKB_CB(skb)->flags |= IEEE80211_TX_CTL_USE_MINRATE;

	ieee80211_tx_skb(sdata, skb);
}

void ieee80211_send_4addr_nullfunc(struct ieee80211_local *local,
				   struct ieee80211_sub_if_data *sdata)
{
	struct sk_buff *skb;
	struct ieee80211_hdr *nullfunc;
	__le16 fc;

	if (WARN_ON(sdata->vif.type != NL80211_IFTYPE_STATION))
		return;

	skb = dev_alloc_skb(local->hw.extra_tx_headroom + 30);
	if (!skb)
		return;

	skb_reserve(skb, local->hw.extra_tx_headroom);

	nullfunc = skb_put_zero(skb, 30);
	fc = cpu_to_le16(IEEE80211_FTYPE_DATA | IEEE80211_STYPE_NULLFUNC |
			 IEEE80211_FCTL_FROMDS | IEEE80211_FCTL_TODS);
	nullfunc->frame_control = fc;
	memcpy(nullfunc->addr1, sdata->u.mgd.bssid, ETH_ALEN);
	memcpy(nullfunc->addr2, sdata->vif.addr, ETH_ALEN);
	memcpy(nullfunc->addr3, sdata->u.mgd.bssid, ETH_ALEN);
	memcpy(nullfunc->addr4, sdata->vif.addr, ETH_ALEN);

	IEEE80211_SKB_CB(skb)->flags |= IEEE80211_TX_INTFL_DONT_ENCRYPT;
	ieee80211_tx_skb(sdata, skb);
}

/* spectrum management related things */
static void ieee80211_chswitch_work(struct work_struct *work)
{
	struct ieee80211_sub_if_data *sdata =
		container_of(work, struct ieee80211_sub_if_data, u.mgd.chswitch_work);
	struct ieee80211_local *local = sdata->local;
	struct ieee80211_if_managed *ifmgd = &sdata->u.mgd;
	int ret;

	if (!ieee80211_sdata_running(sdata))
		return;

	sdata_lock(sdata);
	mutex_lock(&local->mtx);
	mutex_lock(&local->chanctx_mtx);

	if (!ifmgd->associated)
		goto out;

	if (!sdata->vif.csa_active)
		goto out;

	/*
	 * using reservation isn't immediate as it may be deferred until later
	 * with multi-vif. once reservation is complete it will re-schedule the
	 * work with no reserved_chanctx so verify chandef to check if it
	 * completed successfully
	 */

	if (sdata->reserved_chanctx) {
		/*
		 * with multi-vif csa driver may call ieee80211_csa_finish()
		 * many times while waiting for other interfaces to use their
		 * reservations
		 */
		if (sdata->reserved_ready)
			goto out;

		ret = ieee80211_vif_use_reserved_context(sdata);
		if (ret) {
			sdata_info(sdata,
				   "failed to use reserved channel context, disconnecting (err=%d)\n",
				   ret);
			ieee80211_queue_work(&sdata->local->hw,
					     &ifmgd->csa_connection_drop_work);
			goto out;
		}

		goto out;
	}

	if (!cfg80211_chandef_identical(&sdata->vif.bss_conf.chandef,
					&sdata->csa_chandef)) {
		sdata_info(sdata,
			   "failed to finalize channel switch, disconnecting\n");
		ieee80211_queue_work(&sdata->local->hw,
				     &ifmgd->csa_connection_drop_work);
		goto out;
	}

	ifmgd->csa_waiting_bcn = true;

	ieee80211_sta_reset_beacon_monitor(sdata);
	ieee80211_sta_reset_conn_monitor(sdata);

out:
	mutex_unlock(&local->chanctx_mtx);
	mutex_unlock(&local->mtx);
	sdata_unlock(sdata);
}

static void ieee80211_chswitch_post_beacon(struct ieee80211_sub_if_data *sdata)
{
	struct ieee80211_local *local = sdata->local;
	struct ieee80211_if_managed *ifmgd = &sdata->u.mgd;
	int ret;

	sdata_assert_lock(sdata);

	WARN_ON(!sdata->vif.csa_active);

	if (sdata->csa_block_tx) {
		ieee80211_wake_vif_queues(local, sdata,
					  IEEE80211_QUEUE_STOP_REASON_CSA);
		sdata->csa_block_tx = false;
	}

	sdata->vif.csa_active = false;
	ifmgd->csa_waiting_bcn = false;
	/*
	 * If the CSA IE is still present on the beacon after the switch,
	 * we need to consider it as a new CSA (possibly to self).
	 */
	ifmgd->beacon_crc_valid = false;

	ret = drv_post_channel_switch(sdata);
	if (ret) {
		sdata_info(sdata,
			   "driver post channel switch failed, disconnecting\n");
		ieee80211_queue_work(&local->hw,
				     &ifmgd->csa_connection_drop_work);
		return;
	}

	cfg80211_ch_switch_notify(sdata->dev, &sdata->reserved_chandef, 0, 0);
}

void ieee80211_chswitch_done(struct ieee80211_vif *vif, bool success)
{
	struct ieee80211_sub_if_data *sdata = vif_to_sdata(vif);
	struct ieee80211_if_managed *ifmgd = &sdata->u.mgd;

	trace_api_chswitch_done(sdata, success);
	if (!success) {
		sdata_info(sdata,
			   "driver channel switch failed, disconnecting\n");
		ieee80211_queue_work(&sdata->local->hw,
				     &ifmgd->csa_connection_drop_work);
	} else {
		ieee80211_queue_work(&sdata->local->hw, &ifmgd->chswitch_work);
	}
}
EXPORT_SYMBOL(ieee80211_chswitch_done);

static void ieee80211_chswitch_timer(struct timer_list *t)
{
	struct ieee80211_sub_if_data *sdata =
		from_timer(sdata, t, u.mgd.chswitch_timer);

	ieee80211_queue_work(&sdata->local->hw, &sdata->u.mgd.chswitch_work);
}

static void
ieee80211_sta_abort_chanswitch(struct ieee80211_sub_if_data *sdata)
{
	struct ieee80211_local *local = sdata->local;

	if (!local->ops->abort_channel_switch)
		return;

	mutex_lock(&local->mtx);

	mutex_lock(&local->chanctx_mtx);
	ieee80211_vif_unreserve_chanctx(sdata);
	mutex_unlock(&local->chanctx_mtx);

	if (sdata->csa_block_tx)
		ieee80211_wake_vif_queues(local, sdata,
					  IEEE80211_QUEUE_STOP_REASON_CSA);

	sdata->csa_block_tx = false;
	sdata->vif.csa_active = false;

	mutex_unlock(&local->mtx);

	drv_abort_channel_switch(sdata);
}

static void
ieee80211_sta_process_chanswitch(struct ieee80211_sub_if_data *sdata,
				 u64 timestamp, u32 device_timestamp,
				 struct ieee802_11_elems *elems,
				 bool beacon)
{
	struct ieee80211_local *local = sdata->local;
	struct ieee80211_if_managed *ifmgd = &sdata->u.mgd;
	struct cfg80211_bss *cbss = ifmgd->associated;
	struct ieee80211_chanctx_conf *conf;
	struct ieee80211_chanctx *chanctx;
	enum nl80211_band current_band;
	struct ieee80211_csa_ie csa_ie;
	struct ieee80211_channel_switch ch_switch;
	struct ieee80211_bss *bss;
	int res;

	sdata_assert_lock(sdata);

	if (!cbss)
		return;

	if (local->scanning)
		return;

	current_band = cbss->channel->band;
	bss = (void *)cbss->priv;
	res = ieee80211_parse_ch_switch_ie(sdata, elems, current_band,
					   bss->vht_cap_info,
					   ifmgd->flags,
					   ifmgd->associated->bssid, &csa_ie);

	if (!res) {
		ch_switch.timestamp = timestamp;
		ch_switch.device_timestamp = device_timestamp;
		ch_switch.block_tx = csa_ie.mode;
		ch_switch.chandef = csa_ie.chandef;
		ch_switch.count = csa_ie.count;
		ch_switch.delay = csa_ie.max_switch_time;
	}

	if (res < 0)
		goto lock_and_drop_connection;

	if (beacon && sdata->vif.csa_active && !ifmgd->csa_waiting_bcn) {
		if (res)
			ieee80211_sta_abort_chanswitch(sdata);
		else
			drv_channel_switch_rx_beacon(sdata, &ch_switch);
		return;
	} else if (sdata->vif.csa_active || res) {
		/* disregard subsequent announcements if already processing */
		return;
	}

	if (sdata->vif.bss_conf.chandef.chan->band !=
	    csa_ie.chandef.chan->band) {
		sdata_info(sdata,
			   "AP %pM switches to different band (%d MHz, width:%d, CF1/2: %d/%d MHz), disconnecting\n",
			   ifmgd->associated->bssid,
			   csa_ie.chandef.chan->center_freq,
			   csa_ie.chandef.width, csa_ie.chandef.center_freq1,
			   csa_ie.chandef.center_freq2);
		goto lock_and_drop_connection;
	}

	if (!cfg80211_chandef_usable(local->hw.wiphy, &csa_ie.chandef,
				     IEEE80211_CHAN_DISABLED)) {
		sdata_info(sdata,
			   "AP %pM switches to unsupported channel "
			   "(%d.%03d MHz, width:%d, CF1/2: %d.%03d/%d MHz), "
			   "disconnecting\n",
			   ifmgd->associated->bssid,
			   csa_ie.chandef.chan->center_freq,
			   csa_ie.chandef.chan->freq_offset,
			   csa_ie.chandef.width, csa_ie.chandef.center_freq1,
			   csa_ie.chandef.freq1_offset,
			   csa_ie.chandef.center_freq2);
		goto lock_and_drop_connection;
	}

	if (cfg80211_chandef_identical(&csa_ie.chandef,
				       &sdata->vif.bss_conf.chandef) &&
	    (!csa_ie.mode || !beacon)) {
		if (ifmgd->csa_ignored_same_chan)
			return;
		sdata_info(sdata,
			   "AP %pM tries to chanswitch to same channel, ignore\n",
			   ifmgd->associated->bssid);
		ifmgd->csa_ignored_same_chan = true;
		return;
	}

	/*
	 * Drop all TDLS peers - either we disconnect or move to a different
	 * channel from this point on. There's no telling what our peer will do.
	 * The TDLS WIDER_BW scenario is also problematic, as peers might now
	 * have an incompatible wider chandef.
	 */
	ieee80211_teardown_tdls_peers(sdata);

	mutex_lock(&local->mtx);
	mutex_lock(&local->chanctx_mtx);
	conf = rcu_dereference_protected(sdata->vif.chanctx_conf,
					 lockdep_is_held(&local->chanctx_mtx));
	if (!conf) {
		sdata_info(sdata,
			   "no channel context assigned to vif?, disconnecting\n");
		goto drop_connection;
	}

	chanctx = container_of(conf, struct ieee80211_chanctx, conf);

	if (local->use_chanctx &&
	    !ieee80211_hw_check(&local->hw, CHANCTX_STA_CSA)) {
		sdata_info(sdata,
			   "driver doesn't support chan-switch with channel contexts\n");
		goto drop_connection;
	}

	if (drv_pre_channel_switch(sdata, &ch_switch)) {
		sdata_info(sdata,
			   "preparing for channel switch failed, disconnecting\n");
		goto drop_connection;
	}

	res = ieee80211_vif_reserve_chanctx(sdata, &csa_ie.chandef,
					    chanctx->mode, false);
	if (res) {
		sdata_info(sdata,
			   "failed to reserve channel context for channel switch, disconnecting (err=%d)\n",
			   res);
		goto drop_connection;
	}
	mutex_unlock(&local->chanctx_mtx);

	sdata->vif.csa_active = true;
	sdata->csa_chandef = csa_ie.chandef;
	sdata->csa_block_tx = csa_ie.mode;
	ifmgd->csa_ignored_same_chan = false;
	ifmgd->beacon_crc_valid = false;

	if (sdata->csa_block_tx)
		ieee80211_stop_vif_queues(local, sdata,
					  IEEE80211_QUEUE_STOP_REASON_CSA);
	mutex_unlock(&local->mtx);

	cfg80211_ch_switch_started_notify(sdata->dev, &csa_ie.chandef, 0,
					  csa_ie.count, csa_ie.mode, 0);

	if (local->ops->channel_switch) {
		/* use driver's channel switch callback */
		drv_channel_switch(local, sdata, &ch_switch);
		return;
	}

	/* channel switch handled in software */
	if (csa_ie.count <= 1)
		ieee80211_queue_work(&local->hw, &ifmgd->chswitch_work);
	else
		mod_timer(&ifmgd->chswitch_timer,
			  TU_TO_EXP_TIME((csa_ie.count - 1) *
					 cbss->beacon_interval));
	return;
 lock_and_drop_connection:
	mutex_lock(&local->mtx);
	mutex_lock(&local->chanctx_mtx);
 drop_connection:
	/*
	 * This is just so that the disconnect flow will know that
	 * we were trying to switch channel and failed. In case the
	 * mode is 1 (we are not allowed to Tx), we will know not to
	 * send a deauthentication frame. Those two fields will be
	 * reset when the disconnection worker runs.
	 */
	sdata->vif.csa_active = true;
	sdata->csa_block_tx = csa_ie.mode;

	ieee80211_queue_work(&local->hw, &ifmgd->csa_connection_drop_work);
	mutex_unlock(&local->chanctx_mtx);
	mutex_unlock(&local->mtx);
}

static bool
ieee80211_find_80211h_pwr_constr(struct ieee80211_sub_if_data *sdata,
				 struct ieee80211_channel *channel,
				 const u8 *country_ie, u8 country_ie_len,
				 const u8 *pwr_constr_elem,
				 int *chan_pwr, int *pwr_reduction)
{
	struct ieee80211_country_ie_triplet *triplet;
	int chan = ieee80211_frequency_to_channel(channel->center_freq);
	int i, chan_increment;
	bool have_chan_pwr = false;

	/* Invalid IE */
	if (country_ie_len % 2 || country_ie_len < IEEE80211_COUNTRY_IE_MIN_LEN)
		return false;

	triplet = (void *)(country_ie + 3);
	country_ie_len -= 3;

	switch (channel->band) {
	default:
		WARN_ON_ONCE(1);
		fallthrough;
	case NL80211_BAND_2GHZ:
	case NL80211_BAND_60GHZ:
	case NL80211_BAND_LC:
		chan_increment = 1;
		break;
	case NL80211_BAND_5GHZ:
		chan_increment = 4;
		break;
	case NL80211_BAND_6GHZ:
		/*
		 * In the 6 GHz band, the "maximum transmit power level"
		 * field in the triplets is reserved, and thus will be
		 * zero and we shouldn't use it to control TX power.
		 * The actual TX power will be given in the transmit
		 * power envelope element instead.
		 */
		return false;
	}

	/* find channel */
	while (country_ie_len >= 3) {
		u8 first_channel = triplet->chans.first_channel;

		if (first_channel >= IEEE80211_COUNTRY_EXTENSION_ID)
			goto next;

		for (i = 0; i < triplet->chans.num_channels; i++) {
			if (first_channel + i * chan_increment == chan) {
				have_chan_pwr = true;
				*chan_pwr = triplet->chans.max_power;
				break;
			}
		}
		if (have_chan_pwr)
			break;

 next:
		triplet++;
		country_ie_len -= 3;
	}

	if (have_chan_pwr && pwr_constr_elem)
		*pwr_reduction = *pwr_constr_elem;
	else
		*pwr_reduction = 0;

	return have_chan_pwr;
}

static void ieee80211_find_cisco_dtpc(struct ieee80211_sub_if_data *sdata,
				      struct ieee80211_channel *channel,
				      const u8 *cisco_dtpc_ie,
				      int *pwr_level)
{
	/* From practical testing, the first data byte of the DTPC element
	 * seems to contain the requested dBm level, and the CLI on Cisco
	 * APs clearly state the range is -127 to 127 dBm, which indicates
	 * a signed byte, although it seemingly never actually goes negative.
	 * The other byte seems to always be zero.
	 */
	*pwr_level = (__s8)cisco_dtpc_ie[4];
}

static u32 ieee80211_handle_pwr_constr(struct ieee80211_sub_if_data *sdata,
				       struct ieee80211_channel *channel,
				       struct ieee80211_mgmt *mgmt,
				       const u8 *country_ie, u8 country_ie_len,
				       const u8 *pwr_constr_ie,
				       const u8 *cisco_dtpc_ie)
{
	bool has_80211h_pwr = false, has_cisco_pwr = false;
	int chan_pwr = 0, pwr_reduction_80211h = 0;
	int pwr_level_cisco, pwr_level_80211h;
	int new_ap_level;
	__le16 capab = mgmt->u.probe_resp.capab_info;

	if (ieee80211_is_s1g_beacon(mgmt->frame_control))
		return 0;	/* TODO */

	if (country_ie &&
	    (capab & cpu_to_le16(WLAN_CAPABILITY_SPECTRUM_MGMT) ||
	     capab & cpu_to_le16(WLAN_CAPABILITY_RADIO_MEASURE))) {
		has_80211h_pwr = ieee80211_find_80211h_pwr_constr(
			sdata, channel, country_ie, country_ie_len,
			pwr_constr_ie, &chan_pwr, &pwr_reduction_80211h);
		pwr_level_80211h =
			max_t(int, 0, chan_pwr - pwr_reduction_80211h);
	}

	if (cisco_dtpc_ie) {
		ieee80211_find_cisco_dtpc(
			sdata, channel, cisco_dtpc_ie, &pwr_level_cisco);
		has_cisco_pwr = true;
	}

	if (!has_80211h_pwr && !has_cisco_pwr)
		return 0;

	/* If we have both 802.11h and Cisco DTPC, apply both limits
	 * by picking the smallest of the two power levels advertised.
	 */
	if (has_80211h_pwr &&
	    (!has_cisco_pwr || pwr_level_80211h <= pwr_level_cisco)) {
		new_ap_level = pwr_level_80211h;

		if (sdata->ap_power_level == new_ap_level)
			return 0;

		sdata_dbg(sdata,
			  "Limiting TX power to %d (%d - %d) dBm as advertised by %pM\n",
			  pwr_level_80211h, chan_pwr, pwr_reduction_80211h,
			  sdata->u.mgd.bssid);
	} else {  /* has_cisco_pwr is always true here. */
		new_ap_level = pwr_level_cisco;

		if (sdata->ap_power_level == new_ap_level)
			return 0;

		sdata_dbg(sdata,
			  "Limiting TX power to %d dBm as advertised by %pM\n",
			  pwr_level_cisco, sdata->u.mgd.bssid);
	}

	sdata->ap_power_level = new_ap_level;
	if (__ieee80211_recalc_txpower(sdata))
		return BSS_CHANGED_TXPOWER;
	return 0;
}

/* powersave */
static void ieee80211_enable_ps(struct ieee80211_local *local,
				struct ieee80211_sub_if_data *sdata)
{
	struct ieee80211_conf *conf = &local->hw.conf;

	/*
	 * If we are scanning right now then the parameters will
	 * take effect when scan finishes.
	 */
	if (local->scanning)
		return;

	if (conf->dynamic_ps_timeout > 0 &&
	    !ieee80211_hw_check(&local->hw, SUPPORTS_DYNAMIC_PS)) {
		mod_timer(&local->dynamic_ps_timer, jiffies +
			  msecs_to_jiffies(conf->dynamic_ps_timeout));
	} else {
		if (ieee80211_hw_check(&local->hw, PS_NULLFUNC_STACK))
			ieee80211_send_nullfunc(local, sdata, true);

		if (ieee80211_hw_check(&local->hw, PS_NULLFUNC_STACK) &&
		    ieee80211_hw_check(&local->hw, REPORTS_TX_ACK_STATUS))
			return;

		conf->flags |= IEEE80211_CONF_PS;
		ieee80211_hw_config(local, IEEE80211_CONF_CHANGE_PS);
	}
}

static void ieee80211_change_ps(struct ieee80211_local *local)
{
	struct ieee80211_conf *conf = &local->hw.conf;

	if (local->ps_sdata) {
		ieee80211_enable_ps(local, local->ps_sdata);
	} else if (conf->flags & IEEE80211_CONF_PS) {
		conf->flags &= ~IEEE80211_CONF_PS;
		ieee80211_hw_config(local, IEEE80211_CONF_CHANGE_PS);
		del_timer_sync(&local->dynamic_ps_timer);
		cancel_work_sync(&local->dynamic_ps_enable_work);
	}
}

static bool ieee80211_powersave_allowed(struct ieee80211_sub_if_data *sdata)
{
	struct ieee80211_if_managed *mgd = &sdata->u.mgd;
	struct sta_info *sta = NULL;
	bool authorized = false;

	if (!mgd->powersave)
		return false;

	if (mgd->broken_ap)
		return false;

	if (!mgd->associated)
		return false;

	if (mgd->flags & IEEE80211_STA_CONNECTION_POLL)
		return false;

	if (!mgd->have_beacon)
		return false;

	rcu_read_lock();
	sta = sta_info_get(sdata, mgd->bssid);
	if (sta)
		authorized = test_sta_flag(sta, WLAN_STA_AUTHORIZED);
	rcu_read_unlock();

	return authorized;
}

/* need to hold RTNL or interface lock */
void ieee80211_recalc_ps(struct ieee80211_local *local)
{
	struct ieee80211_sub_if_data *sdata, *found = NULL;
	int count = 0;
	int timeout;

	if (!ieee80211_hw_check(&local->hw, SUPPORTS_PS)) {
		local->ps_sdata = NULL;
		return;
	}

	list_for_each_entry(sdata, &local->interfaces, list) {
		if (!ieee80211_sdata_running(sdata))
			continue;
		if (sdata->vif.type == NL80211_IFTYPE_AP) {
			/* If an AP vif is found, then disable PS
			 * by setting the count to zero thereby setting
			 * ps_sdata to NULL.
			 */
			count = 0;
			break;
		}
		if (sdata->vif.type != NL80211_IFTYPE_STATION)
			continue;
		found = sdata;
		count++;
	}

	if (count == 1 && ieee80211_powersave_allowed(found)) {
		u8 dtimper = found->u.mgd.dtim_period;

		timeout = local->dynamic_ps_forced_timeout;
		if (timeout < 0)
			timeout = 100;
		local->hw.conf.dynamic_ps_timeout = timeout;

		/* If the TIM IE is invalid, pretend the value is 1 */
		if (!dtimper)
			dtimper = 1;

		local->hw.conf.ps_dtim_period = dtimper;
		local->ps_sdata = found;
	} else {
		local->ps_sdata = NULL;
	}

	ieee80211_change_ps(local);
}

void ieee80211_recalc_ps_vif(struct ieee80211_sub_if_data *sdata)
{
	bool ps_allowed = ieee80211_powersave_allowed(sdata);

	if (sdata->vif.bss_conf.ps != ps_allowed) {
		sdata->vif.bss_conf.ps = ps_allowed;
		ieee80211_bss_info_change_notify(sdata, BSS_CHANGED_PS);
	}
}

void ieee80211_dynamic_ps_disable_work(struct work_struct *work)
{
	struct ieee80211_local *local =
		container_of(work, struct ieee80211_local,
			     dynamic_ps_disable_work);

	if (local->hw.conf.flags & IEEE80211_CONF_PS) {
		local->hw.conf.flags &= ~IEEE80211_CONF_PS;
		ieee80211_hw_config(local, IEEE80211_CONF_CHANGE_PS);
	}

	ieee80211_wake_queues_by_reason(&local->hw,
					IEEE80211_MAX_QUEUE_MAP,
					IEEE80211_QUEUE_STOP_REASON_PS,
					false);
}

void ieee80211_dynamic_ps_enable_work(struct work_struct *work)
{
	struct ieee80211_local *local =
		container_of(work, struct ieee80211_local,
			     dynamic_ps_enable_work);
	struct ieee80211_sub_if_data *sdata = local->ps_sdata;
	struct ieee80211_if_managed *ifmgd;
	unsigned long flags;
	int q;

	/* can only happen when PS was just disabled anyway */
	if (!sdata)
		return;

	ifmgd = &sdata->u.mgd;

	if (local->hw.conf.flags & IEEE80211_CONF_PS)
		return;

	if (local->hw.conf.dynamic_ps_timeout > 0) {
		/* don't enter PS if TX frames are pending */
		if (drv_tx_frames_pending(local)) {
			mod_timer(&local->dynamic_ps_timer, jiffies +
				  msecs_to_jiffies(
				  local->hw.conf.dynamic_ps_timeout));
			return;
		}

		/*
		 * transmission can be stopped by others which leads to
		 * dynamic_ps_timer expiry. Postpone the ps timer if it
		 * is not the actual idle state.
		 */
		spin_lock_irqsave(&local->queue_stop_reason_lock, flags);
		for (q = 0; q < local->hw.queues; q++) {
			if (local->queue_stop_reasons[q]) {
				spin_unlock_irqrestore(&local->queue_stop_reason_lock,
						       flags);
				mod_timer(&local->dynamic_ps_timer, jiffies +
					  msecs_to_jiffies(
					  local->hw.conf.dynamic_ps_timeout));
				return;
			}
		}
		spin_unlock_irqrestore(&local->queue_stop_reason_lock, flags);
	}

	if (ieee80211_hw_check(&local->hw, PS_NULLFUNC_STACK) &&
	    !(ifmgd->flags & IEEE80211_STA_NULLFUNC_ACKED)) {
		if (drv_tx_frames_pending(local)) {
			mod_timer(&local->dynamic_ps_timer, jiffies +
				  msecs_to_jiffies(
				  local->hw.conf.dynamic_ps_timeout));
		} else {
			ieee80211_send_nullfunc(local, sdata, true);
			/* Flush to get the tx status of nullfunc frame */
			ieee80211_flush_queues(local, sdata, false);
		}
	}

	if (!(ieee80211_hw_check(&local->hw, REPORTS_TX_ACK_STATUS) &&
	      ieee80211_hw_check(&local->hw, PS_NULLFUNC_STACK)) ||
	    (ifmgd->flags & IEEE80211_STA_NULLFUNC_ACKED)) {
		ifmgd->flags &= ~IEEE80211_STA_NULLFUNC_ACKED;
		local->hw.conf.flags |= IEEE80211_CONF_PS;
		ieee80211_hw_config(local, IEEE80211_CONF_CHANGE_PS);
	}
}

void ieee80211_dynamic_ps_timer(struct timer_list *t)
{
	struct ieee80211_local *local = from_timer(local, t, dynamic_ps_timer);

	ieee80211_queue_work(&local->hw, &local->dynamic_ps_enable_work);
}

void ieee80211_dfs_cac_timer_work(struct work_struct *work)
{
	struct delayed_work *delayed_work = to_delayed_work(work);
	struct ieee80211_sub_if_data *sdata =
		container_of(delayed_work, struct ieee80211_sub_if_data,
			     dfs_cac_timer_work);
	struct cfg80211_chan_def chandef = sdata->vif.bss_conf.chandef;

	mutex_lock(&sdata->local->mtx);
	if (sdata->wdev.cac_started) {
		ieee80211_vif_release_channel(sdata);
		cfg80211_cac_event(sdata->dev, &chandef,
				   NL80211_RADAR_CAC_FINISHED,
				   GFP_KERNEL);
	}
	mutex_unlock(&sdata->local->mtx);
}

static bool
__ieee80211_sta_handle_tspec_ac_params(struct ieee80211_sub_if_data *sdata)
{
	struct ieee80211_local *local = sdata->local;
	struct ieee80211_if_managed *ifmgd = &sdata->u.mgd;
	bool ret = false;
	int ac;

	if (local->hw.queues < IEEE80211_NUM_ACS)
		return false;

	for (ac = 0; ac < IEEE80211_NUM_ACS; ac++) {
		struct ieee80211_sta_tx_tspec *tx_tspec = &ifmgd->tx_tspec[ac];
		int non_acm_ac;
		unsigned long now = jiffies;

		if (tx_tspec->action == TX_TSPEC_ACTION_NONE &&
		    tx_tspec->admitted_time &&
		    time_after(now, tx_tspec->time_slice_start + HZ)) {
			tx_tspec->consumed_tx_time = 0;
			tx_tspec->time_slice_start = now;

			if (tx_tspec->downgraded)
				tx_tspec->action =
					TX_TSPEC_ACTION_STOP_DOWNGRADE;
		}

		switch (tx_tspec->action) {
		case TX_TSPEC_ACTION_STOP_DOWNGRADE:
			/* take the original parameters */
			if (drv_conf_tx(local, sdata, ac, &sdata->tx_conf[ac]))
				sdata_err(sdata,
					  "failed to set TX queue parameters for queue %d\n",
					  ac);
			tx_tspec->action = TX_TSPEC_ACTION_NONE;
			tx_tspec->downgraded = false;
			ret = true;
			break;
		case TX_TSPEC_ACTION_DOWNGRADE:
			if (time_after(now, tx_tspec->time_slice_start + HZ)) {
				tx_tspec->action = TX_TSPEC_ACTION_NONE;
				ret = true;
				break;
			}
			/* downgrade next lower non-ACM AC */
			for (non_acm_ac = ac + 1;
			     non_acm_ac < IEEE80211_NUM_ACS;
			     non_acm_ac++)
				if (!(sdata->wmm_acm & BIT(7 - 2 * non_acm_ac)))
					break;
			/* Usually the loop will result in using BK even if it
			 * requires admission control, but such a configuration
			 * makes no sense and we have to transmit somehow - the
			 * AC selection does the same thing.
			 * If we started out trying to downgrade from BK, then
			 * the extra condition here might be needed.
			 */
			if (non_acm_ac >= IEEE80211_NUM_ACS)
				non_acm_ac = IEEE80211_AC_BK;
			if (drv_conf_tx(local, sdata, ac,
					&sdata->tx_conf[non_acm_ac]))
				sdata_err(sdata,
					  "failed to set TX queue parameters for queue %d\n",
					  ac);
			tx_tspec->action = TX_TSPEC_ACTION_NONE;
			ret = true;
			schedule_delayed_work(&ifmgd->tx_tspec_wk,
				tx_tspec->time_slice_start + HZ - now + 1);
			break;
		case TX_TSPEC_ACTION_NONE:
			/* nothing now */
			break;
		}
	}

	return ret;
}

void ieee80211_sta_handle_tspec_ac_params(struct ieee80211_sub_if_data *sdata)
{
	if (__ieee80211_sta_handle_tspec_ac_params(sdata))
		ieee80211_bss_info_change_notify(sdata, BSS_CHANGED_QOS);
}

static void ieee80211_sta_handle_tspec_ac_params_wk(struct work_struct *work)
{
	struct ieee80211_sub_if_data *sdata;

	sdata = container_of(work, struct ieee80211_sub_if_data,
			     u.mgd.tx_tspec_wk.work);
	ieee80211_sta_handle_tspec_ac_params(sdata);
}

/* MLME */
static bool
ieee80211_sta_wmm_params(struct ieee80211_local *local,
			 struct ieee80211_sub_if_data *sdata,
			 const u8 *wmm_param, size_t wmm_param_len,
			 const struct ieee80211_mu_edca_param_set *mu_edca)
{
	struct ieee80211_tx_queue_params params[IEEE80211_NUM_ACS];
	struct ieee80211_if_managed *ifmgd = &sdata->u.mgd;
	size_t left;
	int count, mu_edca_count, ac;
	const u8 *pos;
	u8 uapsd_queues = 0;

	if (!local->ops->conf_tx)
		return false;

	if (local->hw.queues < IEEE80211_NUM_ACS)
		return false;

	if (!wmm_param)
		return false;

	if (wmm_param_len < 8 || wmm_param[5] /* version */ != 1)
		return false;

	if (ifmgd->flags & IEEE80211_STA_UAPSD_ENABLED)
		uapsd_queues = ifmgd->uapsd_queues;

	count = wmm_param[6] & 0x0f;
	/* -1 is the initial value of ifmgd->mu_edca_last_param_set.
	 * if mu_edca was preset before and now it disappeared tell
	 * the driver about it.
	 */
	mu_edca_count = mu_edca ? mu_edca->mu_qos_info & 0x0f : -1;
	if (count == ifmgd->wmm_last_param_set &&
	    mu_edca_count == ifmgd->mu_edca_last_param_set)
		return false;
	ifmgd->wmm_last_param_set = count;
	ifmgd->mu_edca_last_param_set = mu_edca_count;

	pos = wmm_param + 8;
	left = wmm_param_len - 8;

	memset(&params, 0, sizeof(params));

	sdata->wmm_acm = 0;
	for (; left >= 4; left -= 4, pos += 4) {
		int aci = (pos[0] >> 5) & 0x03;
		int acm = (pos[0] >> 4) & 0x01;
		bool uapsd = false;

		switch (aci) {
		case 1: /* AC_BK */
			ac = IEEE80211_AC_BK;
			if (acm)
				sdata->wmm_acm |= BIT(1) | BIT(2); /* BK/- */
			if (uapsd_queues & IEEE80211_WMM_IE_STA_QOSINFO_AC_BK)
				uapsd = true;
			params[ac].mu_edca = !!mu_edca;
			if (mu_edca)
				params[ac].mu_edca_param_rec = mu_edca->ac_bk;
			break;
		case 2: /* AC_VI */
			ac = IEEE80211_AC_VI;
			if (acm)
				sdata->wmm_acm |= BIT(4) | BIT(5); /* CL/VI */
			if (uapsd_queues & IEEE80211_WMM_IE_STA_QOSINFO_AC_VI)
				uapsd = true;
			params[ac].mu_edca = !!mu_edca;
			if (mu_edca)
				params[ac].mu_edca_param_rec = mu_edca->ac_vi;
			break;
		case 3: /* AC_VO */
			ac = IEEE80211_AC_VO;
			if (acm)
				sdata->wmm_acm |= BIT(6) | BIT(7); /* VO/NC */
			if (uapsd_queues & IEEE80211_WMM_IE_STA_QOSINFO_AC_VO)
				uapsd = true;
			params[ac].mu_edca = !!mu_edca;
			if (mu_edca)
				params[ac].mu_edca_param_rec = mu_edca->ac_vo;
			break;
		case 0: /* AC_BE */
		default:
			ac = IEEE80211_AC_BE;
			if (acm)
				sdata->wmm_acm |= BIT(0) | BIT(3); /* BE/EE */
			if (uapsd_queues & IEEE80211_WMM_IE_STA_QOSINFO_AC_BE)
				uapsd = true;
			params[ac].mu_edca = !!mu_edca;
			if (mu_edca)
				params[ac].mu_edca_param_rec = mu_edca->ac_be;
			break;
		}

		params[ac].aifs = pos[0] & 0x0f;

		if (params[ac].aifs < 2) {
			sdata_info(sdata,
				   "AP has invalid WMM params (AIFSN=%d for ACI %d), will use 2\n",
				   params[ac].aifs, aci);
			params[ac].aifs = 2;
		}
		params[ac].cw_max = ecw2cw((pos[1] & 0xf0) >> 4);
		params[ac].cw_min = ecw2cw(pos[1] & 0x0f);
		params[ac].txop = get_unaligned_le16(pos + 2);
		params[ac].acm = acm;
		params[ac].uapsd = uapsd;

		if (params[ac].cw_min == 0 ||
		    params[ac].cw_min > params[ac].cw_max) {
			sdata_info(sdata,
				   "AP has invalid WMM params (CWmin/max=%d/%d for ACI %d), using defaults\n",
				   params[ac].cw_min, params[ac].cw_max, aci);
			return false;
		}
		ieee80211_regulatory_limit_wmm_params(sdata, &params[ac], ac);
	}

	/* WMM specification requires all 4 ACIs. */
	for (ac = 0; ac < IEEE80211_NUM_ACS; ac++) {
		if (params[ac].cw_min == 0) {
			sdata_info(sdata,
				   "AP has invalid WMM params (missing AC %d), using defaults\n",
				   ac);
			return false;
		}
	}

	for (ac = 0; ac < IEEE80211_NUM_ACS; ac++) {
		mlme_dbg(sdata,
			 "WMM AC=%d acm=%d aifs=%d cWmin=%d cWmax=%d txop=%d uapsd=%d, downgraded=%d\n",
			 ac, params[ac].acm,
			 params[ac].aifs, params[ac].cw_min, params[ac].cw_max,
			 params[ac].txop, params[ac].uapsd,
			 ifmgd->tx_tspec[ac].downgraded);
		sdata->tx_conf[ac] = params[ac];
		if (!ifmgd->tx_tspec[ac].downgraded &&
		    drv_conf_tx(local, sdata, ac, &params[ac]))
			sdata_err(sdata,
				  "failed to set TX queue parameters for AC %d\n",
				  ac);
	}

	/* enable WMM or activate new settings */
	sdata->vif.bss_conf.qos = true;
	return true;
}

static void __ieee80211_stop_poll(struct ieee80211_sub_if_data *sdata)
{
	lockdep_assert_held(&sdata->local->mtx);

	sdata->u.mgd.flags &= ~IEEE80211_STA_CONNECTION_POLL;
	ieee80211_run_deferred_scan(sdata->local);
}

static void ieee80211_stop_poll(struct ieee80211_sub_if_data *sdata)
{
	mutex_lock(&sdata->local->mtx);
	__ieee80211_stop_poll(sdata);
	mutex_unlock(&sdata->local->mtx);
}

static u32 ieee80211_handle_bss_capability(struct ieee80211_sub_if_data *sdata,
					   u16 capab, bool erp_valid, u8 erp)
{
	struct ieee80211_bss_conf *bss_conf = &sdata->vif.bss_conf;
	struct ieee80211_supported_band *sband;
	u32 changed = 0;
	bool use_protection;
	bool use_short_preamble;
	bool use_short_slot;

	sband = ieee80211_get_sband(sdata);
	if (!sband)
		return changed;

	if (erp_valid) {
		use_protection = (erp & WLAN_ERP_USE_PROTECTION) != 0;
		use_short_preamble = (erp & WLAN_ERP_BARKER_PREAMBLE) == 0;
	} else {
		use_protection = false;
		use_short_preamble = !!(capab & WLAN_CAPABILITY_SHORT_PREAMBLE);
	}

	use_short_slot = !!(capab & WLAN_CAPABILITY_SHORT_SLOT_TIME);
	if (sband->band == NL80211_BAND_5GHZ ||
	    sband->band == NL80211_BAND_6GHZ)
		use_short_slot = true;

	if (use_protection != bss_conf->use_cts_prot) {
		bss_conf->use_cts_prot = use_protection;
		changed |= BSS_CHANGED_ERP_CTS_PROT;
	}

	if (use_short_preamble != bss_conf->use_short_preamble) {
		bss_conf->use_short_preamble = use_short_preamble;
		changed |= BSS_CHANGED_ERP_PREAMBLE;
	}

	if (use_short_slot != bss_conf->use_short_slot) {
		bss_conf->use_short_slot = use_short_slot;
		changed |= BSS_CHANGED_ERP_SLOT;
	}

	return changed;
}

static void ieee80211_set_associated(struct ieee80211_sub_if_data *sdata,
				     struct cfg80211_bss *cbss,
				     u32 bss_info_changed)
{
	struct ieee80211_bss *bss = (void *)cbss->priv;
	struct ieee80211_local *local = sdata->local;
	struct ieee80211_bss_conf *bss_conf = &sdata->vif.bss_conf;

	bss_info_changed |= BSS_CHANGED_ASSOC;
	bss_info_changed |= ieee80211_handle_bss_capability(sdata,
		bss_conf->assoc_capability, bss->has_erp_value, bss->erp_value);

	sdata->u.mgd.beacon_timeout = usecs_to_jiffies(ieee80211_tu_to_usec(
		beacon_loss_count * bss_conf->beacon_int));

	sdata->u.mgd.associated = cbss;
	memcpy(sdata->u.mgd.bssid, cbss->bssid, ETH_ALEN);

	ieee80211_check_rate_mask(sdata);

	sdata->u.mgd.flags |= IEEE80211_STA_RESET_SIGNAL_AVE;

	if (sdata->vif.p2p ||
	    sdata->vif.driver_flags & IEEE80211_VIF_GET_NOA_UPDATE) {
		const struct cfg80211_bss_ies *ies;

		rcu_read_lock();
		ies = rcu_dereference(cbss->ies);
		if (ies) {
			int ret;

			ret = cfg80211_get_p2p_attr(
					ies->data, ies->len,
					IEEE80211_P2P_ATTR_ABSENCE_NOTICE,
					(u8 *) &bss_conf->p2p_noa_attr,
					sizeof(bss_conf->p2p_noa_attr));
			if (ret >= 2) {
				sdata->u.mgd.p2p_noa_index =
					bss_conf->p2p_noa_attr.index;
				bss_info_changed |= BSS_CHANGED_P2P_PS;
			}
		}
		rcu_read_unlock();
	}

	/* just to be sure */
	ieee80211_stop_poll(sdata);

	ieee80211_led_assoc(local, 1);

	if (sdata->u.mgd.have_beacon) {
		/*
		 * If the AP is buggy we may get here with no DTIM period
		 * known, so assume it's 1 which is the only safe assumption
		 * in that case, although if the TIM IE is broken powersave
		 * probably just won't work at all.
		 */
		bss_conf->dtim_period = sdata->u.mgd.dtim_period ?: 1;
		bss_conf->beacon_rate = bss->beacon_rate;
		bss_info_changed |= BSS_CHANGED_BEACON_INFO;
	} else {
		bss_conf->beacon_rate = NULL;
		bss_conf->dtim_period = 0;
	}

	bss_conf->assoc = 1;

	/* Tell the driver to monitor connection quality (if supported) */
	if (sdata->vif.driver_flags & IEEE80211_VIF_SUPPORTS_CQM_RSSI &&
	    bss_conf->cqm_rssi_thold)
		bss_info_changed |= BSS_CHANGED_CQM;

	/* Enable ARP filtering */
	if (bss_conf->arp_addr_cnt)
		bss_info_changed |= BSS_CHANGED_ARP_FILTER;

	ieee80211_bss_info_change_notify(sdata, bss_info_changed);

	mutex_lock(&local->iflist_mtx);
	ieee80211_recalc_ps(local);
	mutex_unlock(&local->iflist_mtx);

	ieee80211_recalc_smps(sdata);
	ieee80211_recalc_ps_vif(sdata);

	netif_carrier_on(sdata->dev);
}

static void ieee80211_set_disassoc(struct ieee80211_sub_if_data *sdata,
				   u16 stype, u16 reason, bool tx,
				   u8 *frame_buf)
{
	struct ieee80211_if_managed *ifmgd = &sdata->u.mgd;
	struct ieee80211_local *local = sdata->local;
	u32 changed = 0;
	struct ieee80211_prep_tx_info info = {
		.subtype = stype,
	};

	sdata_assert_lock(sdata);

	if (WARN_ON_ONCE(tx && !frame_buf))
		return;

	if (WARN_ON(!ifmgd->associated))
		return;

	ieee80211_stop_poll(sdata);

	ifmgd->associated = NULL;
	netif_carrier_off(sdata->dev);

	/*
	 * if we want to get out of ps before disassoc (why?) we have
	 * to do it before sending disassoc, as otherwise the null-packet
	 * won't be valid.
	 */
	if (local->hw.conf.flags & IEEE80211_CONF_PS) {
		local->hw.conf.flags &= ~IEEE80211_CONF_PS;
		ieee80211_hw_config(local, IEEE80211_CONF_CHANGE_PS);
	}
	local->ps_sdata = NULL;

	/* disable per-vif ps */
	ieee80211_recalc_ps_vif(sdata);

	/* make sure ongoing transmission finishes */
	synchronize_net();

	/*
	 * drop any frame before deauth/disassoc, this can be data or
	 * management frame. Since we are disconnecting, we should not
	 * insist sending these frames which can take time and delay
	 * the disconnection and possible the roaming.
	 */
	if (tx)
		ieee80211_flush_queues(local, sdata, true);

	/* deauthenticate/disassociate now */
	if (tx || frame_buf) {
		/*
		 * In multi channel scenarios guarantee that the virtual
		 * interface is granted immediate airtime to transmit the
		 * deauthentication frame by calling mgd_prepare_tx, if the
		 * driver requested so.
		 */
		if (ieee80211_hw_check(&local->hw, DEAUTH_NEED_MGD_TX_PREP) &&
		    !ifmgd->have_beacon) {
			drv_mgd_prepare_tx(sdata->local, sdata, &info);
		}

		ieee80211_send_deauth_disassoc(sdata, ifmgd->bssid,
					       ifmgd->bssid, stype, reason,
					       tx, frame_buf);
	}

	/* flush out frame - make sure the deauth was actually sent */
	if (tx)
		ieee80211_flush_queues(local, sdata, false);

	drv_mgd_complete_tx(sdata->local, sdata, &info);

	/* clear bssid only after building the needed mgmt frames */
	eth_zero_addr(ifmgd->bssid);

	sdata->vif.bss_conf.ssid_len = 0;

	/* remove AP and TDLS peers */
	sta_info_flush(sdata);

	/* finally reset all BSS / config parameters */
	changed |= ieee80211_reset_erp_info(sdata);

	ieee80211_led_assoc(local, 0);
	changed |= BSS_CHANGED_ASSOC;
	sdata->vif.bss_conf.assoc = false;

	ifmgd->p2p_noa_index = -1;
	memset(&sdata->vif.bss_conf.p2p_noa_attr, 0,
	       sizeof(sdata->vif.bss_conf.p2p_noa_attr));

	/* on the next assoc, re-program HT/VHT parameters */
	memset(&ifmgd->ht_capa, 0, sizeof(ifmgd->ht_capa));
	memset(&ifmgd->ht_capa_mask, 0, sizeof(ifmgd->ht_capa_mask));
	memset(&ifmgd->vht_capa, 0, sizeof(ifmgd->vht_capa));
	memset(&ifmgd->vht_capa_mask, 0, sizeof(ifmgd->vht_capa_mask));

	/* reset MU-MIMO ownership and group data */
	memset(sdata->vif.bss_conf.mu_group.membership, 0,
	       sizeof(sdata->vif.bss_conf.mu_group.membership));
	memset(sdata->vif.bss_conf.mu_group.position, 0,
	       sizeof(sdata->vif.bss_conf.mu_group.position));
	changed |= BSS_CHANGED_MU_GROUPS;
	sdata->vif.mu_mimo_owner = false;

	sdata->ap_power_level = IEEE80211_UNSET_POWER_LEVEL;

	del_timer_sync(&local->dynamic_ps_timer);
	cancel_work_sync(&local->dynamic_ps_enable_work);

	/* Disable ARP filtering */
	if (sdata->vif.bss_conf.arp_addr_cnt)
		changed |= BSS_CHANGED_ARP_FILTER;

	sdata->vif.bss_conf.qos = false;
	changed |= BSS_CHANGED_QOS;

	/* The BSSID (not really interesting) and HT changed */
	changed |= BSS_CHANGED_BSSID | BSS_CHANGED_HT;
	ieee80211_bss_info_change_notify(sdata, changed);

	/* disassociated - set to defaults now */
	ieee80211_set_wmm_default(sdata, false, false);

	del_timer_sync(&sdata->u.mgd.conn_mon_timer);
	del_timer_sync(&sdata->u.mgd.bcn_mon_timer);
	del_timer_sync(&sdata->u.mgd.timer);
	del_timer_sync(&sdata->u.mgd.chswitch_timer);

	sdata->vif.bss_conf.dtim_period = 0;
	sdata->vif.bss_conf.beacon_rate = NULL;

	ifmgd->have_beacon = false;

	ifmgd->flags = 0;
	mutex_lock(&local->mtx);
	ieee80211_vif_release_channel(sdata);

	sdata->vif.csa_active = false;
	ifmgd->csa_waiting_bcn = false;
	ifmgd->csa_ignored_same_chan = false;
	if (sdata->csa_block_tx) {
		ieee80211_wake_vif_queues(local, sdata,
					  IEEE80211_QUEUE_STOP_REASON_CSA);
		sdata->csa_block_tx = false;
	}
	mutex_unlock(&local->mtx);

	/* existing TX TSPEC sessions no longer exist */
	memset(ifmgd->tx_tspec, 0, sizeof(ifmgd->tx_tspec));
	cancel_delayed_work_sync(&ifmgd->tx_tspec_wk);

	sdata->encrypt_headroom = IEEE80211_ENCRYPT_HEADROOM;
}

static void ieee80211_reset_ap_probe(struct ieee80211_sub_if_data *sdata)
{
	struct ieee80211_if_managed *ifmgd = &sdata->u.mgd;
	struct ieee80211_local *local = sdata->local;

	mutex_lock(&local->mtx);
	if (!(ifmgd->flags & IEEE80211_STA_CONNECTION_POLL))
		goto out;

	__ieee80211_stop_poll(sdata);

	mutex_lock(&local->iflist_mtx);
	ieee80211_recalc_ps(local);
	mutex_unlock(&local->iflist_mtx);

	if (ieee80211_hw_check(&sdata->local->hw, CONNECTION_MONITOR))
		goto out;

	/*
	 * We've received a probe response, but are not sure whether
	 * we have or will be receiving any beacons or data, so let's
	 * schedule the timers again, just in case.
	 */
	ieee80211_sta_reset_beacon_monitor(sdata);

	mod_timer(&ifmgd->conn_mon_timer,
		  round_jiffies_up(jiffies +
				   IEEE80211_CONNECTION_IDLE_TIME));
out:
	mutex_unlock(&local->mtx);
}

static void ieee80211_sta_tx_wmm_ac_notify(struct ieee80211_sub_if_data *sdata,
					   struct ieee80211_hdr *hdr,
					   u16 tx_time)
{
	struct ieee80211_if_managed *ifmgd = &sdata->u.mgd;
	u16 tid;
	int ac;
	struct ieee80211_sta_tx_tspec *tx_tspec;
	unsigned long now = jiffies;

	if (!ieee80211_is_data_qos(hdr->frame_control))
		return;

	tid = ieee80211_get_tid(hdr);
	ac = ieee80211_ac_from_tid(tid);
	tx_tspec = &ifmgd->tx_tspec[ac];

	if (likely(!tx_tspec->admitted_time))
		return;

	if (time_after(now, tx_tspec->time_slice_start + HZ)) {
		tx_tspec->consumed_tx_time = 0;
		tx_tspec->time_slice_start = now;

		if (tx_tspec->downgraded) {
			tx_tspec->action = TX_TSPEC_ACTION_STOP_DOWNGRADE;
			schedule_delayed_work(&ifmgd->tx_tspec_wk, 0);
		}
	}

	if (tx_tspec->downgraded)
		return;

	tx_tspec->consumed_tx_time += tx_time;

	if (tx_tspec->consumed_tx_time >= tx_tspec->admitted_time) {
		tx_tspec->downgraded = true;
		tx_tspec->action = TX_TSPEC_ACTION_DOWNGRADE;
		schedule_delayed_work(&ifmgd->tx_tspec_wk, 0);
	}
}

void ieee80211_sta_tx_notify(struct ieee80211_sub_if_data *sdata,
			     struct ieee80211_hdr *hdr, bool ack, u16 tx_time)
{
	ieee80211_sta_tx_wmm_ac_notify(sdata, hdr, tx_time);

	if (!ieee80211_is_any_nullfunc(hdr->frame_control) ||
	    !sdata->u.mgd.probe_send_count)
		return;

	if (ack)
		sdata->u.mgd.probe_send_count = 0;
	else
		sdata->u.mgd.nullfunc_failed = true;
	ieee80211_queue_work(&sdata->local->hw, &sdata->work);
}

static void ieee80211_mlme_send_probe_req(struct ieee80211_sub_if_data *sdata,
					  const u8 *src, const u8 *dst,
					  const u8 *ssid, size_t ssid_len,
					  struct ieee80211_channel *channel)
{
	struct sk_buff *skb;

	skb = ieee80211_build_probe_req(sdata, src, dst, (u32)-1, channel,
					ssid, ssid_len, NULL, 0,
					IEEE80211_PROBE_FLAG_DIRECTED);
	if (skb)
		ieee80211_tx_skb(sdata, skb);
}

static void ieee80211_mgd_probe_ap_send(struct ieee80211_sub_if_data *sdata)
{
	struct ieee80211_if_managed *ifmgd = &sdata->u.mgd;
	const u8 *ssid;
	u8 *dst = ifmgd->associated->bssid;
	u8 unicast_limit = max(1, max_probe_tries - 3);
	struct sta_info *sta;

	/*
	 * Try sending broadcast probe requests for the last three
	 * probe requests after the first ones failed since some
	 * buggy APs only support broadcast probe requests.
	 */
	if (ifmgd->probe_send_count >= unicast_limit)
		dst = NULL;

	/*
	 * When the hardware reports an accurate Tx ACK status, it's
	 * better to send a nullfunc frame instead of a probe request,
	 * as it will kick us off the AP quickly if we aren't associated
	 * anymore. The timeout will be reset if the frame is ACKed by
	 * the AP.
	 */
	ifmgd->probe_send_count++;

	if (dst) {
		mutex_lock(&sdata->local->sta_mtx);
		sta = sta_info_get(sdata, dst);
		if (!WARN_ON(!sta))
			ieee80211_check_fast_rx(sta);
		mutex_unlock(&sdata->local->sta_mtx);
	}

	if (ieee80211_hw_check(&sdata->local->hw, REPORTS_TX_ACK_STATUS)) {
		ifmgd->nullfunc_failed = false;
		ieee80211_send_nullfunc(sdata->local, sdata, false);
	} else {
		int ssid_len;

		rcu_read_lock();
		ssid = ieee80211_bss_get_ie(ifmgd->associated, WLAN_EID_SSID);
		if (WARN_ON_ONCE(ssid == NULL))
			ssid_len = 0;
		else
			ssid_len = ssid[1];

		ieee80211_mlme_send_probe_req(sdata, sdata->vif.addr, dst,
					      ssid + 2, ssid_len,
					      ifmgd->associated->channel);
		rcu_read_unlock();
	}

	ifmgd->probe_timeout = jiffies + msecs_to_jiffies(probe_wait_ms);
	run_again(sdata, ifmgd->probe_timeout);
}

static void ieee80211_mgd_probe_ap(struct ieee80211_sub_if_data *sdata,
				   bool beacon)
{
	struct ieee80211_if_managed *ifmgd = &sdata->u.mgd;
	bool already = false;

	if (!ieee80211_sdata_running(sdata))
		return;

	sdata_lock(sdata);

	if (!ifmgd->associated)
		goto out;

	mutex_lock(&sdata->local->mtx);

	if (sdata->local->tmp_channel || sdata->local->scanning) {
		mutex_unlock(&sdata->local->mtx);
		goto out;
	}

	if (beacon) {
		mlme_dbg_ratelimited(sdata,
				     "detected beacon loss from AP (missed %d beacons) - probing\n",
				     beacon_loss_count);

		ieee80211_cqm_beacon_loss_notify(&sdata->vif, GFP_KERNEL);
	}

	/*
	 * The driver/our work has already reported this event or the
	 * connection monitoring has kicked in and we have already sent
	 * a probe request. Or maybe the AP died and the driver keeps
	 * reporting until we disassociate...
	 *
	 * In either case we have to ignore the current call to this
	 * function (except for setting the correct probe reason bit)
	 * because otherwise we would reset the timer every time and
	 * never check whether we received a probe response!
	 */
	if (ifmgd->flags & IEEE80211_STA_CONNECTION_POLL)
		already = true;

	ifmgd->flags |= IEEE80211_STA_CONNECTION_POLL;

	mutex_unlock(&sdata->local->mtx);

	if (already)
		goto out;

	mutex_lock(&sdata->local->iflist_mtx);
	ieee80211_recalc_ps(sdata->local);
	mutex_unlock(&sdata->local->iflist_mtx);

	ifmgd->probe_send_count = 0;
	ieee80211_mgd_probe_ap_send(sdata);
 out:
	sdata_unlock(sdata);
}

struct sk_buff *ieee80211_ap_probereq_get(struct ieee80211_hw *hw,
					  struct ieee80211_vif *vif)
{
	struct ieee80211_sub_if_data *sdata = vif_to_sdata(vif);
	struct ieee80211_if_managed *ifmgd = &sdata->u.mgd;
	struct cfg80211_bss *cbss;
	struct sk_buff *skb;
	const u8 *ssid;
	int ssid_len;

	if (WARN_ON(sdata->vif.type != NL80211_IFTYPE_STATION))
		return NULL;

	sdata_assert_lock(sdata);

	if (ifmgd->associated)
		cbss = ifmgd->associated;
	else if (ifmgd->auth_data)
		cbss = ifmgd->auth_data->bss;
	else if (ifmgd->assoc_data)
		cbss = ifmgd->assoc_data->bss;
	else
		return NULL;

	rcu_read_lock();
	ssid = ieee80211_bss_get_ie(cbss, WLAN_EID_SSID);
	if (WARN_ONCE(!ssid || ssid[1] > IEEE80211_MAX_SSID_LEN,
		      "invalid SSID element (len=%d)", ssid ? ssid[1] : -1))
		ssid_len = 0;
	else
		ssid_len = ssid[1];

	skb = ieee80211_build_probe_req(sdata, sdata->vif.addr, cbss->bssid,
					(u32) -1, cbss->channel,
					ssid + 2, ssid_len,
					NULL, 0, IEEE80211_PROBE_FLAG_DIRECTED);
	rcu_read_unlock();

	return skb;
}
EXPORT_SYMBOL(ieee80211_ap_probereq_get);

static void ieee80211_report_disconnect(struct ieee80211_sub_if_data *sdata,
					const u8 *buf, size_t len, bool tx,
					u16 reason, bool reconnect)
{
	struct ieee80211_event event = {
		.type = MLME_EVENT,
		.u.mlme.data = tx ? DEAUTH_TX_EVENT : DEAUTH_RX_EVENT,
		.u.mlme.reason = reason,
	};

	if (tx)
		cfg80211_tx_mlme_mgmt(sdata->dev, buf, len, reconnect);
	else
		cfg80211_rx_mlme_mgmt(sdata->dev, buf, len);

	drv_event_callback(sdata->local, sdata, &event);
}

static void __ieee80211_disconnect(struct ieee80211_sub_if_data *sdata)
{
	struct ieee80211_local *local = sdata->local;
	struct ieee80211_if_managed *ifmgd = &sdata->u.mgd;
	u8 frame_buf[IEEE80211_DEAUTH_FRAME_LEN];
	bool tx;

	sdata_lock(sdata);
	if (!ifmgd->associated) {
		sdata_unlock(sdata);
		return;
	}

	tx = !sdata->csa_block_tx;

	if (!ifmgd->driver_disconnect) {
		/*
		 * AP is probably out of range (or not reachable for another
		 * reason) so remove the bss struct for that AP.
		 */
		cfg80211_unlink_bss(local->hw.wiphy, ifmgd->associated);
	}

	ieee80211_set_disassoc(sdata, IEEE80211_STYPE_DEAUTH,
			       ifmgd->driver_disconnect ?
					WLAN_REASON_DEAUTH_LEAVING :
					WLAN_REASON_DISASSOC_DUE_TO_INACTIVITY,
			       tx, frame_buf);
	mutex_lock(&local->mtx);
	sdata->vif.csa_active = false;
	ifmgd->csa_waiting_bcn = false;
	if (sdata->csa_block_tx) {
		ieee80211_wake_vif_queues(local, sdata,
					  IEEE80211_QUEUE_STOP_REASON_CSA);
		sdata->csa_block_tx = false;
	}
	mutex_unlock(&local->mtx);

	ieee80211_report_disconnect(sdata, frame_buf, sizeof(frame_buf), tx,
				    WLAN_REASON_DISASSOC_DUE_TO_INACTIVITY,
				    ifmgd->reconnect);
	ifmgd->reconnect = false;

	sdata_unlock(sdata);
}

static void ieee80211_beacon_connection_loss_work(struct work_struct *work)
{
	struct ieee80211_sub_if_data *sdata =
		container_of(work, struct ieee80211_sub_if_data,
			     u.mgd.beacon_connection_loss_work);
	struct ieee80211_if_managed *ifmgd = &sdata->u.mgd;

	if (ifmgd->associated)
		ifmgd->beacon_loss_count++;

	if (ifmgd->connection_loss) {
		sdata_info(sdata, "Connection to AP %pM lost\n",
			   ifmgd->bssid);
		__ieee80211_disconnect(sdata);
		ifmgd->connection_loss = false;
	} else if (ifmgd->driver_disconnect) {
		sdata_info(sdata,
			   "Driver requested disconnection from AP %pM\n",
			   ifmgd->bssid);
		__ieee80211_disconnect(sdata);
		ifmgd->driver_disconnect = false;
	} else {
		ieee80211_mgd_probe_ap(sdata, true);
	}
}

static void ieee80211_csa_connection_drop_work(struct work_struct *work)
{
	struct ieee80211_sub_if_data *sdata =
		container_of(work, struct ieee80211_sub_if_data,
			     u.mgd.csa_connection_drop_work);

	__ieee80211_disconnect(sdata);
}

void ieee80211_beacon_loss(struct ieee80211_vif *vif)
{
	struct ieee80211_sub_if_data *sdata = vif_to_sdata(vif);
	struct ieee80211_hw *hw = &sdata->local->hw;

	trace_api_beacon_loss(sdata);

	sdata->u.mgd.connection_loss = false;
	ieee80211_queue_work(hw, &sdata->u.mgd.beacon_connection_loss_work);
}
EXPORT_SYMBOL(ieee80211_beacon_loss);

void ieee80211_connection_loss(struct ieee80211_vif *vif)
{
	struct ieee80211_sub_if_data *sdata = vif_to_sdata(vif);
	struct ieee80211_hw *hw = &sdata->local->hw;

	trace_api_connection_loss(sdata);

	sdata->u.mgd.connection_loss = true;
	ieee80211_queue_work(hw, &sdata->u.mgd.beacon_connection_loss_work);
}
EXPORT_SYMBOL(ieee80211_connection_loss);

void ieee80211_disconnect(struct ieee80211_vif *vif, bool reconnect)
{
	struct ieee80211_sub_if_data *sdata = vif_to_sdata(vif);
	struct ieee80211_hw *hw = &sdata->local->hw;

	trace_api_disconnect(sdata, reconnect);

	if (WARN_ON(sdata->vif.type != NL80211_IFTYPE_STATION))
		return;

	sdata->u.mgd.driver_disconnect = true;
	sdata->u.mgd.reconnect = reconnect;
	ieee80211_queue_work(hw, &sdata->u.mgd.beacon_connection_loss_work);
}
EXPORT_SYMBOL(ieee80211_disconnect);

static void ieee80211_destroy_auth_data(struct ieee80211_sub_if_data *sdata,
					bool assoc)
{
	struct ieee80211_mgd_auth_data *auth_data = sdata->u.mgd.auth_data;

	sdata_assert_lock(sdata);

	if (!assoc) {
		/*
		 * we are not authenticated yet, the only timer that could be
		 * running is the timeout for the authentication response which
		 * which is not relevant anymore.
		 */
		del_timer_sync(&sdata->u.mgd.timer);
		sta_info_destroy_addr(sdata, auth_data->bss->bssid);

		eth_zero_addr(sdata->u.mgd.bssid);
		ieee80211_bss_info_change_notify(sdata, BSS_CHANGED_BSSID);
		sdata->u.mgd.flags = 0;
		mutex_lock(&sdata->local->mtx);
		ieee80211_vif_release_channel(sdata);
		mutex_unlock(&sdata->local->mtx);
	}

	cfg80211_put_bss(sdata->local->hw.wiphy, auth_data->bss);
	kfree(auth_data);
	sdata->u.mgd.auth_data = NULL;
}

static void ieee80211_destroy_assoc_data(struct ieee80211_sub_if_data *sdata,
					 bool assoc, bool abandon)
{
	struct ieee80211_mgd_assoc_data *assoc_data = sdata->u.mgd.assoc_data;

	sdata_assert_lock(sdata);

	if (!assoc) {
		/*
		 * we are not associated yet, the only timer that could be
		 * running is the timeout for the association response which
		 * which is not relevant anymore.
		 */
		del_timer_sync(&sdata->u.mgd.timer);
		sta_info_destroy_addr(sdata, assoc_data->bss->bssid);

		eth_zero_addr(sdata->u.mgd.bssid);
		ieee80211_bss_info_change_notify(sdata, BSS_CHANGED_BSSID);
		sdata->u.mgd.flags = 0;
		sdata->vif.mu_mimo_owner = false;

		mutex_lock(&sdata->local->mtx);
		ieee80211_vif_release_channel(sdata);
		mutex_unlock(&sdata->local->mtx);
		if (abandon) {
			struct cfg80211_assoc_failure data = {
				.bss[0] = assoc_data->bss,
			};

			cfg80211_assoc_failure(sdata->dev, &data);
		}
	}

	kfree(assoc_data);
	sdata->u.mgd.assoc_data = NULL;
}

static void ieee80211_auth_challenge(struct ieee80211_sub_if_data *sdata,
				     struct ieee80211_mgmt *mgmt, size_t len)
{
	struct ieee80211_local *local = sdata->local;
	struct ieee80211_mgd_auth_data *auth_data = sdata->u.mgd.auth_data;
	const struct element *challenge;
	u8 *pos;
	u32 tx_flags = 0;
	struct ieee80211_prep_tx_info info = {
		.subtype = IEEE80211_STYPE_AUTH,
	};

	pos = mgmt->u.auth.variable;
	challenge = cfg80211_find_elem(WLAN_EID_CHALLENGE, pos,
				       len - (pos - (u8 *)mgmt));
	if (!challenge)
		return;
	auth_data->expected_transaction = 4;
	drv_mgd_prepare_tx(sdata->local, sdata, &info);
	if (ieee80211_hw_check(&local->hw, REPORTS_TX_ACK_STATUS))
		tx_flags = IEEE80211_TX_CTL_REQ_TX_STATUS |
			   IEEE80211_TX_INTFL_MLME_CONN_TX;
	ieee80211_send_auth(sdata, 3, auth_data->algorithm, 0,
			    (void *)challenge,
			    challenge->datalen + sizeof(*challenge),
			    auth_data->bss->bssid, auth_data->bss->bssid,
			    auth_data->key, auth_data->key_len,
			    auth_data->key_idx, tx_flags);
}

static bool ieee80211_mark_sta_auth(struct ieee80211_sub_if_data *sdata,
				    const u8 *bssid)
{
	struct ieee80211_if_managed *ifmgd = &sdata->u.mgd;
	struct sta_info *sta;
	bool result = true;

	sdata_info(sdata, "authenticated\n");
	ifmgd->auth_data->done = true;
	ifmgd->auth_data->timeout = jiffies + IEEE80211_AUTH_WAIT_ASSOC;
	ifmgd->auth_data->timeout_started = true;
	run_again(sdata, ifmgd->auth_data->timeout);

	/* move station state to auth */
	mutex_lock(&sdata->local->sta_mtx);
	sta = sta_info_get(sdata, bssid);
	if (!sta) {
		WARN_ONCE(1, "%s: STA %pM not found", sdata->name, bssid);
		result = false;
		goto out;
	}
	if (sta_info_move_state(sta, IEEE80211_STA_AUTH)) {
		sdata_info(sdata, "failed moving %pM to auth\n", bssid);
		result = false;
		goto out;
	}

out:
	mutex_unlock(&sdata->local->sta_mtx);
	return result;
}

static void ieee80211_rx_mgmt_auth(struct ieee80211_sub_if_data *sdata,
				   struct ieee80211_mgmt *mgmt, size_t len)
{
	struct ieee80211_if_managed *ifmgd = &sdata->u.mgd;
	u8 bssid[ETH_ALEN];
	u16 auth_alg, auth_transaction, status_code;
	struct ieee80211_event event = {
		.type = MLME_EVENT,
		.u.mlme.data = AUTH_EVENT,
	};
	struct ieee80211_prep_tx_info info = {
		.subtype = IEEE80211_STYPE_AUTH,
	};

	sdata_assert_lock(sdata);

	if (len < 24 + 6)
		return;

	if (!ifmgd->auth_data || ifmgd->auth_data->done)
		return;

	memcpy(bssid, ifmgd->auth_data->bss->bssid, ETH_ALEN);

	if (!ether_addr_equal(bssid, mgmt->bssid))
		return;

	auth_alg = le16_to_cpu(mgmt->u.auth.auth_alg);
	auth_transaction = le16_to_cpu(mgmt->u.auth.auth_transaction);
	status_code = le16_to_cpu(mgmt->u.auth.status_code);

	if (auth_alg != ifmgd->auth_data->algorithm ||
	    (auth_alg != WLAN_AUTH_SAE &&
	     auth_transaction != ifmgd->auth_data->expected_transaction) ||
	    (auth_alg == WLAN_AUTH_SAE &&
	     (auth_transaction < ifmgd->auth_data->expected_transaction ||
	      auth_transaction > 2))) {
		sdata_info(sdata, "%pM unexpected authentication state: alg %d (expected %d) transact %d (expected %d)\n",
			   mgmt->sa, auth_alg, ifmgd->auth_data->algorithm,
			   auth_transaction,
			   ifmgd->auth_data->expected_transaction);
		goto notify_driver;
	}

	if (status_code != WLAN_STATUS_SUCCESS) {
		cfg80211_rx_mlme_mgmt(sdata->dev, (u8 *)mgmt, len);

		if (auth_alg == WLAN_AUTH_SAE &&
		    (status_code == WLAN_STATUS_ANTI_CLOG_REQUIRED ||
		     (auth_transaction == 1 &&
		      (status_code == WLAN_STATUS_SAE_HASH_TO_ELEMENT ||
		       status_code == WLAN_STATUS_SAE_PK)))) {
			/* waiting for userspace now */
			ifmgd->auth_data->waiting = true;
			ifmgd->auth_data->timeout =
				jiffies + IEEE80211_AUTH_WAIT_SAE_RETRY;
			ifmgd->auth_data->timeout_started = true;
			run_again(sdata, ifmgd->auth_data->timeout);
			goto notify_driver;
		}

		sdata_info(sdata, "%pM denied authentication (status %d)\n",
			   mgmt->sa, status_code);
		ieee80211_destroy_auth_data(sdata, false);
		event.u.mlme.status = MLME_DENIED;
		event.u.mlme.reason = status_code;
		drv_event_callback(sdata->local, sdata, &event);
		goto notify_driver;
	}

	switch (ifmgd->auth_data->algorithm) {
	case WLAN_AUTH_OPEN:
	case WLAN_AUTH_LEAP:
	case WLAN_AUTH_FT:
	case WLAN_AUTH_SAE:
	case WLAN_AUTH_FILS_SK:
	case WLAN_AUTH_FILS_SK_PFS:
	case WLAN_AUTH_FILS_PK:
		break;
	case WLAN_AUTH_SHARED_KEY:
		if (ifmgd->auth_data->expected_transaction != 4) {
			ieee80211_auth_challenge(sdata, mgmt, len);
			/* need another frame */
			return;
		}
		break;
	default:
		WARN_ONCE(1, "invalid auth alg %d",
			  ifmgd->auth_data->algorithm);
		goto notify_driver;
	}

	event.u.mlme.status = MLME_SUCCESS;
	info.success = 1;
	drv_event_callback(sdata->local, sdata, &event);
	if (ifmgd->auth_data->algorithm != WLAN_AUTH_SAE ||
	    (auth_transaction == 2 &&
	     ifmgd->auth_data->expected_transaction == 2)) {
		if (!ieee80211_mark_sta_auth(sdata, bssid))
			return; /* ignore frame -- wait for timeout */
	} else if (ifmgd->auth_data->algorithm == WLAN_AUTH_SAE &&
		   auth_transaction == 2) {
		sdata_info(sdata, "SAE peer confirmed\n");
		ifmgd->auth_data->peer_confirmed = true;
	}

	cfg80211_rx_mlme_mgmt(sdata->dev, (u8 *)mgmt, len);
notify_driver:
	drv_mgd_complete_tx(sdata->local, sdata, &info);
}

#define case_WLAN(type) \
	case WLAN_REASON_##type: return #type

const char *ieee80211_get_reason_code_string(u16 reason_code)
{
	switch (reason_code) {
	case_WLAN(UNSPECIFIED);
	case_WLAN(PREV_AUTH_NOT_VALID);
	case_WLAN(DEAUTH_LEAVING);
	case_WLAN(DISASSOC_DUE_TO_INACTIVITY);
	case_WLAN(DISASSOC_AP_BUSY);
	case_WLAN(CLASS2_FRAME_FROM_NONAUTH_STA);
	case_WLAN(CLASS3_FRAME_FROM_NONASSOC_STA);
	case_WLAN(DISASSOC_STA_HAS_LEFT);
	case_WLAN(STA_REQ_ASSOC_WITHOUT_AUTH);
	case_WLAN(DISASSOC_BAD_POWER);
	case_WLAN(DISASSOC_BAD_SUPP_CHAN);
	case_WLAN(INVALID_IE);
	case_WLAN(MIC_FAILURE);
	case_WLAN(4WAY_HANDSHAKE_TIMEOUT);
	case_WLAN(GROUP_KEY_HANDSHAKE_TIMEOUT);
	case_WLAN(IE_DIFFERENT);
	case_WLAN(INVALID_GROUP_CIPHER);
	case_WLAN(INVALID_PAIRWISE_CIPHER);
	case_WLAN(INVALID_AKMP);
	case_WLAN(UNSUPP_RSN_VERSION);
	case_WLAN(INVALID_RSN_IE_CAP);
	case_WLAN(IEEE8021X_FAILED);
	case_WLAN(CIPHER_SUITE_REJECTED);
	case_WLAN(DISASSOC_UNSPECIFIED_QOS);
	case_WLAN(DISASSOC_QAP_NO_BANDWIDTH);
	case_WLAN(DISASSOC_LOW_ACK);
	case_WLAN(DISASSOC_QAP_EXCEED_TXOP);
	case_WLAN(QSTA_LEAVE_QBSS);
	case_WLAN(QSTA_NOT_USE);
	case_WLAN(QSTA_REQUIRE_SETUP);
	case_WLAN(QSTA_TIMEOUT);
	case_WLAN(QSTA_CIPHER_NOT_SUPP);
	case_WLAN(MESH_PEER_CANCELED);
	case_WLAN(MESH_MAX_PEERS);
	case_WLAN(MESH_CONFIG);
	case_WLAN(MESH_CLOSE);
	case_WLAN(MESH_MAX_RETRIES);
	case_WLAN(MESH_CONFIRM_TIMEOUT);
	case_WLAN(MESH_INVALID_GTK);
	case_WLAN(MESH_INCONSISTENT_PARAM);
	case_WLAN(MESH_INVALID_SECURITY);
	case_WLAN(MESH_PATH_ERROR);
	case_WLAN(MESH_PATH_NOFORWARD);
	case_WLAN(MESH_PATH_DEST_UNREACHABLE);
	case_WLAN(MAC_EXISTS_IN_MBSS);
	case_WLAN(MESH_CHAN_REGULATORY);
	case_WLAN(MESH_CHAN);
	default: return "<unknown>";
	}
}

static void ieee80211_rx_mgmt_deauth(struct ieee80211_sub_if_data *sdata,
				     struct ieee80211_mgmt *mgmt, size_t len)
{
	struct ieee80211_if_managed *ifmgd = &sdata->u.mgd;
	u16 reason_code = le16_to_cpu(mgmt->u.deauth.reason_code);

	sdata_assert_lock(sdata);

	if (len < 24 + 2)
		return;

	if (!ether_addr_equal(mgmt->bssid, mgmt->sa)) {
		ieee80211_tdls_handle_disconnect(sdata, mgmt->sa, reason_code);
		return;
	}

	if (ifmgd->associated &&
	    ether_addr_equal(mgmt->bssid, ifmgd->associated->bssid)) {
		const u8 *bssid = ifmgd->associated->bssid;

		sdata_info(sdata, "deauthenticated from %pM (Reason: %u=%s)\n",
			   bssid, reason_code,
			   ieee80211_get_reason_code_string(reason_code));

		ieee80211_set_disassoc(sdata, 0, 0, false, NULL);

		ieee80211_report_disconnect(sdata, (u8 *)mgmt, len, false,
					    reason_code, false);
		return;
	}

	if (ifmgd->assoc_data &&
	    ether_addr_equal(mgmt->bssid, ifmgd->assoc_data->bss->bssid)) {
		const u8 *bssid = ifmgd->assoc_data->bss->bssid;

		sdata_info(sdata,
			   "deauthenticated from %pM while associating (Reason: %u=%s)\n",
			   bssid, reason_code,
			   ieee80211_get_reason_code_string(reason_code));

		ieee80211_destroy_assoc_data(sdata, false, true);

		cfg80211_rx_mlme_mgmt(sdata->dev, (u8 *)mgmt, len);
		return;
	}
}


static void ieee80211_rx_mgmt_disassoc(struct ieee80211_sub_if_data *sdata,
				       struct ieee80211_mgmt *mgmt, size_t len)
{
	struct ieee80211_if_managed *ifmgd = &sdata->u.mgd;
	u16 reason_code;

	sdata_assert_lock(sdata);

	if (len < 24 + 2)
		return;

	if (!ifmgd->associated ||
	    !ether_addr_equal(mgmt->bssid, ifmgd->associated->bssid))
		return;

	reason_code = le16_to_cpu(mgmt->u.disassoc.reason_code);

	if (!ether_addr_equal(mgmt->bssid, mgmt->sa)) {
		ieee80211_tdls_handle_disconnect(sdata, mgmt->sa, reason_code);
		return;
	}

	sdata_info(sdata, "disassociated from %pM (Reason: %u=%s)\n",
		   mgmt->sa, reason_code,
		   ieee80211_get_reason_code_string(reason_code));

	ieee80211_set_disassoc(sdata, 0, 0, false, NULL);

	ieee80211_report_disconnect(sdata, (u8 *)mgmt, len, false, reason_code,
				    false);
}

static void ieee80211_get_rates(struct ieee80211_supported_band *sband,
				u8 *supp_rates, unsigned int supp_rates_len,
				u32 *rates, u32 *basic_rates,
				bool *have_higher_than_11mbit,
				int *min_rate, int *min_rate_index,
				int shift)
{
	int i, j;

	for (i = 0; i < supp_rates_len; i++) {
		int rate = supp_rates[i] & 0x7f;
		bool is_basic = !!(supp_rates[i] & 0x80);

		if ((rate * 5 * (1 << shift)) > 110)
			*have_higher_than_11mbit = true;

		/*
		 * Skip HT, VHT, HE and SAE H2E only BSS membership selectors
		 * since they're not rates.
		 *
		 * Note: Even though the membership selector and the basic
		 *	 rate flag share the same bit, they are not exactly
		 *	 the same.
		 */
		if (supp_rates[i] == (0x80 | BSS_MEMBERSHIP_SELECTOR_HT_PHY) ||
		    supp_rates[i] == (0x80 | BSS_MEMBERSHIP_SELECTOR_VHT_PHY) ||
		    supp_rates[i] == (0x80 | BSS_MEMBERSHIP_SELECTOR_HE_PHY) ||
		    supp_rates[i] == (0x80 | BSS_MEMBERSHIP_SELECTOR_SAE_H2E))
			continue;

		for (j = 0; j < sband->n_bitrates; j++) {
			struct ieee80211_rate *br;
			int brate;

			br = &sband->bitrates[j];

			brate = DIV_ROUND_UP(br->bitrate, (1 << shift) * 5);
			if (brate == rate) {
				*rates |= BIT(j);
				if (is_basic)
					*basic_rates |= BIT(j);
				if ((rate * 5) < *min_rate) {
					*min_rate = rate * 5;
					*min_rate_index = j;
				}
				break;
			}
		}
	}
}

static bool ieee80211_twt_req_supported(const struct sta_info *sta,
					const struct ieee802_11_elems *elems)
{
	if (elems->ext_capab_len < 10)
		return false;

	if (!(elems->ext_capab[9] & WLAN_EXT_CAPA10_TWT_RESPONDER_SUPPORT))
		return false;

	return sta->sta.he_cap.he_cap_elem.mac_cap_info[0] &
		IEEE80211_HE_MAC_CAP0_TWT_RES;
}

static int ieee80211_recalc_twt_req(struct ieee80211_sub_if_data *sdata,
				    struct sta_info *sta,
				    struct ieee802_11_elems *elems)
{
	bool twt = ieee80211_twt_req_supported(sta, elems);

	if (sdata->vif.bss_conf.twt_requester != twt) {
		sdata->vif.bss_conf.twt_requester = twt;
		return BSS_CHANGED_TWT;
	}
	return 0;
}

static bool ieee80211_twt_bcast_support(struct ieee80211_sub_if_data *sdata,
					struct ieee80211_bss_conf *bss_conf,
					struct ieee80211_supported_band *sband,
					struct sta_info *sta)
{
	const struct ieee80211_sta_he_cap *own_he_cap =
		ieee80211_get_he_iftype_cap(sband,
					    ieee80211_vif_type_p2p(&sdata->vif));

	return bss_conf->he_support &&
		(sta->sta.he_cap.he_cap_elem.mac_cap_info[2] &
			IEEE80211_HE_MAC_CAP2_BCAST_TWT) &&
		own_he_cap &&
		(own_he_cap->he_cap_elem.mac_cap_info[2] &
			IEEE80211_HE_MAC_CAP2_BCAST_TWT);
}

static bool ieee80211_assoc_success(struct ieee80211_sub_if_data *sdata,
				    struct cfg80211_bss *cbss,
				    struct ieee80211_mgmt *mgmt, size_t len,
				    struct ieee802_11_elems *elems)
{
	struct ieee80211_if_managed *ifmgd = &sdata->u.mgd;
	struct ieee80211_local *local = sdata->local;
	struct ieee80211_supported_band *sband;
	struct sta_info *sta;
	u16 capab_info, aid;
	struct ieee80211_bss_conf *bss_conf = &sdata->vif.bss_conf;
	const struct cfg80211_bss_ies *bss_ies = NULL;
	struct ieee80211_mgd_assoc_data *assoc_data = ifmgd->assoc_data;
	bool is_6ghz = cbss->channel->band == NL80211_BAND_6GHZ;
	bool is_s1g = cbss->channel->band == NL80211_BAND_S1GHZ;
	u32 changed = 0;
	u8 *pos;
	int err;
	bool ret;

	/* AssocResp and ReassocResp have identical structure */

	pos = mgmt->u.assoc_resp.variable;
	aid = le16_to_cpu(mgmt->u.assoc_resp.aid);
	if (is_s1g) {
		pos = (u8 *) mgmt->u.s1g_assoc_resp.variable;
		aid = 0; /* TODO */
	}
	capab_info = le16_to_cpu(mgmt->u.assoc_resp.capab_info);
	elems = ieee802_11_parse_elems(pos, len - (pos - (u8 *)mgmt), false,
				       mgmt->bssid, assoc_data->bss->bssid);

	if (!elems)
		return false;

	if (elems->aid_resp)
		aid = le16_to_cpu(elems->aid_resp->aid);

	/*
	 * The 5 MSB of the AID field are reserved
	 * (802.11-2016 9.4.1.8 AID field)
	 */
	aid &= 0x7ff;

	ifmgd->broken_ap = false;

	if (aid == 0 || aid > IEEE80211_MAX_AID) {
		sdata_info(sdata, "invalid AID value %d (out of range), turn off PS\n",
			   aid);
		aid = 0;
		ifmgd->broken_ap = true;
	}

	if (!is_s1g && !elems->supp_rates) {
		sdata_info(sdata, "no SuppRates element in AssocResp\n");
		ret = false;
		goto out;
	}

	sdata->vif.bss_conf.aid = aid;
	ifmgd->tdls_chan_switch_prohibited =
		elems->ext_capab && elems->ext_capab_len >= 5 &&
		(elems->ext_capab[4] & WLAN_EXT_CAPA5_TDLS_CH_SW_PROHIBITED);

	/*
	 * Some APs are erroneously not including some information in their
	 * (re)association response frames. Try to recover by using the data
	 * from the beacon or probe response. This seems to afflict mobile
	 * 2G/3G/4G wifi routers, reported models include the "Onda PN51T",
	 * "Vodafone PocketWiFi 2", "ZTE MF60" and a similar T-Mobile device.
	 */
	if (!is_6ghz &&
	    ((assoc_data->wmm && !elems->wmm_param) ||
	     (!(ifmgd->flags & IEEE80211_STA_DISABLE_HT) &&
	      (!elems->ht_cap_elem || !elems->ht_operation)) ||
	     (!(ifmgd->flags & IEEE80211_STA_DISABLE_VHT) &&
	      (!elems->vht_cap_elem || !elems->vht_operation)))) {
		const struct cfg80211_bss_ies *ies;
		struct ieee802_11_elems *bss_elems;

		rcu_read_lock();
		ies = rcu_dereference(cbss->ies);
		if (ies)
			bss_ies = kmemdup(ies, sizeof(*ies) + ies->len,
					  GFP_ATOMIC);
		rcu_read_unlock();
		if (!bss_ies) {
			ret = false;
			goto out;
		}

		bss_elems = ieee802_11_parse_elems(bss_ies->data, bss_ies->len,
						   false, mgmt->bssid,
						   assoc_data->bss->bssid);
		if (!bss_elems) {
			ret = false;
			goto out;
		}

<<<<<<< HEAD
		bss_elems = ieee802_11_parse_elems(bss_ies->data, bss_ies->len,
						   false, mgmt->bssid,
						   assoc_data->bss->bssid);
		if (!bss_elems) {
			ret = false;
			goto out;
		}

=======
>>>>>>> 19c0ed55
		if (assoc_data->wmm &&
		    !elems->wmm_param && bss_elems->wmm_param) {
			elems->wmm_param = bss_elems->wmm_param;
			sdata_info(sdata,
				   "AP bug: WMM param missing from AssocResp\n");
		}

		/*
		 * Also check if we requested HT/VHT, otherwise the AP doesn't
		 * have to include the IEs in the (re)association response.
		 */
		if (!elems->ht_cap_elem && bss_elems->ht_cap_elem &&
		    !(ifmgd->flags & IEEE80211_STA_DISABLE_HT)) {
			elems->ht_cap_elem = bss_elems->ht_cap_elem;
			sdata_info(sdata,
				   "AP bug: HT capability missing from AssocResp\n");
		}
		if (!elems->ht_operation && bss_elems->ht_operation &&
		    !(ifmgd->flags & IEEE80211_STA_DISABLE_HT)) {
			elems->ht_operation = bss_elems->ht_operation;
			sdata_info(sdata,
				   "AP bug: HT operation missing from AssocResp\n");
		}
		if (!elems->vht_cap_elem && bss_elems->vht_cap_elem &&
		    !(ifmgd->flags & IEEE80211_STA_DISABLE_VHT)) {
			elems->vht_cap_elem = bss_elems->vht_cap_elem;
			sdata_info(sdata,
				   "AP bug: VHT capa missing from AssocResp\n");
		}
		if (!elems->vht_operation && bss_elems->vht_operation &&
		    !(ifmgd->flags & IEEE80211_STA_DISABLE_VHT)) {
			elems->vht_operation = bss_elems->vht_operation;
			sdata_info(sdata,
				   "AP bug: VHT operation missing from AssocResp\n");
		}

		kfree(bss_elems);
	}

	/*
	 * We previously checked these in the beacon/probe response, so
	 * they should be present here. This is just a safety net.
	 */
	if (!is_6ghz && !(ifmgd->flags & IEEE80211_STA_DISABLE_HT) &&
	    (!elems->wmm_param || !elems->ht_cap_elem || !elems->ht_operation)) {
		sdata_info(sdata,
			   "HT AP is missing WMM params or HT capability/operation\n");
		ret = false;
		goto out;
	}

	if (!is_6ghz && !(ifmgd->flags & IEEE80211_STA_DISABLE_VHT) &&
	    (!elems->vht_cap_elem || !elems->vht_operation)) {
		sdata_info(sdata,
			   "VHT AP is missing VHT capability/operation\n");
		ret = false;
		goto out;
	}

	if (is_6ghz && !(ifmgd->flags & IEEE80211_STA_DISABLE_HE) &&
	    !elems->he_6ghz_capa) {
		sdata_info(sdata,
			   "HE 6 GHz AP is missing HE 6 GHz band capability\n");
		ret = false;
		goto out;
	}

	mutex_lock(&sdata->local->sta_mtx);
	/*
	 * station info was already allocated and inserted before
	 * the association and should be available to us
	 */
	sta = sta_info_get(sdata, cbss->bssid);
	if (WARN_ON(!sta)) {
		mutex_unlock(&sdata->local->sta_mtx);
		ret = false;
		goto out;
	}

	sband = ieee80211_get_sband(sdata);
	if (!sband) {
		mutex_unlock(&sdata->local->sta_mtx);
		ret = false;
		goto out;
	}

	if (!(ifmgd->flags & IEEE80211_STA_DISABLE_HE) &&
	    (!elems->he_cap || !elems->he_operation)) {
		mutex_unlock(&sdata->local->sta_mtx);
		sdata_info(sdata,
			   "HE AP is missing HE capability/operation\n");
		ret = false;
		goto out;
	}

	/* Set up internal HT/VHT capabilities */
	if (elems->ht_cap_elem && !(ifmgd->flags & IEEE80211_STA_DISABLE_HT))
		ieee80211_ht_cap_ie_to_sta_ht_cap(sdata, sband,
						  elems->ht_cap_elem, sta);

	if (elems->vht_cap_elem && !(ifmgd->flags & IEEE80211_STA_DISABLE_VHT))
		ieee80211_vht_cap_ie_to_sta_vht_cap(sdata, sband,
						    elems->vht_cap_elem, sta);

	if (elems->he_operation && !(ifmgd->flags & IEEE80211_STA_DISABLE_HE) &&
	    elems->he_cap) {
		ieee80211_he_cap_ie_to_sta_he_cap(sdata, sband,
						  elems->he_cap,
						  elems->he_cap_len,
						  elems->he_6ghz_capa,
						  sta);

		bss_conf->he_support = sta->sta.he_cap.has_he;
		if (elems->rsnx && elems->rsnx_len &&
		    (elems->rsnx[0] & WLAN_RSNX_CAPA_PROTECTED_TWT) &&
		    wiphy_ext_feature_isset(local->hw.wiphy,
					    NL80211_EXT_FEATURE_PROTECTED_TWT))
			bss_conf->twt_protected = true;
		else
			bss_conf->twt_protected = false;

		changed |= ieee80211_recalc_twt_req(sdata, sta, elems);
	} else {
		bss_conf->he_support = false;
		bss_conf->twt_requester = false;
		bss_conf->twt_protected = false;
	}

	bss_conf->twt_broadcast =
		ieee80211_twt_bcast_support(sdata, bss_conf, sband, sta);

	if (bss_conf->he_support) {
		bss_conf->he_bss_color.color =
			le32_get_bits(elems->he_operation->he_oper_params,
				      IEEE80211_HE_OPERATION_BSS_COLOR_MASK);
		bss_conf->he_bss_color.partial =
			le32_get_bits(elems->he_operation->he_oper_params,
				      IEEE80211_HE_OPERATION_PARTIAL_BSS_COLOR);
		bss_conf->he_bss_color.enabled =
			!le32_get_bits(elems->he_operation->he_oper_params,
				       IEEE80211_HE_OPERATION_BSS_COLOR_DISABLED);

		if (bss_conf->he_bss_color.enabled)
			changed |= BSS_CHANGED_HE_BSS_COLOR;

		bss_conf->htc_trig_based_pkt_ext =
			le32_get_bits(elems->he_operation->he_oper_params,
			      IEEE80211_HE_OPERATION_DFLT_PE_DURATION_MASK);
		bss_conf->frame_time_rts_th =
			le32_get_bits(elems->he_operation->he_oper_params,
			      IEEE80211_HE_OPERATION_RTS_THRESHOLD_MASK);

		bss_conf->uora_exists = !!elems->uora_element;
		if (elems->uora_element)
			bss_conf->uora_ocw_range = elems->uora_element[0];

		ieee80211_he_op_ie_to_bss_conf(&sdata->vif, elems->he_operation);
		ieee80211_he_spr_ie_to_bss_conf(&sdata->vif, elems->he_spr);
		/* TODO: OPEN: what happens if BSS color disable is set? */
	}

	if (cbss->transmitted_bss) {
		bss_conf->nontransmitted = true;
		ether_addr_copy(bss_conf->transmitter_bssid,
				cbss->transmitted_bss->bssid);
		bss_conf->bssid_indicator = cbss->max_bssid_indicator;
		bss_conf->bssid_index = cbss->bssid_index;
	} else {
		bss_conf->nontransmitted = false;
		memset(bss_conf->transmitter_bssid, 0,
		       sizeof(bss_conf->transmitter_bssid));
		bss_conf->bssid_indicator = 0;
		bss_conf->bssid_index = 0;
	}

	/*
	 * Some APs, e.g. Netgear WNDR3700, report invalid HT operation data
	 * in their association response, so ignore that data for our own
	 * configuration. If it changed since the last beacon, we'll get the
	 * next beacon and update then.
	 */

	/*
	 * If an operating mode notification IE is present, override the
	 * NSS calculation (that would be done in rate_control_rate_init())
	 * and use the # of streams from that element.
	 */
	if (elems->opmode_notif &&
	    !(*elems->opmode_notif & IEEE80211_OPMODE_NOTIF_RX_NSS_TYPE_BF)) {
		u8 nss;

		nss = *elems->opmode_notif & IEEE80211_OPMODE_NOTIF_RX_NSS_MASK;
		nss >>= IEEE80211_OPMODE_NOTIF_RX_NSS_SHIFT;
		nss += 1;
		sta->sta.rx_nss = nss;
	}

	rate_control_rate_init(sta);

	if (ifmgd->flags & IEEE80211_STA_MFP_ENABLED) {
		set_sta_flag(sta, WLAN_STA_MFP);
		sta->sta.mfp = true;
	} else {
		sta->sta.mfp = false;
	}

	sta->sta.wme = (elems->wmm_param || elems->s1g_capab) &&
		       local->hw.queues >= IEEE80211_NUM_ACS;

	err = sta_info_move_state(sta, IEEE80211_STA_ASSOC);
	if (!err && !(ifmgd->flags & IEEE80211_STA_CONTROL_PORT))
		err = sta_info_move_state(sta, IEEE80211_STA_AUTHORIZED);
	if (err) {
		sdata_info(sdata,
			   "failed to move station %pM to desired state\n",
			   sta->sta.addr);
		WARN_ON(__sta_info_destroy(sta));
		mutex_unlock(&sdata->local->sta_mtx);
		ret = false;
		goto out;
	}

	if (sdata->wdev.use_4addr)
		drv_sta_set_4addr(local, sdata, &sta->sta, true);

	mutex_unlock(&sdata->local->sta_mtx);

	/*
	 * Always handle WMM once after association regardless
	 * of the first value the AP uses. Setting -1 here has
	 * that effect because the AP values is an unsigned
	 * 4-bit value.
	 */
	ifmgd->wmm_last_param_set = -1;
	ifmgd->mu_edca_last_param_set = -1;

	if (ifmgd->flags & IEEE80211_STA_DISABLE_WMM) {
		ieee80211_set_wmm_default(sdata, false, false);
	} else if (!ieee80211_sta_wmm_params(local, sdata, elems->wmm_param,
					     elems->wmm_param_len,
					     elems->mu_edca_param_set)) {
		/* still enable QoS since we might have HT/VHT */
		ieee80211_set_wmm_default(sdata, false, true);
		/* set the disable-WMM flag in this case to disable
		 * tracking WMM parameter changes in the beacon if
		 * the parameters weren't actually valid. Doing so
		 * avoids changing parameters very strangely when
		 * the AP is going back and forth between valid and
		 * invalid parameters.
		 */
		ifmgd->flags |= IEEE80211_STA_DISABLE_WMM;
	}
	changed |= BSS_CHANGED_QOS;

	if (elems->max_idle_period_ie) {
		bss_conf->max_idle_period =
			le16_to_cpu(elems->max_idle_period_ie->max_idle_period);
		bss_conf->protected_keep_alive =
			!!(elems->max_idle_period_ie->idle_options &
			   WLAN_IDLE_OPTIONS_PROTECTED_KEEP_ALIVE);
		changed |= BSS_CHANGED_KEEP_ALIVE;
	} else {
		bss_conf->max_idle_period = 0;
		bss_conf->protected_keep_alive = false;
	}

	/* set assoc capability (AID was already set earlier),
	 * ieee80211_set_associated() will tell the driver */
	bss_conf->assoc_capability = capab_info;
	ieee80211_set_associated(sdata, cbss, changed);

	/*
	 * If we're using 4-addr mode, let the AP know that we're
	 * doing so, so that it can create the STA VLAN on its side
	 */
	if (ifmgd->use_4addr)
		ieee80211_send_4addr_nullfunc(local, sdata);

	/*
	 * Start timer to probe the connection to the AP now.
	 * Also start the timer that will detect beacon loss.
	 */
	ieee80211_sta_reset_beacon_monitor(sdata);
	ieee80211_sta_reset_conn_monitor(sdata);

	ret = true;
 out:
	kfree(elems);
	kfree(bss_ies);
	return ret;
}

static void ieee80211_rx_mgmt_assoc_resp(struct ieee80211_sub_if_data *sdata,
					 struct ieee80211_mgmt *mgmt,
					 size_t len)
{
	struct ieee80211_if_managed *ifmgd = &sdata->u.mgd;
	struct ieee80211_mgd_assoc_data *assoc_data = ifmgd->assoc_data;
	u16 capab_info, status_code, aid;
	struct ieee802_11_elems *elems;
<<<<<<< HEAD
	int ac, uapsd_queues = -1;
=======
	int ac;
>>>>>>> 19c0ed55
	u8 *pos;
	bool reassoc;
	struct cfg80211_bss *cbss;
	struct ieee80211_event event = {
		.type = MLME_EVENT,
		.u.mlme.data = ASSOC_EVENT,
	};
	struct ieee80211_prep_tx_info info = {};
	struct cfg80211_rx_assoc_resp resp = {
		.uapsd_queues = -1,
	};

	sdata_assert_lock(sdata);

	if (!assoc_data)
		return;

	if (!ether_addr_equal(assoc_data->bss->bssid, mgmt->bssid))
		return;

	cbss = assoc_data->bss;

	/*
	 * AssocResp and ReassocResp have identical structure, so process both
	 * of them in this function.
	 */

	if (len < 24 + 6)
		return;

	reassoc = ieee80211_is_reassoc_resp(mgmt->frame_control);
	capab_info = le16_to_cpu(mgmt->u.assoc_resp.capab_info);
	status_code = le16_to_cpu(mgmt->u.assoc_resp.status_code);
	pos = mgmt->u.assoc_resp.variable;
	aid = le16_to_cpu(mgmt->u.assoc_resp.aid);
	if (cbss->channel->band == NL80211_BAND_S1GHZ) {
		pos = (u8 *) mgmt->u.s1g_assoc_resp.variable;
		aid = 0; /* TODO */
	}

	/*
	 * Note: this may not be perfect, AP might misbehave - if
	 * anyone needs to rely on perfect complete notification
	 * with the exact right subtype, then we need to track what
	 * we actually transmitted.
	 */
	info.subtype = reassoc ? IEEE80211_STYPE_REASSOC_REQ :
				 IEEE80211_STYPE_ASSOC_REQ;

	sdata_info(sdata,
		   "RX %sssocResp from %pM (capab=0x%x status=%d aid=%d)\n",
		   reassoc ? "Rea" : "A", mgmt->sa,
		   capab_info, status_code, (u16)(aid & ~(BIT(15) | BIT(14))));

	if (assoc_data->fils_kek_len &&
	    fils_decrypt_assoc_resp(sdata, (u8 *)mgmt, &len, assoc_data) < 0)
		return;

	elems = ieee802_11_parse_elems(pos, len - (pos - (u8 *)mgmt), false,
				       mgmt->bssid, assoc_data->bss->bssid);
	if (!elems)
		goto notify_driver;

	if (status_code == WLAN_STATUS_ASSOC_REJECTED_TEMPORARILY &&
	    elems->timeout_int &&
	    elems->timeout_int->type == WLAN_TIMEOUT_ASSOC_COMEBACK) {
		u32 tu, ms;
		tu = le32_to_cpu(elems->timeout_int->value);
		ms = tu * 1024 / 1000;
		sdata_info(sdata,
			   "%pM rejected association temporarily; comeback duration %u TU (%u ms)\n",
			   mgmt->sa, tu, ms);
		assoc_data->timeout = jiffies + msecs_to_jiffies(ms);
		assoc_data->timeout_started = true;
		if (ms > IEEE80211_ASSOC_TIMEOUT)
			run_again(sdata, assoc_data->timeout);
		goto notify_driver;
	}

	if (status_code != WLAN_STATUS_SUCCESS) {
		sdata_info(sdata, "%pM denied association (code=%d)\n",
			   mgmt->sa, status_code);
		ieee80211_destroy_assoc_data(sdata, false, false);
		event.u.mlme.status = MLME_DENIED;
		event.u.mlme.reason = status_code;
		drv_event_callback(sdata->local, sdata, &event);
	} else {
		if (!ieee80211_assoc_success(sdata, cbss, mgmt, len, elems)) {
			/* oops -- internal error -- send timeout for now */
			struct cfg80211_assoc_failure data = {
				.timeout = true,
				.bss[0] = cbss,
			};
			ieee80211_destroy_assoc_data(sdata, false, false);
			cfg80211_assoc_failure(sdata->dev, &data);
			goto notify_driver;
		}
		event.u.mlme.status = MLME_SUCCESS;
		drv_event_callback(sdata->local, sdata, &event);
		sdata_info(sdata, "associated\n");

		/*
		 * destroy assoc_data afterwards, as otherwise an idle
		 * recalc after assoc_data is NULL but before associated
		 * is set can cause the interface to go idle
		 */
		ieee80211_destroy_assoc_data(sdata, true, false);

		/* get uapsd queues configuration */
		resp.uapsd_queues = 0;
		for (ac = 0; ac < IEEE80211_NUM_ACS; ac++)
			if (sdata->tx_conf[ac].uapsd)
				resp.uapsd_queues |= ieee80211_ac_to_qos_mask[ac];

		info.success = 1;
	}

	resp.links[0].bss = cbss;
	resp.buf = (u8 *)mgmt;
	resp.len = len;
	resp.req_ies = ifmgd->assoc_req_ies;
	resp.req_ies_len = ifmgd->assoc_req_ies_len;
	cfg80211_rx_assoc_resp(sdata->dev, &resp);
notify_driver:
	drv_mgd_complete_tx(sdata->local, sdata, &info);
	kfree(elems);
}

static void ieee80211_rx_bss_info(struct ieee80211_sub_if_data *sdata,
				  struct ieee80211_mgmt *mgmt, size_t len,
				  struct ieee80211_rx_status *rx_status)
{
	struct ieee80211_local *local = sdata->local;
	struct ieee80211_bss *bss;
	struct ieee80211_channel *channel;

	sdata_assert_lock(sdata);

	channel = ieee80211_get_channel_khz(local->hw.wiphy,
					ieee80211_rx_status_to_khz(rx_status));
	if (!channel)
		return;

	bss = ieee80211_bss_info_update(local, rx_status, mgmt, len, channel);
	if (bss) {
		sdata->vif.bss_conf.beacon_rate = bss->beacon_rate;
		ieee80211_rx_bss_put(local, bss);
	}
}


static void ieee80211_rx_mgmt_probe_resp(struct ieee80211_sub_if_data *sdata,
					 struct sk_buff *skb)
{
	struct ieee80211_mgmt *mgmt = (void *)skb->data;
	struct ieee80211_if_managed *ifmgd;
	struct ieee80211_rx_status *rx_status = (void *) skb->cb;
	struct ieee80211_channel *channel;
	size_t baselen, len = skb->len;

	ifmgd = &sdata->u.mgd;

	sdata_assert_lock(sdata);

	/*
	 * According to Draft P802.11ax D6.0 clause 26.17.2.3.2:
	 * "If a 6 GHz AP receives a Probe Request frame  and responds with
	 * a Probe Response frame [..], the Address 1 field of the Probe
	 * Response frame shall be set to the broadcast address [..]"
	 * So, on 6GHz band we should also accept broadcast responses.
	 */
	channel = ieee80211_get_channel(sdata->local->hw.wiphy,
					rx_status->freq);
	if (!channel)
		return;

	if (!ether_addr_equal(mgmt->da, sdata->vif.addr) &&
	    (channel->band != NL80211_BAND_6GHZ ||
	     !is_broadcast_ether_addr(mgmt->da)))
		return; /* ignore ProbeResp to foreign address */

	baselen = (u8 *) mgmt->u.probe_resp.variable - (u8 *) mgmt;
	if (baselen > len)
		return;

	ieee80211_rx_bss_info(sdata, mgmt, len, rx_status);

	if (ifmgd->associated &&
	    ether_addr_equal(mgmt->bssid, ifmgd->associated->bssid))
		ieee80211_reset_ap_probe(sdata);
}

/*
 * This is the canonical list of information elements we care about,
 * the filter code also gives us all changes to the Microsoft OUI
 * (00:50:F2) vendor IE which is used for WMM which we need to track,
 * as well as the DTPC IE (part of the Cisco OUI) used for signaling
 * changes to requested client power.
 *
 * We implement beacon filtering in software since that means we can
 * avoid processing the frame here and in cfg80211, and userspace
 * will not be able to tell whether the hardware supports it or not.
 *
 * XXX: This list needs to be dynamic -- userspace needs to be able to
 *	add items it requires. It also needs to be able to tell us to
 *	look out for other vendor IEs.
 */
static const u64 care_about_ies =
	(1ULL << WLAN_EID_COUNTRY) |
	(1ULL << WLAN_EID_ERP_INFO) |
	(1ULL << WLAN_EID_CHANNEL_SWITCH) |
	(1ULL << WLAN_EID_PWR_CONSTRAINT) |
	(1ULL << WLAN_EID_HT_CAPABILITY) |
	(1ULL << WLAN_EID_HT_OPERATION) |
	(1ULL << WLAN_EID_EXT_CHANSWITCH_ANN);

static void ieee80211_handle_beacon_sig(struct ieee80211_sub_if_data *sdata,
					struct ieee80211_if_managed *ifmgd,
					struct ieee80211_bss_conf *bss_conf,
					struct ieee80211_local *local,
					struct ieee80211_rx_status *rx_status)
{
	/* Track average RSSI from the Beacon frames of the current AP */

	if (ifmgd->flags & IEEE80211_STA_RESET_SIGNAL_AVE) {
		ifmgd->flags &= ~IEEE80211_STA_RESET_SIGNAL_AVE;
		ewma_beacon_signal_init(&ifmgd->ave_beacon_signal);
		ifmgd->last_cqm_event_signal = 0;
		ifmgd->count_beacon_signal = 1;
		ifmgd->last_ave_beacon_signal = 0;
	} else {
		ifmgd->count_beacon_signal++;
	}

	ewma_beacon_signal_add(&ifmgd->ave_beacon_signal, -rx_status->signal);

	if (ifmgd->rssi_min_thold != ifmgd->rssi_max_thold &&
	    ifmgd->count_beacon_signal >= IEEE80211_SIGNAL_AVE_MIN_COUNT) {
		int sig = -ewma_beacon_signal_read(&ifmgd->ave_beacon_signal);
		int last_sig = ifmgd->last_ave_beacon_signal;
		struct ieee80211_event event = {
			.type = RSSI_EVENT,
		};

		/*
		 * if signal crosses either of the boundaries, invoke callback
		 * with appropriate parameters
		 */
		if (sig > ifmgd->rssi_max_thold &&
		    (last_sig <= ifmgd->rssi_min_thold || last_sig == 0)) {
			ifmgd->last_ave_beacon_signal = sig;
			event.u.rssi.data = RSSI_EVENT_HIGH;
			drv_event_callback(local, sdata, &event);
		} else if (sig < ifmgd->rssi_min_thold &&
			   (last_sig >= ifmgd->rssi_max_thold ||
			   last_sig == 0)) {
			ifmgd->last_ave_beacon_signal = sig;
			event.u.rssi.data = RSSI_EVENT_LOW;
			drv_event_callback(local, sdata, &event);
		}
	}

	if (bss_conf->cqm_rssi_thold &&
	    ifmgd->count_beacon_signal >= IEEE80211_SIGNAL_AVE_MIN_COUNT &&
	    !(sdata->vif.driver_flags & IEEE80211_VIF_SUPPORTS_CQM_RSSI)) {
		int sig = -ewma_beacon_signal_read(&ifmgd->ave_beacon_signal);
		int last_event = ifmgd->last_cqm_event_signal;
		int thold = bss_conf->cqm_rssi_thold;
		int hyst = bss_conf->cqm_rssi_hyst;

		if (sig < thold &&
		    (last_event == 0 || sig < last_event - hyst)) {
			ifmgd->last_cqm_event_signal = sig;
			ieee80211_cqm_rssi_notify(
				&sdata->vif,
				NL80211_CQM_RSSI_THRESHOLD_EVENT_LOW,
				sig, GFP_KERNEL);
		} else if (sig > thold &&
			   (last_event == 0 || sig > last_event + hyst)) {
			ifmgd->last_cqm_event_signal = sig;
			ieee80211_cqm_rssi_notify(
				&sdata->vif,
				NL80211_CQM_RSSI_THRESHOLD_EVENT_HIGH,
				sig, GFP_KERNEL);
		}
	}

	if (bss_conf->cqm_rssi_low &&
	    ifmgd->count_beacon_signal >= IEEE80211_SIGNAL_AVE_MIN_COUNT) {
		int sig = -ewma_beacon_signal_read(&ifmgd->ave_beacon_signal);
		int last_event = ifmgd->last_cqm_event_signal;
		int low = bss_conf->cqm_rssi_low;
		int high = bss_conf->cqm_rssi_high;

		if (sig < low &&
		    (last_event == 0 || last_event >= low)) {
			ifmgd->last_cqm_event_signal = sig;
			ieee80211_cqm_rssi_notify(
				&sdata->vif,
				NL80211_CQM_RSSI_THRESHOLD_EVENT_LOW,
				sig, GFP_KERNEL);
		} else if (sig > high &&
			   (last_event == 0 || last_event <= high)) {
			ifmgd->last_cqm_event_signal = sig;
			ieee80211_cqm_rssi_notify(
				&sdata->vif,
				NL80211_CQM_RSSI_THRESHOLD_EVENT_HIGH,
				sig, GFP_KERNEL);
		}
	}
}

static bool ieee80211_rx_our_beacon(const u8 *tx_bssid,
				    struct cfg80211_bss *bss)
{
	if (ether_addr_equal(tx_bssid, bss->bssid))
		return true;
	if (!bss->transmitted_bss)
		return false;
	return ether_addr_equal(tx_bssid, bss->transmitted_bss->bssid);
}

static void ieee80211_rx_mgmt_beacon(struct ieee80211_sub_if_data *sdata,
				     struct ieee80211_hdr *hdr, size_t len,
				     struct ieee80211_rx_status *rx_status)
{
	struct ieee80211_if_managed *ifmgd = &sdata->u.mgd;
	struct ieee80211_bss_conf *bss_conf = &sdata->vif.bss_conf;
	struct ieee80211_mgmt *mgmt = (void *) hdr;
	size_t baselen;
	struct ieee802_11_elems *elems;
	struct ieee80211_local *local = sdata->local;
	struct ieee80211_chanctx_conf *chanctx_conf;
	struct ieee80211_channel *chan;
	struct sta_info *sta;
	u32 changed = 0;
	bool erp_valid;
	u8 erp_value = 0;
	u32 ncrc = 0;
	u8 *bssid, *variable = mgmt->u.beacon.variable;
	u8 deauth_buf[IEEE80211_DEAUTH_FRAME_LEN];

	sdata_assert_lock(sdata);

	/* Process beacon from the current BSS */
	bssid = ieee80211_get_bssid(hdr, len, sdata->vif.type);
	if (ieee80211_is_s1g_beacon(mgmt->frame_control)) {
		struct ieee80211_ext *ext = (void *) mgmt;

		if (ieee80211_is_s1g_short_beacon(ext->frame_control))
			variable = ext->u.s1g_short_beacon.variable;
		else
			variable = ext->u.s1g_beacon.variable;
	}

	baselen = (u8 *) variable - (u8 *) mgmt;
	if (baselen > len)
		return;

	rcu_read_lock();
	chanctx_conf = rcu_dereference(sdata->vif.chanctx_conf);
	if (!chanctx_conf) {
		rcu_read_unlock();
		return;
	}

	if (ieee80211_rx_status_to_khz(rx_status) !=
	    ieee80211_channel_to_khz(chanctx_conf->def.chan)) {
		rcu_read_unlock();
		return;
	}
	chan = chanctx_conf->def.chan;
	rcu_read_unlock();

	if (ifmgd->assoc_data && ifmgd->assoc_data->need_beacon &&
	    ieee80211_rx_our_beacon(bssid, ifmgd->assoc_data->bss)) {
		elems = ieee802_11_parse_elems(variable, len - baselen, false,
					       bssid,
					       ifmgd->assoc_data->bss->bssid);
		if (!elems)
			return;

		ieee80211_rx_bss_info(sdata, mgmt, len, rx_status);

		if (elems->dtim_period)
			ifmgd->dtim_period = elems->dtim_period;
		ifmgd->have_beacon = true;
		ifmgd->assoc_data->need_beacon = false;
		if (ieee80211_hw_check(&local->hw, TIMING_BEACON_ONLY)) {
			sdata->vif.bss_conf.sync_tsf =
				le64_to_cpu(mgmt->u.beacon.timestamp);
			sdata->vif.bss_conf.sync_device_ts =
				rx_status->device_timestamp;
			sdata->vif.bss_conf.sync_dtim_count = elems->dtim_count;
		}

		if (elems->mbssid_config_ie)
			bss_conf->profile_periodicity =
				elems->mbssid_config_ie->profile_periodicity;
		else
			bss_conf->profile_periodicity = 0;

		if (elems->ext_capab_len >= 11 &&
		    (elems->ext_capab[10] & WLAN_EXT_CAPA11_EMA_SUPPORT))
			bss_conf->ema_ap = true;
		else
			bss_conf->ema_ap = false;

		/* continue assoc process */
		ifmgd->assoc_data->timeout = jiffies;
		ifmgd->assoc_data->timeout_started = true;
		run_again(sdata, ifmgd->assoc_data->timeout);
		kfree(elems);
		return;
	}

	if (!ifmgd->associated ||
	    !ieee80211_rx_our_beacon(bssid,  ifmgd->associated))
		return;
	bssid = ifmgd->associated->bssid;

	if (!(rx_status->flag & RX_FLAG_NO_SIGNAL_VAL))
		ieee80211_handle_beacon_sig(sdata, ifmgd, bss_conf,
					    local, rx_status);

	if (ifmgd->flags & IEEE80211_STA_CONNECTION_POLL) {
		mlme_dbg_ratelimited(sdata,
				     "cancelling AP probe due to a received beacon\n");
		ieee80211_reset_ap_probe(sdata);
	}

	/*
	 * Push the beacon loss detection into the future since
	 * we are processing a beacon from the AP just now.
	 */
	ieee80211_sta_reset_beacon_monitor(sdata);

	/* TODO: CRC urrently not calculated on S1G Beacon Compatibility
	 * element (which carries the beacon interval). Don't forget to add a
	 * bit to care_about_ies[] above if mac80211 is interested in a
	 * changing S1G element.
	 */
	if (!ieee80211_is_s1g_beacon(hdr->frame_control))
		ncrc = crc32_be(0, (void *)&mgmt->u.beacon.beacon_int, 4);
	elems = ieee802_11_parse_elems_crc(variable, len - baselen,
					   false, care_about_ies, ncrc,
					   mgmt->bssid, bssid);
	if (!elems)
		return;
	ncrc = elems->crc;

	if (ieee80211_hw_check(&local->hw, PS_NULLFUNC_STACK) &&
	    ieee80211_check_tim(elems->tim, elems->tim_len, bss_conf->aid)) {
		if (local->hw.conf.dynamic_ps_timeout > 0) {
			if (local->hw.conf.flags & IEEE80211_CONF_PS) {
				local->hw.conf.flags &= ~IEEE80211_CONF_PS;
				ieee80211_hw_config(local,
						    IEEE80211_CONF_CHANGE_PS);
			}
			ieee80211_send_nullfunc(local, sdata, false);
		} else if (!local->pspolling && sdata->u.mgd.powersave) {
			local->pspolling = true;

			/*
			 * Here is assumed that the driver will be
			 * able to send ps-poll frame and receive a
			 * response even though power save mode is
			 * enabled, but some drivers might require
			 * to disable power save here. This needs
			 * to be investigated.
			 */
			ieee80211_send_pspoll(local, sdata);
		}
	}

	if (sdata->vif.p2p ||
	    sdata->vif.driver_flags & IEEE80211_VIF_GET_NOA_UPDATE) {
		struct ieee80211_p2p_noa_attr noa = {};
		int ret;

		ret = cfg80211_get_p2p_attr(variable,
					    len - baselen,
					    IEEE80211_P2P_ATTR_ABSENCE_NOTICE,
					    (u8 *) &noa, sizeof(noa));
		if (ret >= 2) {
			if (sdata->u.mgd.p2p_noa_index != noa.index) {
				/* valid noa_attr and index changed */
				sdata->u.mgd.p2p_noa_index = noa.index;
				memcpy(&bss_conf->p2p_noa_attr, &noa, sizeof(noa));
				changed |= BSS_CHANGED_P2P_PS;
				/*
				 * make sure we update all information, the CRC
				 * mechanism doesn't look at P2P attributes.
				 */
				ifmgd->beacon_crc_valid = false;
			}
		} else if (sdata->u.mgd.p2p_noa_index != -1) {
			/* noa_attr not found and we had valid noa_attr before */
			sdata->u.mgd.p2p_noa_index = -1;
			memset(&bss_conf->p2p_noa_attr, 0, sizeof(bss_conf->p2p_noa_attr));
			changed |= BSS_CHANGED_P2P_PS;
			ifmgd->beacon_crc_valid = false;
		}
	}

	if (ifmgd->csa_waiting_bcn)
		ieee80211_chswitch_post_beacon(sdata);

	/*
	 * Update beacon timing and dtim count on every beacon appearance. This
	 * will allow the driver to use the most updated values. Do it before
	 * comparing this one with last received beacon.
	 * IMPORTANT: These parameters would possibly be out of sync by the time
	 * the driver will use them. The synchronized view is currently
	 * guaranteed only in certain callbacks.
	 */
	if (ieee80211_hw_check(&local->hw, TIMING_BEACON_ONLY) &&
	    !ieee80211_is_s1g_beacon(hdr->frame_control)) {
		sdata->vif.bss_conf.sync_tsf =
			le64_to_cpu(mgmt->u.beacon.timestamp);
		sdata->vif.bss_conf.sync_device_ts =
			rx_status->device_timestamp;
		sdata->vif.bss_conf.sync_dtim_count = elems->dtim_count;
	}

	if ((ncrc == ifmgd->beacon_crc && ifmgd->beacon_crc_valid) ||
	    ieee80211_is_s1g_short_beacon(mgmt->frame_control))
		goto free;
	ifmgd->beacon_crc = ncrc;
	ifmgd->beacon_crc_valid = true;

	ieee80211_rx_bss_info(sdata, mgmt, len, rx_status);

	ieee80211_sta_process_chanswitch(sdata, rx_status->mactime,
					 rx_status->device_timestamp,
					 elems, true);

	if (!(ifmgd->flags & IEEE80211_STA_DISABLE_WMM) &&
	    ieee80211_sta_wmm_params(local, sdata, elems->wmm_param,
				     elems->wmm_param_len,
				     elems->mu_edca_param_set))
		changed |= BSS_CHANGED_QOS;

	/*
	 * If we haven't had a beacon before, tell the driver about the
	 * DTIM period (and beacon timing if desired) now.
	 */
	if (!ifmgd->have_beacon) {
		/* a few bogus AP send dtim_period = 0 or no TIM IE */
		bss_conf->dtim_period = elems->dtim_period ?: 1;

		changed |= BSS_CHANGED_BEACON_INFO;
		ifmgd->have_beacon = true;

		mutex_lock(&local->iflist_mtx);
		ieee80211_recalc_ps(local);
		mutex_unlock(&local->iflist_mtx);

		ieee80211_recalc_ps_vif(sdata);
	}

	if (elems->erp_info) {
		erp_valid = true;
		erp_value = elems->erp_info[0];
	} else {
		erp_valid = false;
	}

	if (!ieee80211_is_s1g_beacon(hdr->frame_control))
		changed |= ieee80211_handle_bss_capability(sdata,
				le16_to_cpu(mgmt->u.beacon.capab_info),
				erp_valid, erp_value);

	mutex_lock(&local->sta_mtx);
	sta = sta_info_get(sdata, bssid);

	changed |= ieee80211_recalc_twt_req(sdata, sta, elems);

	if (ieee80211_config_bw(sdata, sta, elems->ht_cap_elem,
				elems->vht_cap_elem, elems->ht_operation,
				elems->vht_operation, elems->he_operation,
				elems->s1g_oper, bssid, &changed)) {
		mutex_unlock(&local->sta_mtx);
		sdata_info(sdata,
			   "failed to follow AP %pM bandwidth change, disconnect\n",
			   bssid);
		ieee80211_set_disassoc(sdata, IEEE80211_STYPE_DEAUTH,
				       WLAN_REASON_DEAUTH_LEAVING,
				       true, deauth_buf);
		ieee80211_report_disconnect(sdata, deauth_buf,
					    sizeof(deauth_buf), true,
					    WLAN_REASON_DEAUTH_LEAVING,
					    false);
		goto free;
	}

	if (sta && elems->opmode_notif)
		ieee80211_vht_handle_opmode(sdata, sta, *elems->opmode_notif,
					    rx_status->band);
	mutex_unlock(&local->sta_mtx);

	changed |= ieee80211_handle_pwr_constr(sdata, chan, mgmt,
					       elems->country_elem,
					       elems->country_elem_len,
					       elems->pwr_constr_elem,
					       elems->cisco_dtpc_elem);

	ieee80211_bss_info_change_notify(sdata, changed);
free:
	kfree(elems);
}

void ieee80211_sta_rx_queued_ext(struct ieee80211_sub_if_data *sdata,
				 struct sk_buff *skb)
{
	struct ieee80211_rx_status *rx_status;
	struct ieee80211_hdr *hdr;
	u16 fc;

	rx_status = (struct ieee80211_rx_status *) skb->cb;
	hdr = (struct ieee80211_hdr *) skb->data;
	fc = le16_to_cpu(hdr->frame_control);

	sdata_lock(sdata);
	switch (fc & IEEE80211_FCTL_STYPE) {
	case IEEE80211_STYPE_S1G_BEACON:
		ieee80211_rx_mgmt_beacon(sdata, hdr, skb->len, rx_status);
		break;
	}
	sdata_unlock(sdata);
}

void ieee80211_sta_rx_queued_mgmt(struct ieee80211_sub_if_data *sdata,
				  struct sk_buff *skb)
{
	struct ieee80211_rx_status *rx_status;
	struct ieee80211_mgmt *mgmt;
	u16 fc;
	int ies_len;

	rx_status = (struct ieee80211_rx_status *) skb->cb;
	mgmt = (struct ieee80211_mgmt *) skb->data;
	fc = le16_to_cpu(mgmt->frame_control);

	sdata_lock(sdata);

	switch (fc & IEEE80211_FCTL_STYPE) {
	case IEEE80211_STYPE_BEACON:
		ieee80211_rx_mgmt_beacon(sdata, (void *)mgmt,
					 skb->len, rx_status);
		break;
	case IEEE80211_STYPE_PROBE_RESP:
		ieee80211_rx_mgmt_probe_resp(sdata, skb);
		break;
	case IEEE80211_STYPE_AUTH:
		ieee80211_rx_mgmt_auth(sdata, mgmt, skb->len);
		break;
	case IEEE80211_STYPE_DEAUTH:
		ieee80211_rx_mgmt_deauth(sdata, mgmt, skb->len);
		break;
	case IEEE80211_STYPE_DISASSOC:
		ieee80211_rx_mgmt_disassoc(sdata, mgmt, skb->len);
		break;
	case IEEE80211_STYPE_ASSOC_RESP:
	case IEEE80211_STYPE_REASSOC_RESP:
		ieee80211_rx_mgmt_assoc_resp(sdata, mgmt, skb->len);
		break;
	case IEEE80211_STYPE_ACTION:
		if (mgmt->u.action.category == WLAN_CATEGORY_SPECTRUM_MGMT) {
			struct ieee802_11_elems *elems;

			ies_len = skb->len -
				  offsetof(struct ieee80211_mgmt,
					   u.action.u.chan_switch.variable);

			if (ies_len < 0)
				break;

			/* CSA IE cannot be overridden, no need for BSSID */
			elems = ieee802_11_parse_elems(
					mgmt->u.action.u.chan_switch.variable,
					ies_len, true, mgmt->bssid, NULL);

<<<<<<< HEAD
			if (!elems || elems->parse_error)
				break;

			ieee80211_sta_process_chanswitch(sdata,
						 rx_status->mactime,
						 rx_status->device_timestamp,
						 elems, false);
=======
			if (elems && !elems->parse_error)
				ieee80211_sta_process_chanswitch(sdata,
								 rx_status->mactime,
								 rx_status->device_timestamp,
								 elems, false);
>>>>>>> 19c0ed55
			kfree(elems);
		} else if (mgmt->u.action.category == WLAN_CATEGORY_PUBLIC) {
			struct ieee802_11_elems *elems;

			ies_len = skb->len -
				  offsetof(struct ieee80211_mgmt,
					   u.action.u.ext_chan_switch.variable);

			if (ies_len < 0)
				break;

			/*
			 * extended CSA IE can't be overridden, no need for
			 * BSSID
			 */
			elems = ieee802_11_parse_elems(
					mgmt->u.action.u.ext_chan_switch.variable,
					ies_len, true, mgmt->bssid, NULL);

<<<<<<< HEAD
			if (!elems || elems->parse_error)
				break;

			/* for the handling code pretend this was also an IE */
			elems->ext_chansw_ie =
				&mgmt->u.action.u.ext_chan_switch.data;

			ieee80211_sta_process_chanswitch(sdata,
						 rx_status->mactime,
						 rx_status->device_timestamp,
						 elems, false);
=======
			if (elems && !elems->parse_error) {
				/* for the handling code pretend it was an IE */
				elems->ext_chansw_ie =
					&mgmt->u.action.u.ext_chan_switch.data;

				ieee80211_sta_process_chanswitch(sdata,
								 rx_status->mactime,
								 rx_status->device_timestamp,
								 elems, false);
			}

>>>>>>> 19c0ed55
			kfree(elems);
		}
		break;
	}
	sdata_unlock(sdata);
}

static void ieee80211_sta_timer(struct timer_list *t)
{
	struct ieee80211_sub_if_data *sdata =
		from_timer(sdata, t, u.mgd.timer);

	ieee80211_queue_work(&sdata->local->hw, &sdata->work);
}

void ieee80211_sta_connection_lost(struct ieee80211_sub_if_data *sdata,
				   u8 *bssid, u8 reason, bool tx)
{
	u8 frame_buf[IEEE80211_DEAUTH_FRAME_LEN];

	ieee80211_set_disassoc(sdata, IEEE80211_STYPE_DEAUTH, reason,
			       tx, frame_buf);

	ieee80211_report_disconnect(sdata, frame_buf, sizeof(frame_buf), true,
				    reason, false);
}

static int ieee80211_auth(struct ieee80211_sub_if_data *sdata)
{
	struct ieee80211_local *local = sdata->local;
	struct ieee80211_if_managed *ifmgd = &sdata->u.mgd;
	struct ieee80211_mgd_auth_data *auth_data = ifmgd->auth_data;
	u32 tx_flags = 0;
	u16 trans = 1;
	u16 status = 0;
	struct ieee80211_prep_tx_info info = {
		.subtype = IEEE80211_STYPE_AUTH,
	};

	sdata_assert_lock(sdata);

	if (WARN_ON_ONCE(!auth_data))
		return -EINVAL;

	auth_data->tries++;

	if (auth_data->tries > IEEE80211_AUTH_MAX_TRIES) {
		sdata_info(sdata, "authentication with %pM timed out\n",
			   auth_data->bss->bssid);

		/*
		 * Most likely AP is not in the range so remove the
		 * bss struct for that AP.
		 */
		cfg80211_unlink_bss(local->hw.wiphy, auth_data->bss);

		return -ETIMEDOUT;
	}

	if (auth_data->algorithm == WLAN_AUTH_SAE)
		info.duration = jiffies_to_msecs(IEEE80211_AUTH_TIMEOUT_SAE);

	drv_mgd_prepare_tx(local, sdata, &info);

	sdata_info(sdata, "send auth to %pM (try %d/%d)\n",
		   auth_data->bss->bssid, auth_data->tries,
		   IEEE80211_AUTH_MAX_TRIES);

	auth_data->expected_transaction = 2;

	if (auth_data->algorithm == WLAN_AUTH_SAE) {
		trans = auth_data->sae_trans;
		status = auth_data->sae_status;
		auth_data->expected_transaction = trans;
	}

	if (ieee80211_hw_check(&local->hw, REPORTS_TX_ACK_STATUS))
		tx_flags = IEEE80211_TX_CTL_REQ_TX_STATUS |
			   IEEE80211_TX_INTFL_MLME_CONN_TX;

	ieee80211_send_auth(sdata, trans, auth_data->algorithm, status,
			    auth_data->data, auth_data->data_len,
			    auth_data->bss->bssid,
			    auth_data->bss->bssid, NULL, 0, 0,
			    tx_flags);

	if (tx_flags == 0) {
		if (auth_data->algorithm == WLAN_AUTH_SAE)
			auth_data->timeout = jiffies +
				IEEE80211_AUTH_TIMEOUT_SAE;
		else
			auth_data->timeout = jiffies + IEEE80211_AUTH_TIMEOUT;
	} else {
		auth_data->timeout =
			round_jiffies_up(jiffies + IEEE80211_AUTH_TIMEOUT_LONG);
	}

	auth_data->timeout_started = true;
	run_again(sdata, auth_data->timeout);

	return 0;
}

static int ieee80211_do_assoc(struct ieee80211_sub_if_data *sdata)
{
	struct ieee80211_mgd_assoc_data *assoc_data = sdata->u.mgd.assoc_data;
	struct ieee80211_local *local = sdata->local;
	int ret;

	sdata_assert_lock(sdata);

	assoc_data->tries++;
	if (assoc_data->tries > IEEE80211_ASSOC_MAX_TRIES) {
		sdata_info(sdata, "association with %pM timed out\n",
			   assoc_data->bss->bssid);

		/*
		 * Most likely AP is not in the range so remove the
		 * bss struct for that AP.
		 */
		cfg80211_unlink_bss(local->hw.wiphy, assoc_data->bss);

		return -ETIMEDOUT;
	}

	sdata_info(sdata, "associate with %pM (try %d/%d)\n",
		   assoc_data->bss->bssid, assoc_data->tries,
		   IEEE80211_ASSOC_MAX_TRIES);
	ret = ieee80211_send_assoc(sdata);
	if (ret)
		return ret;

	if (!ieee80211_hw_check(&local->hw, REPORTS_TX_ACK_STATUS)) {
		assoc_data->timeout = jiffies + IEEE80211_ASSOC_TIMEOUT;
		assoc_data->timeout_started = true;
		run_again(sdata, assoc_data->timeout);
	} else {
		assoc_data->timeout =
			round_jiffies_up(jiffies +
					 IEEE80211_ASSOC_TIMEOUT_LONG);
		assoc_data->timeout_started = true;
		run_again(sdata, assoc_data->timeout);
	}

	return 0;
}

void ieee80211_mgd_conn_tx_status(struct ieee80211_sub_if_data *sdata,
				  __le16 fc, bool acked)
{
	struct ieee80211_local *local = sdata->local;

	sdata->u.mgd.status_fc = fc;
	sdata->u.mgd.status_acked = acked;
	sdata->u.mgd.status_received = true;

	ieee80211_queue_work(&local->hw, &sdata->work);
}

void ieee80211_sta_work(struct ieee80211_sub_if_data *sdata)
{
	struct ieee80211_local *local = sdata->local;
	struct ieee80211_if_managed *ifmgd = &sdata->u.mgd;

	sdata_lock(sdata);

	if (ifmgd->status_received) {
		__le16 fc = ifmgd->status_fc;
		bool status_acked = ifmgd->status_acked;

		ifmgd->status_received = false;
		if (ifmgd->auth_data && ieee80211_is_auth(fc)) {
			if (status_acked) {
				if (ifmgd->auth_data->algorithm ==
				    WLAN_AUTH_SAE)
					ifmgd->auth_data->timeout =
						jiffies +
						IEEE80211_AUTH_TIMEOUT_SAE;
				else
					ifmgd->auth_data->timeout =
						jiffies +
						IEEE80211_AUTH_TIMEOUT_SHORT;
				run_again(sdata, ifmgd->auth_data->timeout);
			} else {
				ifmgd->auth_data->timeout = jiffies - 1;
			}
			ifmgd->auth_data->timeout_started = true;
		} else if (ifmgd->assoc_data &&
			   (ieee80211_is_assoc_req(fc) ||
			    ieee80211_is_reassoc_req(fc))) {
			if (status_acked) {
				ifmgd->assoc_data->timeout =
					jiffies + IEEE80211_ASSOC_TIMEOUT_SHORT;
				run_again(sdata, ifmgd->assoc_data->timeout);
			} else {
				ifmgd->assoc_data->timeout = jiffies - 1;
			}
			ifmgd->assoc_data->timeout_started = true;
		}
	}

	if (ifmgd->auth_data && ifmgd->auth_data->timeout_started &&
	    time_after(jiffies, ifmgd->auth_data->timeout)) {
		if (ifmgd->auth_data->done || ifmgd->auth_data->waiting) {
			/*
			 * ok ... we waited for assoc or continuation but
			 * userspace didn't do it, so kill the auth data
			 */
			ieee80211_destroy_auth_data(sdata, false);
		} else if (ieee80211_auth(sdata)) {
			u8 bssid[ETH_ALEN];
			struct ieee80211_event event = {
				.type = MLME_EVENT,
				.u.mlme.data = AUTH_EVENT,
				.u.mlme.status = MLME_TIMEOUT,
			};

			memcpy(bssid, ifmgd->auth_data->bss->bssid, ETH_ALEN);

			ieee80211_destroy_auth_data(sdata, false);

			cfg80211_auth_timeout(sdata->dev, bssid);
			drv_event_callback(sdata->local, sdata, &event);
		}
	} else if (ifmgd->auth_data && ifmgd->auth_data->timeout_started)
		run_again(sdata, ifmgd->auth_data->timeout);

	if (ifmgd->assoc_data && ifmgd->assoc_data->timeout_started &&
	    time_after(jiffies, ifmgd->assoc_data->timeout)) {
		if ((ifmgd->assoc_data->need_beacon && !ifmgd->have_beacon) ||
		    ieee80211_do_assoc(sdata)) {
			struct cfg80211_bss *bss = ifmgd->assoc_data->bss;
			struct ieee80211_event event = {
				.type = MLME_EVENT,
				.u.mlme.data = ASSOC_EVENT,
				.u.mlme.status = MLME_TIMEOUT,
			};
			struct cfg80211_assoc_failure data = {
				.bss[0] = bss,
				.timeout = true,
			};

			ieee80211_destroy_assoc_data(sdata, false, false);
			cfg80211_assoc_failure(sdata->dev, &data);
			drv_event_callback(sdata->local, sdata, &event);
		}
	} else if (ifmgd->assoc_data && ifmgd->assoc_data->timeout_started)
		run_again(sdata, ifmgd->assoc_data->timeout);

	if (ifmgd->flags & IEEE80211_STA_CONNECTION_POLL &&
	    ifmgd->associated) {
		u8 bssid[ETH_ALEN];
		int max_tries;

		memcpy(bssid, ifmgd->associated->bssid, ETH_ALEN);

		if (ieee80211_hw_check(&local->hw, REPORTS_TX_ACK_STATUS))
			max_tries = max_nullfunc_tries;
		else
			max_tries = max_probe_tries;

		/* ACK received for nullfunc probing frame */
		if (!ifmgd->probe_send_count)
			ieee80211_reset_ap_probe(sdata);
		else if (ifmgd->nullfunc_failed) {
			if (ifmgd->probe_send_count < max_tries) {
				mlme_dbg(sdata,
					 "No ack for nullfunc frame to AP %pM, try %d/%i\n",
					 bssid, ifmgd->probe_send_count,
					 max_tries);
				ieee80211_mgd_probe_ap_send(sdata);
			} else {
				mlme_dbg(sdata,
					 "No ack for nullfunc frame to AP %pM, disconnecting.\n",
					 bssid);
				ieee80211_sta_connection_lost(sdata, bssid,
					WLAN_REASON_DISASSOC_DUE_TO_INACTIVITY,
					false);
			}
		} else if (time_is_after_jiffies(ifmgd->probe_timeout))
			run_again(sdata, ifmgd->probe_timeout);
		else if (ieee80211_hw_check(&local->hw, REPORTS_TX_ACK_STATUS)) {
			mlme_dbg(sdata,
				 "Failed to send nullfunc to AP %pM after %dms, disconnecting\n",
				 bssid, probe_wait_ms);
			ieee80211_sta_connection_lost(sdata, bssid,
				WLAN_REASON_DISASSOC_DUE_TO_INACTIVITY, false);
		} else if (ifmgd->probe_send_count < max_tries) {
			mlme_dbg(sdata,
				 "No probe response from AP %pM after %dms, try %d/%i\n",
				 bssid, probe_wait_ms,
				 ifmgd->probe_send_count, max_tries);
			ieee80211_mgd_probe_ap_send(sdata);
		} else {
			/*
			 * We actually lost the connection ... or did we?
			 * Let's make sure!
			 */
			mlme_dbg(sdata,
				 "No probe response from AP %pM after %dms, disconnecting.\n",
				 bssid, probe_wait_ms);

			ieee80211_sta_connection_lost(sdata, bssid,
				WLAN_REASON_DISASSOC_DUE_TO_INACTIVITY, false);
		}
	}

	sdata_unlock(sdata);
}

static void ieee80211_sta_bcn_mon_timer(struct timer_list *t)
{
	struct ieee80211_sub_if_data *sdata =
		from_timer(sdata, t, u.mgd.bcn_mon_timer);
	struct ieee80211_if_managed *ifmgd = &sdata->u.mgd;

	if (sdata->vif.csa_active && !ifmgd->csa_waiting_bcn)
		return;

	if (sdata->vif.driver_flags & IEEE80211_VIF_BEACON_FILTER)
		return;

	sdata->u.mgd.connection_loss = false;
	ieee80211_queue_work(&sdata->local->hw,
			     &sdata->u.mgd.beacon_connection_loss_work);
}

static void ieee80211_sta_conn_mon_timer(struct timer_list *t)
{
	struct ieee80211_sub_if_data *sdata =
		from_timer(sdata, t, u.mgd.conn_mon_timer);
	struct ieee80211_if_managed *ifmgd = &sdata->u.mgd;
	struct ieee80211_local *local = sdata->local;
	struct sta_info *sta;
	unsigned long timeout;

	if (sdata->vif.csa_active && !ifmgd->csa_waiting_bcn)
		return;

	sta = sta_info_get(sdata, ifmgd->bssid);
	if (!sta)
		return;

	timeout = sta->status_stats.last_ack;
	if (time_before(sta->status_stats.last_ack, sta->rx_stats.last_rx))
		timeout = sta->rx_stats.last_rx;
	timeout += IEEE80211_CONNECTION_IDLE_TIME;

	/* If timeout is after now, then update timer to fire at
	 * the later date, but do not actually probe at this time.
	 */
	if (time_is_after_jiffies(timeout)) {
		mod_timer(&ifmgd->conn_mon_timer, round_jiffies_up(timeout));
		return;
	}

	ieee80211_queue_work(&local->hw, &ifmgd->monitor_work);
}

static void ieee80211_sta_monitor_work(struct work_struct *work)
{
	struct ieee80211_sub_if_data *sdata =
		container_of(work, struct ieee80211_sub_if_data,
			     u.mgd.monitor_work);

	ieee80211_mgd_probe_ap(sdata, false);
}

static void ieee80211_restart_sta_timer(struct ieee80211_sub_if_data *sdata)
{
	if (sdata->vif.type == NL80211_IFTYPE_STATION) {
		__ieee80211_stop_poll(sdata);

		/* let's probe the connection once */
		if (!ieee80211_hw_check(&sdata->local->hw, CONNECTION_MONITOR))
			ieee80211_queue_work(&sdata->local->hw,
					     &sdata->u.mgd.monitor_work);
	}
}

#ifdef CONFIG_PM
void ieee80211_mgd_quiesce(struct ieee80211_sub_if_data *sdata)
{
	struct ieee80211_if_managed *ifmgd = &sdata->u.mgd;
	u8 frame_buf[IEEE80211_DEAUTH_FRAME_LEN];

	sdata_lock(sdata);

	if (ifmgd->auth_data || ifmgd->assoc_data) {
		const u8 *bssid = ifmgd->auth_data ?
				ifmgd->auth_data->bss->bssid :
				ifmgd->assoc_data->bss->bssid;

		/*
		 * If we are trying to authenticate / associate while suspending,
		 * cfg80211 won't know and won't actually abort those attempts,
		 * thus we need to do that ourselves.
		 */
		ieee80211_send_deauth_disassoc(sdata, bssid, bssid,
					       IEEE80211_STYPE_DEAUTH,
					       WLAN_REASON_DEAUTH_LEAVING,
					       false, frame_buf);
		if (ifmgd->assoc_data)
			ieee80211_destroy_assoc_data(sdata, false, true);
		if (ifmgd->auth_data)
			ieee80211_destroy_auth_data(sdata, false);
		cfg80211_tx_mlme_mgmt(sdata->dev, frame_buf,
				      IEEE80211_DEAUTH_FRAME_LEN,
				      false);
	}

	/* This is a bit of a hack - we should find a better and more generic
	 * solution to this. Normally when suspending, cfg80211 will in fact
	 * deauthenticate. However, it doesn't (and cannot) stop an ongoing
	 * auth (not so important) or assoc (this is the problem) process.
	 *
	 * As a consequence, it can happen that we are in the process of both
	 * associating and suspending, and receive an association response
	 * after cfg80211 has checked if it needs to disconnect, but before
	 * we actually set the flag to drop incoming frames. This will then
	 * cause the workqueue flush to process the association response in
	 * the suspend, resulting in a successful association just before it
	 * tries to remove the interface from the driver, which now though
	 * has a channel context assigned ... this results in issues.
	 *
	 * To work around this (for now) simply deauth here again if we're
	 * now connected.
	 */
	if (ifmgd->associated && !sdata->local->wowlan) {
		u8 bssid[ETH_ALEN];
		struct cfg80211_deauth_request req = {
			.reason_code = WLAN_REASON_DEAUTH_LEAVING,
			.bssid = bssid,
		};

		memcpy(bssid, ifmgd->associated->bssid, ETH_ALEN);
		ieee80211_mgd_deauth(sdata, &req);
	}

	sdata_unlock(sdata);
}

void ieee80211_sta_restart(struct ieee80211_sub_if_data *sdata)
{
	struct ieee80211_if_managed *ifmgd = &sdata->u.mgd;

	sdata_lock(sdata);
	if (!ifmgd->associated) {
		sdata_unlock(sdata);
		return;
	}

	if (sdata->flags & IEEE80211_SDATA_DISCONNECT_RESUME) {
		sdata->flags &= ~IEEE80211_SDATA_DISCONNECT_RESUME;
		mlme_dbg(sdata, "driver requested disconnect after resume\n");
		ieee80211_sta_connection_lost(sdata,
					      ifmgd->associated->bssid,
					      WLAN_REASON_UNSPECIFIED,
					      true);
		sdata_unlock(sdata);
		return;
	}
	sdata_unlock(sdata);
}
#endif

/* interface setup */
void ieee80211_sta_setup_sdata(struct ieee80211_sub_if_data *sdata)
{
	struct ieee80211_if_managed *ifmgd;

	ifmgd = &sdata->u.mgd;
	INIT_WORK(&ifmgd->monitor_work, ieee80211_sta_monitor_work);
	INIT_WORK(&ifmgd->chswitch_work, ieee80211_chswitch_work);
	INIT_WORK(&ifmgd->beacon_connection_loss_work,
		  ieee80211_beacon_connection_loss_work);
	INIT_WORK(&ifmgd->csa_connection_drop_work,
		  ieee80211_csa_connection_drop_work);
	INIT_WORK(&ifmgd->request_smps_work, ieee80211_request_smps_mgd_work);
	INIT_DELAYED_WORK(&ifmgd->tdls_peer_del_work,
			  ieee80211_tdls_peer_del_work);
	timer_setup(&ifmgd->timer, ieee80211_sta_timer, 0);
	timer_setup(&ifmgd->bcn_mon_timer, ieee80211_sta_bcn_mon_timer, 0);
	timer_setup(&ifmgd->conn_mon_timer, ieee80211_sta_conn_mon_timer, 0);
	timer_setup(&ifmgd->chswitch_timer, ieee80211_chswitch_timer, 0);
	INIT_DELAYED_WORK(&ifmgd->tx_tspec_wk,
			  ieee80211_sta_handle_tspec_ac_params_wk);

	ifmgd->flags = 0;
	ifmgd->powersave = sdata->wdev.ps;
	ifmgd->uapsd_queues = sdata->local->hw.uapsd_queues;
	ifmgd->uapsd_max_sp_len = sdata->local->hw.uapsd_max_sp_len;
	ifmgd->p2p_noa_index = -1;

	if (sdata->local->hw.wiphy->features & NL80211_FEATURE_DYNAMIC_SMPS)
		ifmgd->req_smps = IEEE80211_SMPS_AUTOMATIC;
	else
		ifmgd->req_smps = IEEE80211_SMPS_OFF;

	/* Setup TDLS data */
	spin_lock_init(&ifmgd->teardown_lock);
	ifmgd->teardown_skb = NULL;
	ifmgd->orig_teardown_skb = NULL;
}

/* scan finished notification */
void ieee80211_mlme_notify_scan_completed(struct ieee80211_local *local)
{
	struct ieee80211_sub_if_data *sdata;

	/* Restart STA timers */
	rcu_read_lock();
	list_for_each_entry_rcu(sdata, &local->interfaces, list) {
		if (ieee80211_sdata_running(sdata))
			ieee80211_restart_sta_timer(sdata);
	}
	rcu_read_unlock();
}

static u8 ieee80211_ht_vht_rx_chains(struct ieee80211_sub_if_data *sdata,
				     struct cfg80211_bss *cbss)
{
	struct ieee80211_if_managed *ifmgd = &sdata->u.mgd;
	const u8 *ht_cap_ie, *vht_cap_ie;
	const struct ieee80211_ht_cap *ht_cap;
	const struct ieee80211_vht_cap *vht_cap;
	u8 chains = 1;

	if (ifmgd->flags & IEEE80211_STA_DISABLE_HT)
		return chains;

	ht_cap_ie = ieee80211_bss_get_ie(cbss, WLAN_EID_HT_CAPABILITY);
	if (ht_cap_ie && ht_cap_ie[1] >= sizeof(*ht_cap)) {
		ht_cap = (void *)(ht_cap_ie + 2);
		chains = ieee80211_mcs_to_chains(&ht_cap->mcs);
		/*
		 * TODO: use "Tx Maximum Number Spatial Streams Supported" and
		 *	 "Tx Unequal Modulation Supported" fields.
		 */
	}

	if (ifmgd->flags & IEEE80211_STA_DISABLE_VHT)
		return chains;

	vht_cap_ie = ieee80211_bss_get_ie(cbss, WLAN_EID_VHT_CAPABILITY);
	if (vht_cap_ie && vht_cap_ie[1] >= sizeof(*vht_cap)) {
		u8 nss;
		u16 tx_mcs_map;

		vht_cap = (void *)(vht_cap_ie + 2);
		tx_mcs_map = le16_to_cpu(vht_cap->supp_mcs.tx_mcs_map);
		for (nss = 8; nss > 0; nss--) {
			if (((tx_mcs_map >> (2 * (nss - 1))) & 3) !=
					IEEE80211_VHT_MCS_NOT_SUPPORTED)
				break;
		}
		/* TODO: use "Tx Highest Supported Long GI Data Rate" field? */
		chains = max(chains, nss);
	}

	return chains;
}

static bool
ieee80211_verify_sta_he_mcs_support(struct ieee80211_sub_if_data *sdata,
				    struct ieee80211_supported_band *sband,
				    const struct ieee80211_he_operation *he_op)
{
	const struct ieee80211_sta_he_cap *sta_he_cap =
		ieee80211_get_he_iftype_cap(sband,
					    ieee80211_vif_type_p2p(&sdata->vif));
	u16 ap_min_req_set;
	int i;

	if (!sta_he_cap || !he_op)
		return false;

	ap_min_req_set = le16_to_cpu(he_op->he_mcs_nss_set);

	/* Need to go over for 80MHz, 160MHz and for 80+80 */
	for (i = 0; i < 3; i++) {
		const struct ieee80211_he_mcs_nss_supp *sta_mcs_nss_supp =
			&sta_he_cap->he_mcs_nss_supp;
		u16 sta_mcs_map_rx =
			le16_to_cpu(((__le16 *)sta_mcs_nss_supp)[2 * i]);
		u16 sta_mcs_map_tx =
			le16_to_cpu(((__le16 *)sta_mcs_nss_supp)[2 * i + 1]);
		u8 nss;
		bool verified = true;

		/*
		 * For each band there is a maximum of 8 spatial streams
		 * possible. Each of the sta_mcs_map_* is a 16-bit struct built
		 * of 2 bits per NSS (1-8), with the values defined in enum
		 * ieee80211_he_mcs_support. Need to make sure STA TX and RX
		 * capabilities aren't less than the AP's minimum requirements
		 * for this HE BSS per SS.
		 * It is enough to find one such band that meets the reqs.
		 */
		for (nss = 8; nss > 0; nss--) {
			u8 sta_rx_val = (sta_mcs_map_rx >> (2 * (nss - 1))) & 3;
			u8 sta_tx_val = (sta_mcs_map_tx >> (2 * (nss - 1))) & 3;
			u8 ap_val = (ap_min_req_set >> (2 * (nss - 1))) & 3;

			if (ap_val == IEEE80211_HE_MCS_NOT_SUPPORTED)
				continue;

			/*
			 * Make sure the HE AP doesn't require MCSs that aren't
			 * supported by the client
			 */
			if (sta_rx_val == IEEE80211_HE_MCS_NOT_SUPPORTED ||
			    sta_tx_val == IEEE80211_HE_MCS_NOT_SUPPORTED ||
			    (ap_val > sta_rx_val) || (ap_val > sta_tx_val)) {
				verified = false;
				break;
			}
		}

		if (verified)
			return true;
	}

	/* If here, STA doesn't meet AP's HE min requirements */
	return false;
}

static int ieee80211_prep_channel(struct ieee80211_sub_if_data *sdata,
				  struct cfg80211_bss *cbss)
{
	struct ieee80211_local *local = sdata->local;
	struct ieee80211_if_managed *ifmgd = &sdata->u.mgd;
	const struct ieee80211_ht_cap *ht_cap = NULL;
	const struct ieee80211_ht_operation *ht_oper = NULL;
	const struct ieee80211_vht_operation *vht_oper = NULL;
	const struct ieee80211_he_operation *he_oper = NULL;
	const struct ieee80211_s1g_oper_ie *s1g_oper = NULL;
	struct ieee80211_supported_band *sband;
	struct cfg80211_chan_def chandef;
	bool is_6ghz = cbss->channel->band == NL80211_BAND_6GHZ;
	bool is_5ghz = cbss->channel->band == NL80211_BAND_5GHZ;
	struct ieee80211_bss *bss = (void *)cbss->priv;
	int ret;
	u32 i;
	bool have_80mhz;

	sband = local->hw.wiphy->bands[cbss->channel->band];

	ifmgd->flags &= ~(IEEE80211_STA_DISABLE_40MHZ |
			  IEEE80211_STA_DISABLE_80P80MHZ |
			  IEEE80211_STA_DISABLE_160MHZ);

	/* disable HT/VHT/HE if we don't support them */
	if (!sband->ht_cap.ht_supported && !is_6ghz) {
		ifmgd->flags |= IEEE80211_STA_DISABLE_HT;
		ifmgd->flags |= IEEE80211_STA_DISABLE_VHT;
		ifmgd->flags |= IEEE80211_STA_DISABLE_HE;
	}

	if (!sband->vht_cap.vht_supported && is_5ghz) {
		ifmgd->flags |= IEEE80211_STA_DISABLE_VHT;
		ifmgd->flags |= IEEE80211_STA_DISABLE_HE;
	}

	if (!ieee80211_get_he_iftype_cap(sband,
					 ieee80211_vif_type_p2p(&sdata->vif)))
		ifmgd->flags |= IEEE80211_STA_DISABLE_HE;

	rcu_read_lock();

	if (!(ifmgd->flags & IEEE80211_STA_DISABLE_HT) && !is_6ghz) {
		const u8 *ht_oper_ie, *ht_cap_ie;

		ht_oper_ie = ieee80211_bss_get_ie(cbss, WLAN_EID_HT_OPERATION);
		if (ht_oper_ie && ht_oper_ie[1] >= sizeof(*ht_oper))
			ht_oper = (void *)(ht_oper_ie + 2);

		ht_cap_ie = ieee80211_bss_get_ie(cbss, WLAN_EID_HT_CAPABILITY);
		if (ht_cap_ie && ht_cap_ie[1] >= sizeof(*ht_cap))
			ht_cap = (void *)(ht_cap_ie + 2);

		if (!ht_cap) {
			ifmgd->flags |= IEEE80211_STA_DISABLE_HT;
			ht_oper = NULL;
		}
	}

	if (!(ifmgd->flags & IEEE80211_STA_DISABLE_VHT) && !is_6ghz) {
		const u8 *vht_oper_ie, *vht_cap;

		vht_oper_ie = ieee80211_bss_get_ie(cbss,
						   WLAN_EID_VHT_OPERATION);
		if (vht_oper_ie && vht_oper_ie[1] >= sizeof(*vht_oper))
			vht_oper = (void *)(vht_oper_ie + 2);
		if (vht_oper && !ht_oper) {
			vht_oper = NULL;
			sdata_info(sdata,
				   "AP advertised VHT without HT, disabling HT/VHT/HE\n");
			ifmgd->flags |= IEEE80211_STA_DISABLE_HT;
			ifmgd->flags |= IEEE80211_STA_DISABLE_VHT;
			ifmgd->flags |= IEEE80211_STA_DISABLE_HE;
		}

		vht_cap = ieee80211_bss_get_ie(cbss, WLAN_EID_VHT_CAPABILITY);
		if (!vht_cap || vht_cap[1] < sizeof(struct ieee80211_vht_cap)) {
			ifmgd->flags |= IEEE80211_STA_DISABLE_VHT;
			vht_oper = NULL;
		}
	}

	if (!(ifmgd->flags & IEEE80211_STA_DISABLE_HE)) {
		const struct cfg80211_bss_ies *ies;
		const u8 *he_oper_ie;

		ies = rcu_dereference(cbss->ies);
		he_oper_ie = cfg80211_find_ext_ie(WLAN_EID_EXT_HE_OPERATION,
						  ies->data, ies->len);
		if (he_oper_ie &&
		    he_oper_ie[1] >= ieee80211_he_oper_size(&he_oper_ie[3]))
			he_oper = (void *)(he_oper_ie + 3);
		else
			he_oper = NULL;

		if (!ieee80211_verify_sta_he_mcs_support(sdata, sband, he_oper))
			ifmgd->flags |= IEEE80211_STA_DISABLE_HE;
	}

	/* Allow VHT if at least one channel on the sband supports 80 MHz */
	have_80mhz = false;
	for (i = 0; i < sband->n_channels; i++) {
		if (sband->channels[i].flags & (IEEE80211_CHAN_DISABLED |
						IEEE80211_CHAN_NO_80MHZ))
			continue;

		have_80mhz = true;
		break;
	}

	if (!have_80mhz)
		ifmgd->flags |= IEEE80211_STA_DISABLE_VHT;

	if (sband->band == NL80211_BAND_S1GHZ) {
		const u8 *s1g_oper_ie;

		s1g_oper_ie = ieee80211_bss_get_ie(cbss,
						   WLAN_EID_S1G_OPERATION);
		if (s1g_oper_ie && s1g_oper_ie[1] >= sizeof(*s1g_oper))
			s1g_oper = (void *)(s1g_oper_ie + 2);
		else
			sdata_info(sdata,
				   "AP missing S1G operation element?\n");
	}

	ifmgd->flags |= ieee80211_determine_chantype(sdata, sband,
						     cbss->channel,
						     bss->vht_cap_info,
						     ht_oper, vht_oper, he_oper,
						     s1g_oper,
						     &chandef, false);

	sdata->needed_rx_chains = min(ieee80211_ht_vht_rx_chains(sdata, cbss),
				      local->rx_chains);

	rcu_read_unlock();

	if (ifmgd->flags & IEEE80211_STA_DISABLE_HE && is_6ghz) {
		sdata_info(sdata, "Rejecting non-HE 6/7 GHz connection");
		return -EINVAL;
	}

	/* will change later if needed */
	sdata->smps_mode = IEEE80211_SMPS_OFF;

	mutex_lock(&local->mtx);
	/*
	 * If this fails (possibly due to channel context sharing
	 * on incompatible channels, e.g. 80+80 and 160 sharing the
	 * same control channel) try to use a smaller bandwidth.
	 */
	ret = ieee80211_vif_use_channel(sdata, &chandef,
					IEEE80211_CHANCTX_SHARED);

	/* don't downgrade for 5 and 10 MHz channels, though. */
	if (chandef.width == NL80211_CHAN_WIDTH_5 ||
	    chandef.width == NL80211_CHAN_WIDTH_10)
		goto out;

	while (ret && chandef.width != NL80211_CHAN_WIDTH_20_NOHT) {
		ifmgd->flags |= ieee80211_chandef_downgrade(&chandef);
		ret = ieee80211_vif_use_channel(sdata, &chandef,
						IEEE80211_CHANCTX_SHARED);
	}
 out:
	mutex_unlock(&local->mtx);
	return ret;
}

static bool ieee80211_get_dtim(const struct cfg80211_bss_ies *ies,
			       u8 *dtim_count, u8 *dtim_period)
{
	const u8 *tim_ie = cfg80211_find_ie(WLAN_EID_TIM, ies->data, ies->len);
	const u8 *idx_ie = cfg80211_find_ie(WLAN_EID_MULTI_BSSID_IDX, ies->data,
					 ies->len);
	const struct ieee80211_tim_ie *tim = NULL;
	const struct ieee80211_bssid_index *idx;
	bool valid = tim_ie && tim_ie[1] >= 2;

	if (valid)
		tim = (void *)(tim_ie + 2);

	if (dtim_count)
		*dtim_count = valid ? tim->dtim_count : 0;

	if (dtim_period)
		*dtim_period = valid ? tim->dtim_period : 0;

	/* Check if value is overridden by non-transmitted profile */
	if (!idx_ie || idx_ie[1] < 3)
		return valid;

	idx = (void *)(idx_ie + 2);

	if (dtim_count)
		*dtim_count = idx->dtim_count;

	if (dtim_period)
		*dtim_period = idx->dtim_period;

	return true;
}

static int ieee80211_prep_connection(struct ieee80211_sub_if_data *sdata,
				     struct cfg80211_bss *cbss, bool assoc,
				     bool override)
{
	struct ieee80211_local *local = sdata->local;
	struct ieee80211_if_managed *ifmgd = &sdata->u.mgd;
	struct ieee80211_bss *bss = (void *)cbss->priv;
	struct sta_info *new_sta = NULL;
	struct ieee80211_supported_band *sband;
	bool have_sta = false;
	int err;

	sband = local->hw.wiphy->bands[cbss->channel->band];

	if (WARN_ON(!ifmgd->auth_data && !ifmgd->assoc_data))
		return -EINVAL;

	/* If a reconfig is happening, bail out */
	if (local->in_reconfig)
		return -EBUSY;

	if (assoc) {
		rcu_read_lock();
		have_sta = sta_info_get(sdata, cbss->bssid);
		rcu_read_unlock();
	}

	if (!have_sta) {
		new_sta = sta_info_alloc(sdata, cbss->bssid, GFP_KERNEL);
		if (!new_sta)
			return -ENOMEM;
	}

	/*
	 * Set up the information for the new channel before setting the
	 * new channel. We can't - completely race-free - change the basic
	 * rates bitmap and the channel (sband) that it refers to, but if
	 * we set it up before we at least avoid calling into the driver's
	 * bss_info_changed() method with invalid information (since we do
	 * call that from changing the channel - only for IDLE and perhaps
	 * some others, but ...).
	 *
	 * So to avoid that, just set up all the new information before the
	 * channel, but tell the driver to apply it only afterwards, since
	 * it might need the new channel for that.
	 */
	if (new_sta) {
		u32 rates = 0, basic_rates = 0;
		bool have_higher_than_11mbit = false;
		int min_rate = INT_MAX, min_rate_index = -1;
		const struct cfg80211_bss_ies *ies;
		int shift = ieee80211_vif_get_shift(&sdata->vif);

		/* TODO: S1G Basic Rate Set is expressed elsewhere */
		if (cbss->channel->band == NL80211_BAND_S1GHZ) {
			ieee80211_s1g_sta_rate_init(new_sta);
			goto skip_rates;
		}

		ieee80211_get_rates(sband, bss->supp_rates,
				    bss->supp_rates_len,
				    &rates, &basic_rates,
				    &have_higher_than_11mbit,
				    &min_rate, &min_rate_index,
				    shift);

		/*
		 * This used to be a workaround for basic rates missing
		 * in the association response frame. Now that we no
		 * longer use the basic rates from there, it probably
		 * doesn't happen any more, but keep the workaround so
		 * in case some *other* APs are buggy in different ways
		 * we can connect -- with a warning.
		 * Allow this workaround only in case the AP provided at least
		 * one rate.
		 */
		if (min_rate_index < 0) {
			sdata_info(sdata,
				   "No legacy rates in association response\n");

			sta_info_free(local, new_sta);
			return -EINVAL;
		} else if (!basic_rates) {
			sdata_info(sdata,
				   "No basic rates, using min rate instead\n");
			basic_rates = BIT(min_rate_index);
		}

		if (rates)
			new_sta->sta.supp_rates[cbss->channel->band] = rates;
		else
			sdata_info(sdata,
				   "No rates found, keeping mandatory only\n");

		sdata->vif.bss_conf.basic_rates = basic_rates;

		/* cf. IEEE 802.11 9.2.12 */
		if (cbss->channel->band == NL80211_BAND_2GHZ &&
		    have_higher_than_11mbit)
			sdata->flags |= IEEE80211_SDATA_OPERATING_GMODE;
		else
			sdata->flags &= ~IEEE80211_SDATA_OPERATING_GMODE;

skip_rates:
		memcpy(ifmgd->bssid, cbss->bssid, ETH_ALEN);

		/* set timing information */
		sdata->vif.bss_conf.beacon_int = cbss->beacon_interval;
		rcu_read_lock();
		ies = rcu_dereference(cbss->beacon_ies);
		if (ies) {
			sdata->vif.bss_conf.sync_tsf = ies->tsf;
			sdata->vif.bss_conf.sync_device_ts =
				bss->device_ts_beacon;

			ieee80211_get_dtim(ies,
					   &sdata->vif.bss_conf.sync_dtim_count,
					   NULL);
		} else if (!ieee80211_hw_check(&sdata->local->hw,
					       TIMING_BEACON_ONLY)) {
			ies = rcu_dereference(cbss->proberesp_ies);
			/* must be non-NULL since beacon IEs were NULL */
			sdata->vif.bss_conf.sync_tsf = ies->tsf;
			sdata->vif.bss_conf.sync_device_ts =
				bss->device_ts_presp;
			sdata->vif.bss_conf.sync_dtim_count = 0;
		} else {
			sdata->vif.bss_conf.sync_tsf = 0;
			sdata->vif.bss_conf.sync_device_ts = 0;
			sdata->vif.bss_conf.sync_dtim_count = 0;
		}
		rcu_read_unlock();
	}

	if (new_sta || override) {
		err = ieee80211_prep_channel(sdata, cbss);
		if (err) {
			if (new_sta)
				sta_info_free(local, new_sta);
			return -EINVAL;
		}
	}

	if (new_sta) {
		/*
		 * tell driver about BSSID, basic rates and timing
		 * this was set up above, before setting the channel
		 */
		ieee80211_bss_info_change_notify(sdata,
			BSS_CHANGED_BSSID | BSS_CHANGED_BASIC_RATES |
			BSS_CHANGED_BEACON_INT);

		if (assoc)
			sta_info_pre_move_state(new_sta, IEEE80211_STA_AUTH);

		err = sta_info_insert(new_sta);
		new_sta = NULL;
		if (err) {
			sdata_info(sdata,
				   "failed to insert STA entry for the AP (error %d)\n",
				   err);
			return err;
		}
	} else
		WARN_ON_ONCE(!ether_addr_equal(ifmgd->bssid, cbss->bssid));

	/* Cancel scan to ensure that nothing interferes with connection */
	if (local->scanning)
		ieee80211_scan_cancel(local);

	return 0;
}

/* config hooks */
int ieee80211_mgd_auth(struct ieee80211_sub_if_data *sdata,
		       struct cfg80211_auth_request *req)
{
	struct ieee80211_local *local = sdata->local;
	struct ieee80211_if_managed *ifmgd = &sdata->u.mgd;
	struct ieee80211_mgd_auth_data *auth_data;
	u16 auth_alg;
	int err;
	bool cont_auth;

	/* prepare auth data structure */

	switch (req->auth_type) {
	case NL80211_AUTHTYPE_OPEN_SYSTEM:
		auth_alg = WLAN_AUTH_OPEN;
		break;
	case NL80211_AUTHTYPE_SHARED_KEY:
		if (fips_enabled)
			return -EOPNOTSUPP;
		auth_alg = WLAN_AUTH_SHARED_KEY;
		break;
	case NL80211_AUTHTYPE_FT:
		auth_alg = WLAN_AUTH_FT;
		break;
	case NL80211_AUTHTYPE_NETWORK_EAP:
		auth_alg = WLAN_AUTH_LEAP;
		break;
	case NL80211_AUTHTYPE_SAE:
		auth_alg = WLAN_AUTH_SAE;
		break;
	case NL80211_AUTHTYPE_FILS_SK:
		auth_alg = WLAN_AUTH_FILS_SK;
		break;
	case NL80211_AUTHTYPE_FILS_SK_PFS:
		auth_alg = WLAN_AUTH_FILS_SK_PFS;
		break;
	case NL80211_AUTHTYPE_FILS_PK:
		auth_alg = WLAN_AUTH_FILS_PK;
		break;
	default:
		return -EOPNOTSUPP;
	}

	if (ifmgd->assoc_data)
		return -EBUSY;

	auth_data = kzalloc(sizeof(*auth_data) + req->auth_data_len +
			    req->ie_len, GFP_KERNEL);
	if (!auth_data)
		return -ENOMEM;

	auth_data->bss = req->bss;

	if (req->auth_data_len >= 4) {
		if (req->auth_type == NL80211_AUTHTYPE_SAE) {
			__le16 *pos = (__le16 *) req->auth_data;

			auth_data->sae_trans = le16_to_cpu(pos[0]);
			auth_data->sae_status = le16_to_cpu(pos[1]);
		}
		memcpy(auth_data->data, req->auth_data + 4,
		       req->auth_data_len - 4);
		auth_data->data_len += req->auth_data_len - 4;
	}

	/* Check if continuing authentication or trying to authenticate with the
	 * same BSS that we were in the process of authenticating with and avoid
	 * removal and re-addition of the STA entry in
	 * ieee80211_prep_connection().
	 */
	cont_auth = ifmgd->auth_data && req->bss == ifmgd->auth_data->bss;

	if (req->ie && req->ie_len) {
		memcpy(&auth_data->data[auth_data->data_len],
		       req->ie, req->ie_len);
		auth_data->data_len += req->ie_len;
	}

	if (req->key && req->key_len) {
		auth_data->key_len = req->key_len;
		auth_data->key_idx = req->key_idx;
		memcpy(auth_data->key, req->key, req->key_len);
	}

	auth_data->algorithm = auth_alg;

	/* try to authenticate/probe */

	if (ifmgd->auth_data) {
		if (cont_auth && req->auth_type == NL80211_AUTHTYPE_SAE) {
			auth_data->peer_confirmed =
				ifmgd->auth_data->peer_confirmed;
		}
		ieee80211_destroy_auth_data(sdata, cont_auth);
	}

	/* prep auth_data so we don't go into idle on disassoc */
	ifmgd->auth_data = auth_data;

	/* If this is continuation of an ongoing SAE authentication exchange
	 * (i.e., request to send SAE Confirm) and the peer has already
	 * confirmed, mark authentication completed since we are about to send
	 * out SAE Confirm.
	 */
	if (cont_auth && req->auth_type == NL80211_AUTHTYPE_SAE &&
	    auth_data->peer_confirmed && auth_data->sae_trans == 2)
		ieee80211_mark_sta_auth(sdata, req->bss->bssid);

	if (ifmgd->associated) {
		u8 frame_buf[IEEE80211_DEAUTH_FRAME_LEN];

		sdata_info(sdata,
			   "disconnect from AP %pM for new auth to %pM\n",
			   ifmgd->associated->bssid, req->bss->bssid);
		ieee80211_set_disassoc(sdata, IEEE80211_STYPE_DEAUTH,
				       WLAN_REASON_UNSPECIFIED,
				       false, frame_buf);

		ieee80211_report_disconnect(sdata, frame_buf,
					    sizeof(frame_buf), true,
					    WLAN_REASON_UNSPECIFIED,
					    false);
	}

	sdata_info(sdata, "authenticate with %pM\n", req->bss->bssid);

	err = ieee80211_prep_connection(sdata, req->bss, cont_auth, false);
	if (err)
		goto err_clear;

	err = ieee80211_auth(sdata);
	if (err) {
		sta_info_destroy_addr(sdata, req->bss->bssid);
		goto err_clear;
	}

	/* hold our own reference */
	cfg80211_ref_bss(local->hw.wiphy, auth_data->bss);
	return 0;

 err_clear:
	eth_zero_addr(ifmgd->bssid);
	ieee80211_bss_info_change_notify(sdata, BSS_CHANGED_BSSID);
	ifmgd->auth_data = NULL;
	mutex_lock(&sdata->local->mtx);
	ieee80211_vif_release_channel(sdata);
	mutex_unlock(&sdata->local->mtx);
	kfree(auth_data);
	return err;
}

int ieee80211_mgd_assoc(struct ieee80211_sub_if_data *sdata,
			struct cfg80211_assoc_request *req)
{
	bool is_6ghz = req->bss->channel->band == NL80211_BAND_6GHZ;
	bool is_5ghz = req->bss->channel->band == NL80211_BAND_5GHZ;
	struct ieee80211_local *local = sdata->local;
	struct ieee80211_if_managed *ifmgd = &sdata->u.mgd;
	struct ieee80211_bss *bss = (void *)req->bss->priv;
	struct ieee80211_mgd_assoc_data *assoc_data;
	const struct cfg80211_bss_ies *beacon_ies;
	struct ieee80211_supported_band *sband;
	struct ieee80211_bss_conf *bss_conf = &sdata->vif.bss_conf;
	const u8 *ssidie, *ht_ie, *vht_ie;
	int i, err;
	bool override = false;

	assoc_data = kzalloc(sizeof(*assoc_data) + req->ie_len, GFP_KERNEL);
	if (!assoc_data)
		return -ENOMEM;

	rcu_read_lock();
	ssidie = ieee80211_bss_get_ie(req->bss, WLAN_EID_SSID);
	if (!ssidie || ssidie[1] > sizeof(assoc_data->ssid)) {
		rcu_read_unlock();
		kfree(assoc_data);
		return -EINVAL;
	}
	memcpy(assoc_data->ssid, ssidie + 2, ssidie[1]);
	assoc_data->ssid_len = ssidie[1];
	memcpy(bss_conf->ssid, assoc_data->ssid, assoc_data->ssid_len);
	bss_conf->ssid_len = assoc_data->ssid_len;
	rcu_read_unlock();

	if (ifmgd->associated) {
		u8 frame_buf[IEEE80211_DEAUTH_FRAME_LEN];

		sdata_info(sdata,
			   "disconnect from AP %pM for new assoc to %pM\n",
			   ifmgd->associated->bssid, req->bss->bssid);
		ieee80211_set_disassoc(sdata, IEEE80211_STYPE_DEAUTH,
				       WLAN_REASON_UNSPECIFIED,
				       false, frame_buf);

		ieee80211_report_disconnect(sdata, frame_buf,
					    sizeof(frame_buf), true,
					    WLAN_REASON_UNSPECIFIED,
					    false);
	}

	if (ifmgd->auth_data && !ifmgd->auth_data->done) {
		err = -EBUSY;
		goto err_free;
	}

	if (ifmgd->assoc_data) {
		err = -EBUSY;
		goto err_free;
	}

	if (ifmgd->auth_data) {
		bool match;

		/* keep sta info, bssid if matching */
		match = ether_addr_equal(ifmgd->bssid, req->bss->bssid);
		ieee80211_destroy_auth_data(sdata, match);
	}

	/* prepare assoc data */

	ifmgd->beacon_crc_valid = false;

	assoc_data->wmm = bss->wmm_used &&
			  (local->hw.queues >= IEEE80211_NUM_ACS);

	/*
	 * IEEE802.11n does not allow TKIP/WEP as pairwise ciphers in HT mode.
	 * We still associate in non-HT mode (11a/b/g) if any one of these
	 * ciphers is configured as pairwise.
	 * We can set this to true for non-11n hardware, that'll be checked
	 * separately along with the peer capabilities.
	 */
	for (i = 0; i < req->crypto.n_ciphers_pairwise; i++) {
		if (req->crypto.ciphers_pairwise[i] == WLAN_CIPHER_SUITE_WEP40 ||
		    req->crypto.ciphers_pairwise[i] == WLAN_CIPHER_SUITE_TKIP ||
		    req->crypto.ciphers_pairwise[i] == WLAN_CIPHER_SUITE_WEP104) {
			ifmgd->flags |= IEEE80211_STA_DISABLE_HT;
			ifmgd->flags |= IEEE80211_STA_DISABLE_VHT;
			ifmgd->flags |= IEEE80211_STA_DISABLE_HE;
			netdev_info(sdata->dev,
				    "disabling HT/VHT/HE due to WEP/TKIP use\n");
		}
	}

	sband = local->hw.wiphy->bands[req->bss->channel->band];

	/* also disable HT/VHT/HE if the AP doesn't use WMM */
	if (!bss->wmm_used) {
		ifmgd->flags |= IEEE80211_STA_DISABLE_HT;
		ifmgd->flags |= IEEE80211_STA_DISABLE_VHT;
		ifmgd->flags |= IEEE80211_STA_DISABLE_HE;
		netdev_info(sdata->dev,
			    "disabling HT/VHT/HE as WMM/QoS is not supported by the AP\n");
	}

	memcpy(&ifmgd->ht_capa, &req->ht_capa, sizeof(ifmgd->ht_capa));
	memcpy(&ifmgd->ht_capa_mask, &req->ht_capa_mask,
	       sizeof(ifmgd->ht_capa_mask));

	memcpy(&ifmgd->vht_capa, &req->vht_capa, sizeof(ifmgd->vht_capa));
	memcpy(&ifmgd->vht_capa_mask, &req->vht_capa_mask,
	       sizeof(ifmgd->vht_capa_mask));

	memcpy(&ifmgd->s1g_capa, &req->s1g_capa, sizeof(ifmgd->s1g_capa));
	memcpy(&ifmgd->s1g_capa_mask, &req->s1g_capa_mask,
	       sizeof(ifmgd->s1g_capa_mask));

	if (req->ie && req->ie_len) {
		memcpy(assoc_data->ie, req->ie, req->ie_len);
		assoc_data->ie_len = req->ie_len;
	}

	if (req->fils_kek) {
		/* should already be checked in cfg80211 - so warn */
		if (WARN_ON(req->fils_kek_len > FILS_MAX_KEK_LEN)) {
			err = -EINVAL;
			goto err_free;
		}
		memcpy(assoc_data->fils_kek, req->fils_kek,
		       req->fils_kek_len);
		assoc_data->fils_kek_len = req->fils_kek_len;
	}

	if (req->fils_nonces)
		memcpy(assoc_data->fils_nonces, req->fils_nonces,
		       2 * FILS_NONCE_LEN);

	assoc_data->bss = req->bss;
	assoc_data->capability = req->bss->capability;
	assoc_data->supp_rates = bss->supp_rates;
	assoc_data->supp_rates_len = bss->supp_rates_len;

	rcu_read_lock();
	ht_ie = ieee80211_bss_get_ie(req->bss, WLAN_EID_HT_OPERATION);
	if (ht_ie && ht_ie[1] >= sizeof(struct ieee80211_ht_operation))
		assoc_data->ap_ht_param =
			((struct ieee80211_ht_operation *)(ht_ie + 2))->ht_param;
	else if (!is_6ghz)
		ifmgd->flags |= IEEE80211_STA_DISABLE_HT;
	vht_ie = ieee80211_bss_get_ie(req->bss, WLAN_EID_VHT_CAPABILITY);
	if (vht_ie && vht_ie[1] >= sizeof(struct ieee80211_vht_cap))
		memcpy(&assoc_data->ap_vht_cap, vht_ie + 2,
		       sizeof(struct ieee80211_vht_cap));
	else if (is_5ghz)
		ifmgd->flags |= IEEE80211_STA_DISABLE_VHT |
				IEEE80211_STA_DISABLE_HE;
	rcu_read_unlock();

	if (WARN((sdata->vif.driver_flags & IEEE80211_VIF_SUPPORTS_UAPSD) &&
		 ieee80211_hw_check(&local->hw, PS_NULLFUNC_STACK),
	     "U-APSD not supported with HW_PS_NULLFUNC_STACK\n"))
		sdata->vif.driver_flags &= ~IEEE80211_VIF_SUPPORTS_UAPSD;

	if (bss->wmm_used && bss->uapsd_supported &&
	    (sdata->vif.driver_flags & IEEE80211_VIF_SUPPORTS_UAPSD)) {
		assoc_data->uapsd = true;
		ifmgd->flags |= IEEE80211_STA_UAPSD_ENABLED;
	} else {
		assoc_data->uapsd = false;
		ifmgd->flags &= ~IEEE80211_STA_UAPSD_ENABLED;
	}

	if (req->prev_bssid)
		memcpy(assoc_data->prev_bssid, req->prev_bssid, ETH_ALEN);

	if (req->use_mfp) {
		ifmgd->mfp = IEEE80211_MFP_REQUIRED;
		ifmgd->flags |= IEEE80211_STA_MFP_ENABLED;
	} else {
		ifmgd->mfp = IEEE80211_MFP_DISABLED;
		ifmgd->flags &= ~IEEE80211_STA_MFP_ENABLED;
	}

	if (req->flags & ASSOC_REQ_USE_RRM)
		ifmgd->flags |= IEEE80211_STA_ENABLE_RRM;
	else
		ifmgd->flags &= ~IEEE80211_STA_ENABLE_RRM;

	if (req->crypto.control_port)
		ifmgd->flags |= IEEE80211_STA_CONTROL_PORT;
	else
		ifmgd->flags &= ~IEEE80211_STA_CONTROL_PORT;

	sdata->control_port_protocol = req->crypto.control_port_ethertype;
	sdata->control_port_no_encrypt = req->crypto.control_port_no_encrypt;
	sdata->control_port_over_nl80211 =
					req->crypto.control_port_over_nl80211;
	sdata->control_port_no_preauth = req->crypto.control_port_no_preauth;
	sdata->encrypt_headroom = ieee80211_cs_headroom(local, &req->crypto,
							sdata->vif.type);

	/* kick off associate process */

	ifmgd->assoc_data = assoc_data;
	ifmgd->dtim_period = 0;
	ifmgd->have_beacon = false;

	/* override HT/VHT configuration only if the AP and we support it */
	if (!(ifmgd->flags & IEEE80211_STA_DISABLE_HT)) {
		struct ieee80211_sta_ht_cap sta_ht_cap;

		if (req->flags & ASSOC_REQ_DISABLE_HT)
			override = true;

		memcpy(&sta_ht_cap, &sband->ht_cap, sizeof(sta_ht_cap));
		ieee80211_apply_htcap_overrides(sdata, &sta_ht_cap);

		/* check for 40 MHz disable override */
		if (!(ifmgd->flags & IEEE80211_STA_DISABLE_40MHZ) &&
		    sband->ht_cap.cap & IEEE80211_HT_CAP_SUP_WIDTH_20_40 &&
		    !(sta_ht_cap.cap & IEEE80211_HT_CAP_SUP_WIDTH_20_40))
			override = true;

		if (!(ifmgd->flags & IEEE80211_STA_DISABLE_VHT) &&
		    req->flags & ASSOC_REQ_DISABLE_VHT)
			override = true;
	}

	if (req->flags & ASSOC_REQ_DISABLE_HT) {
		ifmgd->flags |= IEEE80211_STA_DISABLE_HT;
		ifmgd->flags |= IEEE80211_STA_DISABLE_VHT;
		ifmgd->flags |= IEEE80211_STA_DISABLE_HE;
	}

	if (req->flags & ASSOC_REQ_DISABLE_VHT)
		ifmgd->flags |= IEEE80211_STA_DISABLE_VHT;

	if (req->flags & ASSOC_REQ_DISABLE_HE)
		ifmgd->flags |= IEEE80211_STA_DISABLE_HE;

	err = ieee80211_prep_connection(sdata, req->bss, true, override);
	if (err)
		goto err_clear;

	if (ifmgd->req_smps == IEEE80211_SMPS_AUTOMATIC) {
		if (ifmgd->powersave)
			sdata->smps_mode = IEEE80211_SMPS_DYNAMIC;
		else
			sdata->smps_mode = IEEE80211_SMPS_OFF;
	} else {
		sdata->smps_mode = ifmgd->req_smps;
	}

	rcu_read_lock();
	beacon_ies = rcu_dereference(req->bss->beacon_ies);

	if (ieee80211_hw_check(&sdata->local->hw, NEED_DTIM_BEFORE_ASSOC) &&
	    !beacon_ies) {
		/*
		 * Wait up to one beacon interval ...
		 * should this be more if we miss one?
		 */
		sdata_info(sdata, "waiting for beacon from %pM\n",
			   ifmgd->bssid);
		assoc_data->timeout = TU_TO_EXP_TIME(req->bss->beacon_interval);
		assoc_data->timeout_started = true;
		assoc_data->need_beacon = true;
	} else if (beacon_ies) {
		const struct element *elem;
		u8 dtim_count = 0;

		ieee80211_get_dtim(beacon_ies, &dtim_count,
				   &ifmgd->dtim_period);

		ifmgd->have_beacon = true;
		assoc_data->timeout = jiffies;
		assoc_data->timeout_started = true;

		if (ieee80211_hw_check(&local->hw, TIMING_BEACON_ONLY)) {
			sdata->vif.bss_conf.sync_tsf = beacon_ies->tsf;
			sdata->vif.bss_conf.sync_device_ts =
				bss->device_ts_beacon;
			sdata->vif.bss_conf.sync_dtim_count = dtim_count;
		}

		elem = cfg80211_find_ext_elem(WLAN_EID_EXT_MULTIPLE_BSSID_CONFIGURATION,
					      beacon_ies->data, beacon_ies->len);
		if (elem && elem->datalen >= 3)
			sdata->vif.bss_conf.profile_periodicity = elem->data[2];
		else
			sdata->vif.bss_conf.profile_periodicity = 0;

		elem = cfg80211_find_elem(WLAN_EID_EXT_CAPABILITY,
					  beacon_ies->data, beacon_ies->len);
		if (elem && elem->datalen >= 11 &&
		    (elem->data[10] & WLAN_EXT_CAPA11_EMA_SUPPORT))
			sdata->vif.bss_conf.ema_ap = true;
		else
			sdata->vif.bss_conf.ema_ap = false;
	} else {
		assoc_data->timeout = jiffies;
		assoc_data->timeout_started = true;
	}
	rcu_read_unlock();

	run_again(sdata, assoc_data->timeout);

	if (bss->corrupt_data) {
		char *corrupt_type = "data";
		if (bss->corrupt_data & IEEE80211_BSS_CORRUPT_BEACON) {
			if (bss->corrupt_data &
					IEEE80211_BSS_CORRUPT_PROBE_RESP)
				corrupt_type = "beacon and probe response";
			else
				corrupt_type = "beacon";
		} else if (bss->corrupt_data & IEEE80211_BSS_CORRUPT_PROBE_RESP)
			corrupt_type = "probe response";
		sdata_info(sdata, "associating with AP with corrupt %s\n",
			   corrupt_type);
	}

	return 0;
 err_clear:
	eth_zero_addr(ifmgd->bssid);
	ieee80211_bss_info_change_notify(sdata, BSS_CHANGED_BSSID);
	ifmgd->assoc_data = NULL;
 err_free:
	kfree(assoc_data);
	return err;
}

int ieee80211_mgd_deauth(struct ieee80211_sub_if_data *sdata,
			 struct cfg80211_deauth_request *req)
{
	struct ieee80211_if_managed *ifmgd = &sdata->u.mgd;
	u8 frame_buf[IEEE80211_DEAUTH_FRAME_LEN];
	bool tx = !req->local_state_change;
	struct ieee80211_prep_tx_info info = {
		.subtype = IEEE80211_STYPE_DEAUTH,
	};

	if (ifmgd->auth_data &&
	    ether_addr_equal(ifmgd->auth_data->bss->bssid, req->bssid)) {
		sdata_info(sdata,
			   "aborting authentication with %pM by local choice (Reason: %u=%s)\n",
			   req->bssid, req->reason_code,
			   ieee80211_get_reason_code_string(req->reason_code));

		drv_mgd_prepare_tx(sdata->local, sdata, &info);
		ieee80211_send_deauth_disassoc(sdata, req->bssid, req->bssid,
					       IEEE80211_STYPE_DEAUTH,
					       req->reason_code, tx,
					       frame_buf);
		ieee80211_destroy_auth_data(sdata, false);
		ieee80211_report_disconnect(sdata, frame_buf,
					    sizeof(frame_buf), true,
					    req->reason_code, false);
		drv_mgd_complete_tx(sdata->local, sdata, &info);
		return 0;
	}

	if (ifmgd->assoc_data &&
	    ether_addr_equal(ifmgd->assoc_data->bss->bssid, req->bssid)) {
		sdata_info(sdata,
			   "aborting association with %pM by local choice (Reason: %u=%s)\n",
			   req->bssid, req->reason_code,
			   ieee80211_get_reason_code_string(req->reason_code));

		drv_mgd_prepare_tx(sdata->local, sdata, &info);
		ieee80211_send_deauth_disassoc(sdata, req->bssid, req->bssid,
					       IEEE80211_STYPE_DEAUTH,
					       req->reason_code, tx,
					       frame_buf);
		ieee80211_destroy_assoc_data(sdata, false, true);
		ieee80211_report_disconnect(sdata, frame_buf,
					    sizeof(frame_buf), true,
					    req->reason_code, false);
		return 0;
	}

	if (ifmgd->associated &&
	    ether_addr_equal(ifmgd->associated->bssid, req->bssid)) {
		sdata_info(sdata,
			   "deauthenticating from %pM by local choice (Reason: %u=%s)\n",
			   req->bssid, req->reason_code,
			   ieee80211_get_reason_code_string(req->reason_code));

		ieee80211_set_disassoc(sdata, IEEE80211_STYPE_DEAUTH,
				       req->reason_code, tx, frame_buf);
		ieee80211_report_disconnect(sdata, frame_buf,
					    sizeof(frame_buf), true,
					    req->reason_code, false);
		drv_mgd_complete_tx(sdata->local, sdata, &info);
		return 0;
	}

	return -ENOTCONN;
}

int ieee80211_mgd_disassoc(struct ieee80211_sub_if_data *sdata,
			   struct cfg80211_disassoc_request *req)
{
	struct ieee80211_if_managed *ifmgd = &sdata->u.mgd;
	u8 bssid[ETH_ALEN];
	u8 frame_buf[IEEE80211_DEAUTH_FRAME_LEN];

	if (!ifmgd->associated ||
	    memcmp(ifmgd->associated->bssid, req->ap_addr, ETH_ALEN))
		return -ENOTCONN;
	sdata_info(sdata,
		   "disassociating from %pM by local choice (Reason: %u=%s)\n",
		   req->ap_addr, req->reason_code, ieee80211_get_reason_code_string(req->reason_code));

	memcpy(bssid, req->ap_addr, ETH_ALEN);
	ieee80211_set_disassoc(sdata, IEEE80211_STYPE_DISASSOC,
			       req->reason_code, !req->local_state_change,
			       frame_buf);

	ieee80211_report_disconnect(sdata, frame_buf, sizeof(frame_buf), true,
				    req->reason_code, false);

	return 0;
}

void ieee80211_mgd_stop(struct ieee80211_sub_if_data *sdata)
{
	struct ieee80211_if_managed *ifmgd = &sdata->u.mgd;

	/*
	 * Make sure some work items will not run after this,
	 * they will not do anything but might not have been
	 * cancelled when disconnecting.
	 */
	cancel_work_sync(&ifmgd->monitor_work);
	cancel_work_sync(&ifmgd->beacon_connection_loss_work);
	cancel_work_sync(&ifmgd->request_smps_work);
	cancel_work_sync(&ifmgd->csa_connection_drop_work);
	cancel_work_sync(&ifmgd->chswitch_work);
	cancel_delayed_work_sync(&ifmgd->tdls_peer_del_work);

	sdata_lock(sdata);
	if (ifmgd->assoc_data) {
		struct cfg80211_bss *bss = ifmgd->assoc_data->bss;
		struct cfg80211_assoc_failure data = {
			.bss[0] = bss,
			.timeout = true,
		};
		ieee80211_destroy_assoc_data(sdata, false, false);
		cfg80211_assoc_failure(sdata->dev, &data);
	}
	if (ifmgd->auth_data)
		ieee80211_destroy_auth_data(sdata, false);
	spin_lock_bh(&ifmgd->teardown_lock);
	if (ifmgd->teardown_skb) {
		kfree_skb(ifmgd->teardown_skb);
		ifmgd->teardown_skb = NULL;
		ifmgd->orig_teardown_skb = NULL;
	}
	kfree(ifmgd->assoc_req_ies);
	ifmgd->assoc_req_ies = NULL;
	ifmgd->assoc_req_ies_len = 0;
	spin_unlock_bh(&ifmgd->teardown_lock);
	del_timer_sync(&ifmgd->timer);
	sdata_unlock(sdata);
}

void ieee80211_cqm_rssi_notify(struct ieee80211_vif *vif,
			       enum nl80211_cqm_rssi_threshold_event rssi_event,
			       s32 rssi_level,
			       gfp_t gfp)
{
	struct ieee80211_sub_if_data *sdata = vif_to_sdata(vif);

	trace_api_cqm_rssi_notify(sdata, rssi_event, rssi_level);

	cfg80211_cqm_rssi_notify(sdata->dev, rssi_event, rssi_level, gfp);
}
EXPORT_SYMBOL(ieee80211_cqm_rssi_notify);

void ieee80211_cqm_beacon_loss_notify(struct ieee80211_vif *vif, gfp_t gfp)
{
	struct ieee80211_sub_if_data *sdata = vif_to_sdata(vif);

	trace_api_cqm_beacon_loss_notify(sdata->local, sdata);

	cfg80211_cqm_beacon_loss_notify(sdata->dev, gfp);
}
EXPORT_SYMBOL(ieee80211_cqm_beacon_loss_notify);<|MERGE_RESOLUTION|>--- conflicted
+++ resolved
@@ -3392,17 +3392,6 @@
 			goto out;
 		}
 
-<<<<<<< HEAD
-		bss_elems = ieee802_11_parse_elems(bss_ies->data, bss_ies->len,
-						   false, mgmt->bssid,
-						   assoc_data->bss->bssid);
-		if (!bss_elems) {
-			ret = false;
-			goto out;
-		}
-
-=======
->>>>>>> 19c0ed55
 		if (assoc_data->wmm &&
 		    !elems->wmm_param && bss_elems->wmm_param) {
 			elems->wmm_param = bss_elems->wmm_param;
@@ -3703,11 +3692,7 @@
 	struct ieee80211_mgd_assoc_data *assoc_data = ifmgd->assoc_data;
 	u16 capab_info, status_code, aid;
 	struct ieee802_11_elems *elems;
-<<<<<<< HEAD
-	int ac, uapsd_queues = -1;
-=======
 	int ac;
->>>>>>> 19c0ed55
 	u8 *pos;
 	bool reassoc;
 	struct cfg80211_bss *cbss;
@@ -4391,21 +4376,11 @@
 					mgmt->u.action.u.chan_switch.variable,
 					ies_len, true, mgmt->bssid, NULL);
 
-<<<<<<< HEAD
-			if (!elems || elems->parse_error)
-				break;
-
-			ieee80211_sta_process_chanswitch(sdata,
-						 rx_status->mactime,
-						 rx_status->device_timestamp,
-						 elems, false);
-=======
 			if (elems && !elems->parse_error)
 				ieee80211_sta_process_chanswitch(sdata,
 								 rx_status->mactime,
 								 rx_status->device_timestamp,
 								 elems, false);
->>>>>>> 19c0ed55
 			kfree(elems);
 		} else if (mgmt->u.action.category == WLAN_CATEGORY_PUBLIC) {
 			struct ieee802_11_elems *elems;
@@ -4425,19 +4400,6 @@
 					mgmt->u.action.u.ext_chan_switch.variable,
 					ies_len, true, mgmt->bssid, NULL);
 
-<<<<<<< HEAD
-			if (!elems || elems->parse_error)
-				break;
-
-			/* for the handling code pretend this was also an IE */
-			elems->ext_chansw_ie =
-				&mgmt->u.action.u.ext_chan_switch.data;
-
-			ieee80211_sta_process_chanswitch(sdata,
-						 rx_status->mactime,
-						 rx_status->device_timestamp,
-						 elems, false);
-=======
 			if (elems && !elems->parse_error) {
 				/* for the handling code pretend it was an IE */
 				elems->ext_chansw_ie =
@@ -4449,7 +4411,6 @@
 								 elems, false);
 			}
 
->>>>>>> 19c0ed55
 			kfree(elems);
 		}
 		break;
