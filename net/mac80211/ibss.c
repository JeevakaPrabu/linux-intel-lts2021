// SPDX-License-Identifier: GPL-2.0-only
/*
 * IBSS mode implementation
 * Copyright 2003-2008, Jouni Malinen <j@w1.fi>
 * Copyright 2004, Instant802 Networks, Inc.
 * Copyright 2005, Devicescape Software, Inc.
 * Copyright 2006-2007	Jiri Benc <jbenc@suse.cz>
 * Copyright 2007, Michael Wu <flamingice@sourmilk.net>
 * Copyright 2009, Johannes Berg <johannes@sipsolutions.net>
 * Copyright 2013-2014  Intel Mobile Communications GmbH
 * Copyright(c) 2016 Intel Deutschland GmbH
 * Copyright(c) 2018-2021 Intel Corporation
 */

#include <linux/delay.h>
#include <linux/slab.h>
#include <linux/if_ether.h>
#include <linux/skbuff.h>
#include <linux/if_arp.h>
#include <linux/etherdevice.h>
#include <linux/rtnetlink.h>
#include <net/mac80211.h>

#include "ieee80211_i.h"
#include "driver-ops.h"
#include "rate.h"

#define IEEE80211_SCAN_INTERVAL (2 * HZ)
#define IEEE80211_IBSS_JOIN_TIMEOUT (7 * HZ)

#define IEEE80211_IBSS_MERGE_INTERVAL (30 * HZ)
#define IEEE80211_IBSS_INACTIVITY_LIMIT (60 * HZ)
#define IEEE80211_IBSS_RSN_INACTIVITY_LIMIT (10 * HZ)

#define IEEE80211_IBSS_MAX_STA_ENTRIES 128

static struct beacon_data *
ieee80211_ibss_build_presp(struct ieee80211_sub_if_data *sdata,
			   const int beacon_int, const u32 basic_rates,
			   const u16 capability, u64 tsf,
			   struct cfg80211_chan_def *chandef,
			   bool *have_higher_than_11mbit,
			   struct cfg80211_csa_settings *csa_settings)
{
	struct ieee80211_if_ibss *ifibss = &sdata->u.ibss;
	struct ieee80211_local *local = sdata->local;
	int rates_n = 0, i, ri;
	struct ieee80211_mgmt *mgmt;
	u8 *pos;
	struct ieee80211_supported_band *sband;
	u32 rate_flags, rates = 0, rates_added = 0;
	struct beacon_data *presp;
	int frame_len;
	int shift;

	/* Build IBSS probe response */
	frame_len = sizeof(struct ieee80211_hdr_3addr) +
		    12 /* struct ieee80211_mgmt.u.beacon */ +
		    2 + IEEE80211_MAX_SSID_LEN /* max SSID */ +
		    2 + 8 /* max Supported Rates */ +
		    3 /* max DS params */ +
		    4 /* IBSS params */ +
		    5 /* Channel Switch Announcement */ +
		    2 + (IEEE80211_MAX_SUPP_RATES - 8) +
		    2 + sizeof(struct ieee80211_ht_cap) +
		    2 + sizeof(struct ieee80211_ht_operation) +
		    2 + sizeof(struct ieee80211_vht_cap) +
		    2 + sizeof(struct ieee80211_vht_operation) +
		    ifibss->ie_len;
	presp = kzalloc(sizeof(*presp) + frame_len, GFP_KERNEL);
	if (!presp)
		return NULL;

	presp->head = (void *)(presp + 1);

	mgmt = (void *) presp->head;
	mgmt->frame_control = cpu_to_le16(IEEE80211_FTYPE_MGMT |
					  IEEE80211_STYPE_PROBE_RESP);
	eth_broadcast_addr(mgmt->da);
	memcpy(mgmt->sa, sdata->vif.addr, ETH_ALEN);
	memcpy(mgmt->bssid, ifibss->bssid, ETH_ALEN);
	mgmt->u.beacon.beacon_int = cpu_to_le16(beacon_int);
	mgmt->u.beacon.timestamp = cpu_to_le64(tsf);
	mgmt->u.beacon.capab_info = cpu_to_le16(capability);

	pos = (u8 *)mgmt + offsetof(struct ieee80211_mgmt, u.beacon.variable);

	*pos++ = WLAN_EID_SSID;
	*pos++ = ifibss->ssid_len;
	memcpy(pos, ifibss->ssid, ifibss->ssid_len);
	pos += ifibss->ssid_len;

	sband = local->hw.wiphy->bands[chandef->chan->band];
	rate_flags = ieee80211_chandef_rate_flags(chandef);
	shift = ieee80211_chandef_get_shift(chandef);
	rates_n = 0;
	if (have_higher_than_11mbit)
		*have_higher_than_11mbit = false;

	for (i = 0; i < sband->n_bitrates; i++) {
		if ((rate_flags & sband->bitrates[i].flags) != rate_flags)
			continue;
		if (sband->bitrates[i].bitrate > 110 &&
		    have_higher_than_11mbit)
			*have_higher_than_11mbit = true;

		rates |= BIT(i);
		rates_n++;
	}

	*pos++ = WLAN_EID_SUPP_RATES;
	*pos++ = min_t(int, 8, rates_n);
	for (ri = 0; ri < sband->n_bitrates; ri++) {
		int rate = DIV_ROUND_UP(sband->bitrates[ri].bitrate,
					5 * (1 << shift));
		u8 basic = 0;
		if (!(rates & BIT(ri)))
			continue;

		if (basic_rates & BIT(ri))
			basic = 0x80;
		*pos++ = basic | (u8) rate;
		if (++rates_added == 8) {
			ri++; /* continue at next rate for EXT_SUPP_RATES */
			break;
		}
	}

	if (sband->band == NL80211_BAND_2GHZ) {
		*pos++ = WLAN_EID_DS_PARAMS;
		*pos++ = 1;
		*pos++ = ieee80211_frequency_to_channel(
				chandef->chan->center_freq);
	}

	*pos++ = WLAN_EID_IBSS_PARAMS;
	*pos++ = 2;
	/* FIX: set ATIM window based on scan results */
	*pos++ = 0;
	*pos++ = 0;

	if (csa_settings) {
		*pos++ = WLAN_EID_CHANNEL_SWITCH;
		*pos++ = 3;
		*pos++ = csa_settings->block_tx ? 1 : 0;
		*pos++ = ieee80211_frequency_to_channel(
				csa_settings->chandef.chan->center_freq);
		presp->cntdwn_counter_offsets[0] = (pos - presp->head);
		*pos++ = csa_settings->count;
		presp->cntdwn_current_counter = csa_settings->count;
	}

	/* put the remaining rates in WLAN_EID_EXT_SUPP_RATES */
	if (rates_n > 8) {
		*pos++ = WLAN_EID_EXT_SUPP_RATES;
		*pos++ = rates_n - 8;
		for (; ri < sband->n_bitrates; ri++) {
			int rate = DIV_ROUND_UP(sband->bitrates[ri].bitrate,
						5 * (1 << shift));
			u8 basic = 0;
			if (!(rates & BIT(ri)))
				continue;

			if (basic_rates & BIT(ri))
				basic = 0x80;
			*pos++ = basic | (u8) rate;
		}
	}

	if (ifibss->ie_len) {
		memcpy(pos, ifibss->ie, ifibss->ie_len);
		pos += ifibss->ie_len;
	}

	/* add HT capability and information IEs */
	if (chandef->width != NL80211_CHAN_WIDTH_20_NOHT &&
	    chandef->width != NL80211_CHAN_WIDTH_5 &&
	    chandef->width != NL80211_CHAN_WIDTH_10 &&
	    sband->ht_cap.ht_supported) {
		struct ieee80211_sta_ht_cap ht_cap;

		memcpy(&ht_cap, &sband->ht_cap, sizeof(ht_cap));
		ieee80211_apply_htcap_overrides(sdata, &ht_cap);

		pos = ieee80211_ie_build_ht_cap(pos, &ht_cap, ht_cap.cap);
		/*
		 * Note: According to 802.11n-2009 9.13.3.1, HT Protection
		 * field and RIFS Mode are reserved in IBSS mode, therefore
		 * keep them at 0
		 */
		pos = ieee80211_ie_build_ht_oper(pos, &sband->ht_cap,
						 chandef, 0, false);

		/* add VHT capability and information IEs */
		if (chandef->width != NL80211_CHAN_WIDTH_20 &&
		    chandef->width != NL80211_CHAN_WIDTH_40 &&
		    sband->vht_cap.vht_supported) {
			pos = ieee80211_ie_build_vht_cap(pos, &sband->vht_cap,
							 sband->vht_cap.cap);
			pos = ieee80211_ie_build_vht_oper(pos, &sband->vht_cap,
							  chandef);
		}
	}

	if (local->hw.queues >= IEEE80211_NUM_ACS)
		pos = ieee80211_add_wmm_info_ie(pos, 0); /* U-APSD not in use */

	presp->head_len = pos - presp->head;
	if (WARN_ON(presp->head_len > frame_len))
		goto error;

	return presp;
error:
	kfree(presp);
	return NULL;
}

static void __ieee80211_sta_join_ibss(struct ieee80211_sub_if_data *sdata,
				      const u8 *bssid, const int beacon_int,
				      struct cfg80211_chan_def *req_chandef,
				      const u32 basic_rates,
				      const u16 capability, u64 tsf,
				      bool creator)
{
	struct ieee80211_if_ibss *ifibss = &sdata->u.ibss;
	struct ieee80211_local *local = sdata->local;
	struct ieee80211_mgmt *mgmt;
	struct cfg80211_bss *bss;
	u32 bss_change;
	struct cfg80211_chan_def chandef;
	struct ieee80211_channel *chan;
	struct beacon_data *presp;
	struct cfg80211_inform_bss bss_meta = {};
	bool have_higher_than_11mbit;
	bool radar_required;
	int err;

	sdata_assert_lock(sdata);

	/* Reset own TSF to allow time synchronization work. */
	drv_reset_tsf(local, sdata);

	if (!ether_addr_equal(ifibss->bssid, bssid))
		sta_info_flush(sdata);

	/* if merging, indicate to driver that we leave the old IBSS */
	if (sdata->vif.bss_conf.ibss_joined) {
		sdata->vif.bss_conf.ibss_joined = false;
		sdata->vif.bss_conf.ibss_creator = false;
		sdata->vif.bss_conf.enable_beacon = false;
		netif_carrier_off(sdata->dev);
		ieee80211_bss_info_change_notify(sdata,
						 BSS_CHANGED_IBSS |
						 BSS_CHANGED_BEACON_ENABLED);
		drv_leave_ibss(local, sdata);
	}

	presp = rcu_dereference_protected(ifibss->presp,
					  lockdep_is_held(&sdata->wdev.mtx));
	RCU_INIT_POINTER(ifibss->presp, NULL);
	if (presp)
		kfree_rcu(presp, rcu_head);

	/* make a copy of the chandef, it could be modified below. */
	chandef = *req_chandef;
	chan = chandef.chan;
	if (!cfg80211_reg_can_beacon(local->hw.wiphy, &chandef,
				     NL80211_IFTYPE_ADHOC)) {
		if (chandef.width == NL80211_CHAN_WIDTH_5 ||
		    chandef.width == NL80211_CHAN_WIDTH_10 ||
		    chandef.width == NL80211_CHAN_WIDTH_20_NOHT ||
		    chandef.width == NL80211_CHAN_WIDTH_20) {
			sdata_info(sdata,
				   "Failed to join IBSS, beacons forbidden\n");
			return;
		}
		chandef.width = NL80211_CHAN_WIDTH_20;
		chandef.center_freq1 = chan->center_freq;
		/* check again for downgraded chandef */
		if (!cfg80211_reg_can_beacon(local->hw.wiphy, &chandef,
					     NL80211_IFTYPE_ADHOC)) {
			sdata_info(sdata,
				   "Failed to join IBSS, beacons forbidden\n");
			return;
		}
	}

	err = cfg80211_chandef_dfs_required(sdata->local->hw.wiphy,
					    &chandef, NL80211_IFTYPE_ADHOC);
	if (err < 0) {
		sdata_info(sdata,
			   "Failed to join IBSS, invalid chandef\n");
		return;
	}
	if (err > 0 && !ifibss->userspace_handles_dfs) {
		sdata_info(sdata,
			   "Failed to join IBSS, DFS channel without control program\n");
		return;
	}

	radar_required = err;

	mutex_lock(&local->mtx);
	if (ieee80211_vif_use_channel(sdata, &chandef,
				      ifibss->fixed_channel ?
					IEEE80211_CHANCTX_SHARED :
					IEEE80211_CHANCTX_EXCLUSIVE)) {
		sdata_info(sdata, "Failed to join IBSS, no channel context\n");
		mutex_unlock(&local->mtx);
		return;
	}
	sdata->radar_required = radar_required;
	mutex_unlock(&local->mtx);

	memcpy(ifibss->bssid, bssid, ETH_ALEN);

	presp = ieee80211_ibss_build_presp(sdata, beacon_int, basic_rates,
					   capability, tsf, &chandef,
					   &have_higher_than_11mbit, NULL);
	if (!presp)
		return;

	rcu_assign_pointer(ifibss->presp, presp);
	mgmt = (void *)presp->head;

	sdata->vif.bss_conf.enable_beacon = true;
	sdata->vif.bss_conf.beacon_int = beacon_int;
	sdata->vif.bss_conf.basic_rates = basic_rates;
	sdata->vif.bss_conf.ssid_len = ifibss->ssid_len;
	memcpy(sdata->vif.bss_conf.ssid, ifibss->ssid, ifibss->ssid_len);
	bss_change = BSS_CHANGED_BEACON_INT;
	bss_change |= ieee80211_reset_erp_info(sdata);
	bss_change |= BSS_CHANGED_BSSID;
	bss_change |= BSS_CHANGED_BEACON;
	bss_change |= BSS_CHANGED_BEACON_ENABLED;
	bss_change |= BSS_CHANGED_BASIC_RATES;
	bss_change |= BSS_CHANGED_HT;
	bss_change |= BSS_CHANGED_IBSS;
	bss_change |= BSS_CHANGED_SSID;

	/*
	 * In 5 GHz/802.11a, we can always use short slot time.
	 * (IEEE 802.11-2012 18.3.8.7)
	 *
	 * In 2.4GHz, we must always use long slots in IBSS for compatibility
	 * reasons.
	 * (IEEE 802.11-2012 19.4.5)
	 *
	 * HT follows these specifications (IEEE 802.11-2012 20.3.18)
	 */
	sdata->vif.bss_conf.use_short_slot = chan->band == NL80211_BAND_5GHZ;
	bss_change |= BSS_CHANGED_ERP_SLOT;

	/* cf. IEEE 802.11 9.2.12 */
	if (chan->band == NL80211_BAND_2GHZ && have_higher_than_11mbit)
		sdata->flags |= IEEE80211_SDATA_OPERATING_GMODE;
	else
		sdata->flags &= ~IEEE80211_SDATA_OPERATING_GMODE;

	ieee80211_set_wmm_default(sdata, true, false);

	sdata->vif.bss_conf.ibss_joined = true;
	sdata->vif.bss_conf.ibss_creator = creator;

	err = drv_join_ibss(local, sdata);
	if (err) {
		sdata->vif.bss_conf.ibss_joined = false;
		sdata->vif.bss_conf.ibss_creator = false;
		sdata->vif.bss_conf.enable_beacon = false;
		sdata->vif.bss_conf.ssid_len = 0;
		RCU_INIT_POINTER(ifibss->presp, NULL);
		kfree_rcu(presp, rcu_head);
		mutex_lock(&local->mtx);
		ieee80211_vif_release_channel(sdata);
		mutex_unlock(&local->mtx);
		sdata_info(sdata, "Failed to join IBSS, driver failure: %d\n",
			   err);
		return;
	}

	ieee80211_bss_info_change_notify(sdata, bss_change);

	ifibss->state = IEEE80211_IBSS_MLME_JOINED;
	mod_timer(&ifibss->timer,
		  round_jiffies(jiffies + IEEE80211_IBSS_MERGE_INTERVAL));

	bss_meta.chan = chan;
	bss_meta.scan_width = cfg80211_chandef_to_scan_width(&chandef);
	bss = cfg80211_inform_bss_frame_data(local->hw.wiphy, &bss_meta, mgmt,
					     presp->head_len, GFP_KERNEL);

	cfg80211_put_bss(local->hw.wiphy, bss);
	netif_carrier_on(sdata->dev);
	cfg80211_ibss_joined(sdata->dev, ifibss->bssid, chan, GFP_KERNEL);
}

static void ieee80211_sta_join_ibss(struct ieee80211_sub_if_data *sdata,
				    struct ieee80211_bss *bss)
{
	struct cfg80211_bss *cbss =
		container_of((void *)bss, struct cfg80211_bss, priv);
	struct ieee80211_supported_band *sband;
	struct cfg80211_chan_def chandef;
	u32 basic_rates;
	int i, j;
	u16 beacon_int = cbss->beacon_interval;
	const struct cfg80211_bss_ies *ies;
	enum nl80211_channel_type chan_type;
	u64 tsf;
	u32 rate_flags;
	int shift;

	sdata_assert_lock(sdata);

	if (beacon_int < 10)
		beacon_int = 10;

	switch (sdata->u.ibss.chandef.width) {
	case NL80211_CHAN_WIDTH_20_NOHT:
	case NL80211_CHAN_WIDTH_20:
	case NL80211_CHAN_WIDTH_40:
		chan_type = cfg80211_get_chandef_type(&sdata->u.ibss.chandef);
		cfg80211_chandef_create(&chandef, cbss->channel, chan_type);
		break;
	case NL80211_CHAN_WIDTH_5:
	case NL80211_CHAN_WIDTH_10:
		cfg80211_chandef_create(&chandef, cbss->channel,
					NL80211_CHAN_NO_HT);
		chandef.width = sdata->u.ibss.chandef.width;
		break;
	case NL80211_CHAN_WIDTH_80:
	case NL80211_CHAN_WIDTH_80P80:
	case NL80211_CHAN_WIDTH_160:
		chandef = sdata->u.ibss.chandef;
		chandef.chan = cbss->channel;
		break;
	default:
		/* fall back to 20 MHz for unsupported modes */
		cfg80211_chandef_create(&chandef, cbss->channel,
					NL80211_CHAN_NO_HT);
		break;
	}

	sband = sdata->local->hw.wiphy->bands[cbss->channel->band];
	rate_flags = ieee80211_chandef_rate_flags(&sdata->u.ibss.chandef);
	shift = ieee80211_vif_get_shift(&sdata->vif);

	basic_rates = 0;

	for (i = 0; i < bss->supp_rates_len; i++) {
		int rate = bss->supp_rates[i] & 0x7f;
		bool is_basic = !!(bss->supp_rates[i] & 0x80);

		for (j = 0; j < sband->n_bitrates; j++) {
			int brate;
			if ((rate_flags & sband->bitrates[j].flags)
			    != rate_flags)
				continue;

			brate = DIV_ROUND_UP(sband->bitrates[j].bitrate,
					     5 * (1 << shift));
			if (brate == rate) {
				if (is_basic)
					basic_rates |= BIT(j);
				break;
			}
		}
	}

	rcu_read_lock();
	ies = rcu_dereference(cbss->ies);
	tsf = ies->tsf;
	rcu_read_unlock();

	__ieee80211_sta_join_ibss(sdata, cbss->bssid,
				  beacon_int,
				  &chandef,
				  basic_rates,
				  cbss->capability,
				  tsf, false);
}

int ieee80211_ibss_csa_beacon(struct ieee80211_sub_if_data *sdata,
			      struct cfg80211_csa_settings *csa_settings)
{
	struct ieee80211_if_ibss *ifibss = &sdata->u.ibss;
	struct beacon_data *presp, *old_presp;
	struct cfg80211_bss *cbss;
	const struct cfg80211_bss_ies *ies;
	u16 capability = WLAN_CAPABILITY_IBSS;
	u64 tsf;

	sdata_assert_lock(sdata);

	if (ifibss->privacy)
		capability |= WLAN_CAPABILITY_PRIVACY;

	cbss = cfg80211_get_bss(sdata->local->hw.wiphy, ifibss->chandef.chan,
				ifibss->bssid, ifibss->ssid,
				ifibss->ssid_len, IEEE80211_BSS_TYPE_IBSS,
				IEEE80211_PRIVACY(ifibss->privacy));

	if (WARN_ON(!cbss))
		return -EINVAL;

	rcu_read_lock();
	ies = rcu_dereference(cbss->ies);
	tsf = ies->tsf;
	rcu_read_unlock();
	cfg80211_put_bss(sdata->local->hw.wiphy, cbss);

	old_presp = rcu_dereference_protected(ifibss->presp,
					  lockdep_is_held(&sdata->wdev.mtx));

	presp = ieee80211_ibss_build_presp(sdata,
					   sdata->vif.bss_conf.beacon_int,
					   sdata->vif.bss_conf.basic_rates,
					   capability, tsf, &ifibss->chandef,
					   NULL, csa_settings);
	if (!presp)
		return -ENOMEM;

	rcu_assign_pointer(ifibss->presp, presp);
	if (old_presp)
		kfree_rcu(old_presp, rcu_head);

	return BSS_CHANGED_BEACON;
}

int ieee80211_ibss_finish_csa(struct ieee80211_sub_if_data *sdata)
{
	struct ieee80211_if_ibss *ifibss = &sdata->u.ibss;
	struct cfg80211_bss *cbss;

	sdata_assert_lock(sdata);

	/* When not connected/joined, sending CSA doesn't make sense. */
	if (ifibss->state != IEEE80211_IBSS_MLME_JOINED)
		return -ENOLINK;

	/* update cfg80211 bss information with the new channel */
	if (!is_zero_ether_addr(ifibss->bssid)) {
		cbss = cfg80211_get_bss(sdata->local->hw.wiphy,
					ifibss->chandef.chan,
					ifibss->bssid, ifibss->ssid,
					ifibss->ssid_len,
					IEEE80211_BSS_TYPE_IBSS,
					IEEE80211_PRIVACY(ifibss->privacy));
		/* XXX: should not really modify cfg80211 data */
		if (cbss) {
			cbss->channel = sdata->csa_chandef.chan;
			cfg80211_put_bss(sdata->local->hw.wiphy, cbss);
		}
	}

	ifibss->chandef = sdata->csa_chandef;

	/* generate the beacon */
	return ieee80211_ibss_csa_beacon(sdata, NULL);
}

void ieee80211_ibss_stop(struct ieee80211_sub_if_data *sdata)
{
	struct ieee80211_if_ibss *ifibss = &sdata->u.ibss;

	cancel_work_sync(&ifibss->csa_connection_drop_work);
}

static struct sta_info *ieee80211_ibss_finish_sta(struct sta_info *sta)
	__acquires(RCU)
{
	struct ieee80211_sub_if_data *sdata = sta->sdata;
	u8 addr[ETH_ALEN];

	memcpy(addr, sta->sta.addr, ETH_ALEN);

	ibss_dbg(sdata, "Adding new IBSS station %pM\n", addr);

	sta_info_pre_move_state(sta, IEEE80211_STA_AUTH);
	sta_info_pre_move_state(sta, IEEE80211_STA_ASSOC);
	/* authorize the station only if the network is not RSN protected. If
	 * not wait for the userspace to authorize it */
	if (!sta->sdata->u.ibss.control_port)
		sta_info_pre_move_state(sta, IEEE80211_STA_AUTHORIZED);

	rate_control_rate_init(sta);

	/* If it fails, maybe we raced another insertion? */
	if (sta_info_insert_rcu(sta))
		return sta_info_get(sdata, addr);
	return sta;
}

static struct sta_info *
ieee80211_ibss_add_sta(struct ieee80211_sub_if_data *sdata, const u8 *bssid,
		       const u8 *addr, u32 supp_rates)
	__acquires(RCU)
{
	struct ieee80211_if_ibss *ifibss = &sdata->u.ibss;
	struct ieee80211_local *local = sdata->local;
	struct sta_info *sta;
	struct ieee80211_chanctx_conf *chanctx_conf;
	struct ieee80211_supported_band *sband;
	enum nl80211_bss_scan_width scan_width;
	int band;

	/*
	 * XXX: Consider removing the least recently used entry and
	 * 	allow new one to be added.
	 */
	if (local->num_sta >= IEEE80211_IBSS_MAX_STA_ENTRIES) {
		net_info_ratelimited("%s: No room for a new IBSS STA entry %pM\n",
				    sdata->name, addr);
		rcu_read_lock();
		return NULL;
	}

	if (ifibss->state == IEEE80211_IBSS_MLME_SEARCH) {
		rcu_read_lock();
		return NULL;
	}

	if (!ether_addr_equal(bssid, sdata->u.ibss.bssid)) {
		rcu_read_lock();
		return NULL;
	}

	rcu_read_lock();
	chanctx_conf = rcu_dereference(sdata->vif.chanctx_conf);
	if (WARN_ON_ONCE(!chanctx_conf))
		return NULL;
	band = chanctx_conf->def.chan->band;
	scan_width = cfg80211_chandef_to_scan_width(&chanctx_conf->def);
	rcu_read_unlock();

	sta = sta_info_alloc(sdata, addr, GFP_KERNEL);
	if (!sta) {
		rcu_read_lock();
		return NULL;
	}

	/* make sure mandatory rates are always added */
	sband = local->hw.wiphy->bands[band];
	sta->sta.supp_rates[band] = supp_rates |
			ieee80211_mandatory_rates(sband, scan_width);

	return ieee80211_ibss_finish_sta(sta);
}

static int ieee80211_sta_active_ibss(struct ieee80211_sub_if_data *sdata)
{
	struct ieee80211_local *local = sdata->local;
	int active = 0;
	struct sta_info *sta;

	sdata_assert_lock(sdata);

	rcu_read_lock();

	list_for_each_entry_rcu(sta, &local->sta_list, list) {
		unsigned long last_active = ieee80211_sta_last_active(sta);

		if (sta->sdata == sdata &&
		    time_is_after_jiffies(last_active +
					  IEEE80211_IBSS_MERGE_INTERVAL)) {
			active++;
			break;
		}
	}

	rcu_read_unlock();

	return active;
}

static void ieee80211_ibss_disconnect(struct ieee80211_sub_if_data *sdata)
{
	struct ieee80211_if_ibss *ifibss = &sdata->u.ibss;
	struct ieee80211_local *local = sdata->local;
	struct cfg80211_bss *cbss;
	struct beacon_data *presp;
	struct sta_info *sta;

	if (!is_zero_ether_addr(ifibss->bssid)) {
		cbss = cfg80211_get_bss(local->hw.wiphy, ifibss->chandef.chan,
					ifibss->bssid, ifibss->ssid,
					ifibss->ssid_len,
					IEEE80211_BSS_TYPE_IBSS,
					IEEE80211_PRIVACY(ifibss->privacy));

		if (cbss) {
			cfg80211_unlink_bss(local->hw.wiphy, cbss);
			cfg80211_put_bss(sdata->local->hw.wiphy, cbss);
		}
	}

	ifibss->state = IEEE80211_IBSS_MLME_SEARCH;

	sta_info_flush(sdata);

	spin_lock_bh(&ifibss->incomplete_lock);
	while (!list_empty(&ifibss->incomplete_stations)) {
		sta = list_first_entry(&ifibss->incomplete_stations,
				       struct sta_info, list);
		list_del(&sta->list);
		spin_unlock_bh(&ifibss->incomplete_lock);

		sta_info_free(local, sta);
		spin_lock_bh(&ifibss->incomplete_lock);
	}
	spin_unlock_bh(&ifibss->incomplete_lock);

	netif_carrier_off(sdata->dev);

	sdata->vif.bss_conf.ibss_joined = false;
	sdata->vif.bss_conf.ibss_creator = false;
	sdata->vif.bss_conf.enable_beacon = false;
	sdata->vif.bss_conf.ssid_len = 0;

	/* remove beacon */
	presp = rcu_dereference_protected(ifibss->presp,
					  lockdep_is_held(&sdata->wdev.mtx));
	RCU_INIT_POINTER(sdata->u.ibss.presp, NULL);
	if (presp)
		kfree_rcu(presp, rcu_head);

	clear_bit(SDATA_STATE_OFFCHANNEL_BEACON_STOPPED, &sdata->state);
	ieee80211_bss_info_change_notify(sdata, BSS_CHANGED_BEACON_ENABLED |
						BSS_CHANGED_IBSS);
	drv_leave_ibss(local, sdata);
	mutex_lock(&local->mtx);
	ieee80211_vif_release_channel(sdata);
	mutex_unlock(&local->mtx);
}

static void ieee80211_csa_connection_drop_work(struct work_struct *work)
{
	struct ieee80211_sub_if_data *sdata =
		container_of(work, struct ieee80211_sub_if_data,
			     u.ibss.csa_connection_drop_work);

	sdata_lock(sdata);

	ieee80211_ibss_disconnect(sdata);
	synchronize_rcu();
	skb_queue_purge(&sdata->skb_queue);

	/* trigger a scan to find another IBSS network to join */
	ieee80211_queue_work(&sdata->local->hw, &sdata->work);

	sdata_unlock(sdata);
}

static void ieee80211_ibss_csa_mark_radar(struct ieee80211_sub_if_data *sdata)
{
	struct ieee80211_if_ibss *ifibss = &sdata->u.ibss;
	int err;

	/* if the current channel is a DFS channel, mark the channel as
	 * unavailable.
	 */
	err = cfg80211_chandef_dfs_required(sdata->local->hw.wiphy,
					    &ifibss->chandef,
					    NL80211_IFTYPE_ADHOC);
	if (err > 0)
		cfg80211_radar_event(sdata->local->hw.wiphy, &ifibss->chandef,
				     GFP_ATOMIC);
}

static bool
ieee80211_ibss_process_chanswitch(struct ieee80211_sub_if_data *sdata,
				  struct ieee802_11_elems *elems,
				  bool beacon)
{
	struct cfg80211_csa_settings params;
	struct ieee80211_csa_ie csa_ie;
	struct ieee80211_if_ibss *ifibss = &sdata->u.ibss;
	enum nl80211_channel_type ch_type;
	int err;
	u32 sta_flags;
	u32 vht_cap_info = 0;

	sdata_assert_lock(sdata);

	sta_flags = IEEE80211_STA_DISABLE_VHT;
	switch (ifibss->chandef.width) {
	case NL80211_CHAN_WIDTH_5:
	case NL80211_CHAN_WIDTH_10:
	case NL80211_CHAN_WIDTH_20_NOHT:
		sta_flags |= IEEE80211_STA_DISABLE_HT;
		fallthrough;
	case NL80211_CHAN_WIDTH_20:
		sta_flags |= IEEE80211_STA_DISABLE_40MHZ;
		break;
	default:
		break;
	}

	if (elems->vht_cap_elem)
		vht_cap_info = le32_to_cpu(elems->vht_cap_elem->vht_cap_info);

	memset(&params, 0, sizeof(params));
	err = ieee80211_parse_ch_switch_ie(sdata, elems,
					   ifibss->chandef.chan->band,
					   vht_cap_info,
					   sta_flags, ifibss->bssid, &csa_ie);
	/* can't switch to destination channel, fail */
	if (err < 0)
		goto disconnect;

	/* did not contain a CSA */
	if (err)
		return false;

	/* channel switch is not supported, disconnect */
	if (!(sdata->local->hw.wiphy->flags & WIPHY_FLAG_HAS_CHANNEL_SWITCH))
		goto disconnect;

	params.count = csa_ie.count;
	params.chandef = csa_ie.chandef;

	switch (ifibss->chandef.width) {
	case NL80211_CHAN_WIDTH_20_NOHT:
	case NL80211_CHAN_WIDTH_20:
	case NL80211_CHAN_WIDTH_40:
		/* keep our current HT mode (HT20/HT40+/HT40-), even if
		 * another mode  has been announced. The mode is not adopted
		 * within the beacon while doing CSA and we should therefore
		 * keep the mode which we announce.
		 */
		ch_type = cfg80211_get_chandef_type(&ifibss->chandef);
		cfg80211_chandef_create(&params.chandef, params.chandef.chan,
					ch_type);
		break;
	case NL80211_CHAN_WIDTH_5:
	case NL80211_CHAN_WIDTH_10:
		if (params.chandef.width != ifibss->chandef.width) {
			sdata_info(sdata,
				   "IBSS %pM received channel switch from incompatible channel width (%d MHz, width:%d, CF1/2: %d/%d MHz), disconnecting\n",
				   ifibss->bssid,
				   params.chandef.chan->center_freq,
				   params.chandef.width,
				   params.chandef.center_freq1,
				   params.chandef.center_freq2);
			goto disconnect;
		}
		break;
	default:
		/* should not happen, sta_flags should prevent VHT modes. */
		WARN_ON(1);
		goto disconnect;
	}

	if (!cfg80211_reg_can_beacon(sdata->local->hw.wiphy, &params.chandef,
				     NL80211_IFTYPE_ADHOC)) {
		sdata_info(sdata,
			   "IBSS %pM switches to unsupported channel (%d MHz, width:%d, CF1/2: %d/%d MHz), disconnecting\n",
			   ifibss->bssid,
			   params.chandef.chan->center_freq,
			   params.chandef.width,
			   params.chandef.center_freq1,
			   params.chandef.center_freq2);
		goto disconnect;
	}

	err = cfg80211_chandef_dfs_required(sdata->local->hw.wiphy,
					    &params.chandef,
					    NL80211_IFTYPE_ADHOC);
	if (err < 0)
		goto disconnect;
	if (err > 0 && !ifibss->userspace_handles_dfs) {
		/* IBSS-DFS only allowed with a control program */
		goto disconnect;
	}

	params.radar_required = err;

	if (cfg80211_chandef_identical(&params.chandef,
				       &sdata->vif.bss_conf.chandef)) {
		ibss_dbg(sdata,
			 "received csa with an identical chandef, ignoring\n");
		return true;
	}

	/* all checks done, now perform the channel switch. */
	ibss_dbg(sdata,
		 "received channel switch announcement to go to channel %d MHz\n",
		 params.chandef.chan->center_freq);

	params.block_tx = !!csa_ie.mode;

	if (ieee80211_channel_switch(sdata->local->hw.wiphy, sdata->dev,
				     &params))
		goto disconnect;

	ieee80211_ibss_csa_mark_radar(sdata);

	return true;
disconnect:
	ibss_dbg(sdata, "Can't handle channel switch, disconnect\n");
	ieee80211_queue_work(&sdata->local->hw,
			     &ifibss->csa_connection_drop_work);

	ieee80211_ibss_csa_mark_radar(sdata);

	return true;
}

static void
ieee80211_rx_mgmt_spectrum_mgmt(struct ieee80211_sub_if_data *sdata,
				struct ieee80211_mgmt *mgmt, size_t len,
				struct ieee80211_rx_status *rx_status,
				struct ieee802_11_elems *elems)
{
	int required_len;

	if (len < IEEE80211_MIN_ACTION_SIZE + 1)
		return;

	/* CSA is the only action we handle for now */
	if (mgmt->u.action.u.measurement.action_code !=
	    WLAN_ACTION_SPCT_CHL_SWITCH)
		return;

	required_len = IEEE80211_MIN_ACTION_SIZE +
		       sizeof(mgmt->u.action.u.chan_switch);
	if (len < required_len)
		return;

	if (!sdata->vif.csa_active)
		ieee80211_ibss_process_chanswitch(sdata, elems, false);
}

static void ieee80211_rx_mgmt_deauth_ibss(struct ieee80211_sub_if_data *sdata,
					  struct ieee80211_mgmt *mgmt,
					  size_t len)
{
	u16 reason = le16_to_cpu(mgmt->u.deauth.reason_code);

	if (len < IEEE80211_DEAUTH_FRAME_LEN)
		return;

	ibss_dbg(sdata, "RX DeAuth SA=%pM DA=%pM\n", mgmt->sa, mgmt->da);
	ibss_dbg(sdata, "\tBSSID=%pM (reason: %d)\n", mgmt->bssid, reason);
	sta_info_destroy_addr(sdata, mgmt->sa);
}

static void ieee80211_rx_mgmt_auth_ibss(struct ieee80211_sub_if_data *sdata,
					struct ieee80211_mgmt *mgmt,
					size_t len)
{
	u16 auth_alg, auth_transaction;

	sdata_assert_lock(sdata);

	if (len < 24 + 6)
		return;

	auth_alg = le16_to_cpu(mgmt->u.auth.auth_alg);
	auth_transaction = le16_to_cpu(mgmt->u.auth.auth_transaction);

	ibss_dbg(sdata, "RX Auth SA=%pM DA=%pM\n", mgmt->sa, mgmt->da);
	ibss_dbg(sdata, "\tBSSID=%pM (auth_transaction=%d)\n",
		 mgmt->bssid, auth_transaction);

	if (auth_alg != WLAN_AUTH_OPEN || auth_transaction != 1)
		return;

	/*
	 * IEEE 802.11 standard does not require authentication in IBSS
	 * networks and most implementations do not seem to use it.
	 * However, try to reply to authentication attempts if someone
	 * has actually implemented this.
	 */
	ieee80211_send_auth(sdata, 2, WLAN_AUTH_OPEN, 0, NULL, 0,
			    mgmt->sa, sdata->u.ibss.bssid, NULL, 0, 0, 0);
}

static void ieee80211_update_sta_info(struct ieee80211_sub_if_data *sdata,
				      struct ieee80211_mgmt *mgmt, size_t len,
				      struct ieee80211_rx_status *rx_status,
				      struct ieee802_11_elems *elems,
				      struct ieee80211_channel *channel)
{
	struct sta_info *sta;
	enum nl80211_band band = rx_status->band;
	enum nl80211_bss_scan_width scan_width;
	struct ieee80211_local *local = sdata->local;
	struct ieee80211_supported_band *sband;
	bool rates_updated = false;
	u32 supp_rates = 0;

	if (sdata->vif.type != NL80211_IFTYPE_ADHOC)
		return;

	if (!ether_addr_equal(mgmt->bssid, sdata->u.ibss.bssid))
		return;

	sband = local->hw.wiphy->bands[band];
	if (WARN_ON(!sband))
		return;

	rcu_read_lock();
	sta = sta_info_get(sdata, mgmt->sa);

	if (elems->supp_rates) {
		supp_rates = ieee80211_sta_get_rates(sdata, elems,
						     band, NULL);
		if (sta) {
			u32 prev_rates;

			prev_rates = sta->sta.supp_rates[band];
			/* make sure mandatory rates are always added */
			scan_width = NL80211_BSS_CHAN_WIDTH_20;
			if (rx_status->bw == RATE_INFO_BW_5)
				scan_width = NL80211_BSS_CHAN_WIDTH_5;
			else if (rx_status->bw == RATE_INFO_BW_10)
				scan_width = NL80211_BSS_CHAN_WIDTH_10;

			sta->sta.supp_rates[band] = supp_rates |
				ieee80211_mandatory_rates(sband, scan_width);
			if (sta->sta.supp_rates[band] != prev_rates) {
				ibss_dbg(sdata,
					 "updated supp_rates set for %pM based on beacon/probe_resp (0x%x -> 0x%x)\n",
					 sta->sta.addr, prev_rates,
					 sta->sta.supp_rates[band]);
				rates_updated = true;
			}
		} else {
			rcu_read_unlock();
			sta = ieee80211_ibss_add_sta(sdata, mgmt->bssid,
						     mgmt->sa, supp_rates);
		}
	}

	if (sta && !sta->sta.wme &&
	    (elems->wmm_info || elems->s1g_capab) &&
	    local->hw.queues >= IEEE80211_NUM_ACS) {
		sta->sta.wme = true;
		ieee80211_check_fast_xmit(sta);
	}

	if (sta && elems->ht_operation && elems->ht_cap_elem &&
	    sdata->u.ibss.chandef.width != NL80211_CHAN_WIDTH_20_NOHT &&
	    sdata->u.ibss.chandef.width != NL80211_CHAN_WIDTH_5 &&
	    sdata->u.ibss.chandef.width != NL80211_CHAN_WIDTH_10) {
		/* we both use HT */
		struct ieee80211_ht_cap htcap_ie;
		struct cfg80211_chan_def chandef;
		enum ieee80211_sta_rx_bandwidth bw = sta->sta.bandwidth;

		cfg80211_chandef_create(&chandef, channel, NL80211_CHAN_NO_HT);
		ieee80211_chandef_ht_oper(elems->ht_operation, &chandef);

		memcpy(&htcap_ie, elems->ht_cap_elem, sizeof(htcap_ie));
		rates_updated |= ieee80211_ht_cap_ie_to_sta_ht_cap(sdata, sband,
								   &htcap_ie,
								   sta);

		if (elems->vht_operation && elems->vht_cap_elem &&
		    sdata->u.ibss.chandef.width != NL80211_CHAN_WIDTH_20 &&
		    sdata->u.ibss.chandef.width != NL80211_CHAN_WIDTH_40) {
			/* we both use VHT */
			struct ieee80211_vht_cap cap_ie;
			struct ieee80211_sta_vht_cap cap = sta->sta.vht_cap;
			u32 vht_cap_info =
				le32_to_cpu(elems->vht_cap_elem->vht_cap_info);

			ieee80211_chandef_vht_oper(&local->hw, vht_cap_info,
						   elems->vht_operation,
						   elems->ht_operation,
						   &chandef);
			memcpy(&cap_ie, elems->vht_cap_elem, sizeof(cap_ie));
			ieee80211_vht_cap_ie_to_sta_vht_cap(sdata, sband,
							    &cap_ie, sta);
			if (memcmp(&cap, &sta->sta.vht_cap, sizeof(cap)))
				rates_updated |= true;
		}

		if (bw != sta->sta.bandwidth)
			rates_updated |= true;

		if (!cfg80211_chandef_compatible(&sdata->u.ibss.chandef,
						 &chandef))
			WARN_ON_ONCE(1);
	}

	if (sta && rates_updated) {
		u32 changed = IEEE80211_RC_SUPP_RATES_CHANGED;
		u8 rx_nss = sta->sta.rx_nss;

		/* Force rx_nss recalculation */
		sta->sta.rx_nss = 0;
		rate_control_rate_init(sta);
		if (sta->sta.rx_nss != rx_nss)
			changed |= IEEE80211_RC_NSS_CHANGED;

		drv_sta_rc_update(local, sdata, &sta->sta, changed);
	}

	rcu_read_unlock();
}

static void ieee80211_rx_bss_info(struct ieee80211_sub_if_data *sdata,
				  struct ieee80211_mgmt *mgmt, size_t len,
				  struct ieee80211_rx_status *rx_status,
				  struct ieee802_11_elems *elems)
{
	struct ieee80211_local *local = sdata->local;
	struct cfg80211_bss *cbss;
	struct ieee80211_bss *bss;
	struct ieee80211_channel *channel;
	u64 beacon_timestamp, rx_timestamp;
	u32 supp_rates = 0;
	enum nl80211_band band = rx_status->band;

	channel = ieee80211_get_channel(local->hw.wiphy, rx_status->freq);
	if (!channel)
		return;

	ieee80211_update_sta_info(sdata, mgmt, len, rx_status, elems, channel);

	bss = ieee80211_bss_info_update(local, rx_status, mgmt, len, channel);
	if (!bss)
		return;

	cbss = container_of((void *)bss, struct cfg80211_bss, priv);

	/* same for beacon and probe response */
	beacon_timestamp = le64_to_cpu(mgmt->u.beacon.timestamp);

	/* check if we need to merge IBSS */

	/* not an IBSS */
	if (!(cbss->capability & WLAN_CAPABILITY_IBSS))
		goto put_bss;

	/* different channel */
	if (sdata->u.ibss.fixed_channel &&
	    sdata->u.ibss.chandef.chan != cbss->channel)
		goto put_bss;

	/* different SSID */
	if (elems->ssid_len != sdata->u.ibss.ssid_len ||
	    memcmp(elems->ssid, sdata->u.ibss.ssid,
				sdata->u.ibss.ssid_len))
		goto put_bss;

	/* process channel switch */
	if (sdata->vif.csa_active ||
	    ieee80211_ibss_process_chanswitch(sdata, elems, true))
		goto put_bss;

	/* same BSSID */
	if (ether_addr_equal(cbss->bssid, sdata->u.ibss.bssid))
		goto put_bss;

	/* we use a fixed BSSID */
	if (sdata->u.ibss.fixed_bssid)
		goto put_bss;

	if (ieee80211_have_rx_timestamp(rx_status)) {
		/* time when timestamp field was received */
		rx_timestamp =
			ieee80211_calculate_rx_timestamp(local, rx_status,
							 len + FCS_LEN, 24);
	} else {
		/*
		 * second best option: get current TSF
		 * (will return -1 if not supported)
		 */
		rx_timestamp = drv_get_tsf(local, sdata);
	}

	ibss_dbg(sdata, "RX beacon SA=%pM BSSID=%pM TSF=0x%llx\n",
		 mgmt->sa, mgmt->bssid,
		 (unsigned long long)rx_timestamp);
	ibss_dbg(sdata, "\tBCN=0x%llx diff=%lld @%lu\n",
		 (unsigned long long)beacon_timestamp,
		 (unsigned long long)(rx_timestamp - beacon_timestamp),
		 jiffies);

	if (beacon_timestamp > rx_timestamp) {
		ibss_dbg(sdata,
			 "beacon TSF higher than local TSF - IBSS merge with BSSID %pM\n",
			 mgmt->bssid);
		ieee80211_sta_join_ibss(sdata, bss);
		supp_rates = ieee80211_sta_get_rates(sdata, elems, band, NULL);
		ieee80211_ibss_add_sta(sdata, mgmt->bssid, mgmt->sa,
				       supp_rates);
		rcu_read_unlock();
	}

 put_bss:
	ieee80211_rx_bss_put(local, bss);
}

void ieee80211_ibss_rx_no_sta(struct ieee80211_sub_if_data *sdata,
			      const u8 *bssid, const u8 *addr,
			      u32 supp_rates)
{
	struct ieee80211_if_ibss *ifibss = &sdata->u.ibss;
	struct ieee80211_local *local = sdata->local;
	struct sta_info *sta;
	struct ieee80211_chanctx_conf *chanctx_conf;
	struct ieee80211_supported_band *sband;
	enum nl80211_bss_scan_width scan_width;
	int band;

	/*
	 * XXX: Consider removing the least recently used entry and
	 * 	allow new one to be added.
	 */
	if (local->num_sta >= IEEE80211_IBSS_MAX_STA_ENTRIES) {
		net_info_ratelimited("%s: No room for a new IBSS STA entry %pM\n",
				    sdata->name, addr);
		return;
	}

	if (ifibss->state == IEEE80211_IBSS_MLME_SEARCH)
		return;

	if (!ether_addr_equal(bssid, sdata->u.ibss.bssid))
		return;

	rcu_read_lock();
	chanctx_conf = rcu_dereference(sdata->vif.chanctx_conf);
	if (WARN_ON_ONCE(!chanctx_conf)) {
		rcu_read_unlock();
		return;
	}
	band = chanctx_conf->def.chan->band;
	scan_width = cfg80211_chandef_to_scan_width(&chanctx_conf->def);
	rcu_read_unlock();

	sta = sta_info_alloc(sdata, addr, GFP_ATOMIC);
	if (!sta)
		return;

	/* make sure mandatory rates are always added */
	sband = local->hw.wiphy->bands[band];
	sta->sta.supp_rates[band] = supp_rates |
			ieee80211_mandatory_rates(sband, scan_width);

	spin_lock(&ifibss->incomplete_lock);
	list_add(&sta->list, &ifibss->incomplete_stations);
	spin_unlock(&ifibss->incomplete_lock);
	ieee80211_queue_work(&local->hw, &sdata->work);
}

static void ieee80211_ibss_sta_expire(struct ieee80211_sub_if_data *sdata)
{
	struct ieee80211_if_ibss *ifibss = &sdata->u.ibss;
	struct ieee80211_local *local = sdata->local;
	struct sta_info *sta, *tmp;
	unsigned long exp_time = IEEE80211_IBSS_INACTIVITY_LIMIT;
	unsigned long exp_rsn = IEEE80211_IBSS_RSN_INACTIVITY_LIMIT;

	mutex_lock(&local->sta_mtx);

	list_for_each_entry_safe(sta, tmp, &local->sta_list, list) {
		unsigned long last_active = ieee80211_sta_last_active(sta);

		if (sdata != sta->sdata)
			continue;

		if (time_is_before_jiffies(last_active + exp_time) ||
		    (time_is_before_jiffies(last_active + exp_rsn) &&
		     sta->sta_state != IEEE80211_STA_AUTHORIZED)) {
			u8 frame_buf[IEEE80211_DEAUTH_FRAME_LEN];

			sta_dbg(sta->sdata, "expiring inactive %sSTA %pM\n",
				sta->sta_state != IEEE80211_STA_AUTHORIZED ?
				"not authorized " : "", sta->sta.addr);

			ieee80211_send_deauth_disassoc(sdata, sta->sta.addr,
						       ifibss->bssid,
						       IEEE80211_STYPE_DEAUTH,
						       WLAN_REASON_DEAUTH_LEAVING,
						       true, frame_buf);
			WARN_ON(__sta_info_destroy(sta));
		}
	}

	mutex_unlock(&local->sta_mtx);
}

/*
 * This function is called with state == IEEE80211_IBSS_MLME_JOINED
 */

static void ieee80211_sta_merge_ibss(struct ieee80211_sub_if_data *sdata)
{
	struct ieee80211_if_ibss *ifibss = &sdata->u.ibss;
	enum nl80211_bss_scan_width scan_width;

	sdata_assert_lock(sdata);

	mod_timer(&ifibss->timer,
		  round_jiffies(jiffies + IEEE80211_IBSS_MERGE_INTERVAL));

	ieee80211_ibss_sta_expire(sdata);

	if (time_before(jiffies, ifibss->last_scan_completed +
		       IEEE80211_IBSS_MERGE_INTERVAL))
		return;

	if (ieee80211_sta_active_ibss(sdata))
		return;

	if (ifibss->fixed_channel)
		return;

	sdata_info(sdata,
		   "No active IBSS STAs - trying to scan for other IBSS networks with same SSID (merge)\n");

	scan_width = cfg80211_chandef_to_scan_width(&ifibss->chandef);
	ieee80211_request_ibss_scan(sdata, ifibss->ssid, ifibss->ssid_len,
				    NULL, 0, scan_width);
}

static void ieee80211_sta_create_ibss(struct ieee80211_sub_if_data *sdata)
{
	struct ieee80211_if_ibss *ifibss = &sdata->u.ibss;
	u8 bssid[ETH_ALEN];
	u16 capability;
	int i;

	sdata_assert_lock(sdata);

	if (ifibss->fixed_bssid) {
		memcpy(bssid, ifibss->bssid, ETH_ALEN);
	} else {
		/* Generate random, not broadcast, locally administered BSSID. Mix in
		 * own MAC address to make sure that devices that do not have proper
		 * random number generator get different BSSID. */
		get_random_bytes(bssid, ETH_ALEN);
		for (i = 0; i < ETH_ALEN; i++)
			bssid[i] ^= sdata->vif.addr[i];
		bssid[0] &= ~0x01;
		bssid[0] |= 0x02;
	}

	sdata_info(sdata, "Creating new IBSS network, BSSID %pM\n", bssid);

	capability = WLAN_CAPABILITY_IBSS;

	if (ifibss->privacy)
		capability |= WLAN_CAPABILITY_PRIVACY;

	__ieee80211_sta_join_ibss(sdata, bssid, sdata->vif.bss_conf.beacon_int,
				  &ifibss->chandef, ifibss->basic_rates,
				  capability, 0, true);
}

static unsigned ibss_setup_channels(struct wiphy *wiphy,
				    struct ieee80211_channel **channels,
				    unsigned int channels_max,
				    u32 center_freq, u32 width)
{
	struct ieee80211_channel *chan = NULL;
	unsigned int n_chan = 0;
	u32 start_freq, end_freq, freq;

	if (width <= 20) {
		start_freq = center_freq;
		end_freq = center_freq;
	} else {
		start_freq = center_freq - width / 2 + 10;
		end_freq = center_freq + width / 2 - 10;
	}

	for (freq = start_freq; freq <= end_freq; freq += 20) {
		chan = ieee80211_get_channel(wiphy, freq);
		if (!chan)
			continue;
		if (n_chan >= channels_max)
			return n_chan;

		channels[n_chan] = chan;
		n_chan++;
	}

	return n_chan;
}

static unsigned int
ieee80211_ibss_setup_scan_channels(struct wiphy *wiphy,
				   const struct cfg80211_chan_def *chandef,
				   struct ieee80211_channel **channels,
				   unsigned int channels_max)
{
	unsigned int n_chan = 0;
	u32 width, cf1, cf2 = 0;

	switch (chandef->width) {
	case NL80211_CHAN_WIDTH_40:
		width = 40;
		break;
	case NL80211_CHAN_WIDTH_80P80:
		cf2 = chandef->center_freq2;
		fallthrough;
	case NL80211_CHAN_WIDTH_80:
		width = 80;
		break;
	case NL80211_CHAN_WIDTH_160:
		width = 160;
		break;
	default:
		width = 20;
		break;
	}

	cf1 = chandef->center_freq1;

	n_chan = ibss_setup_channels(wiphy, channels, channels_max, cf1, width);

	if (cf2)
		n_chan += ibss_setup_channels(wiphy, &channels[n_chan],
					      channels_max - n_chan, cf2,
					      width);

	return n_chan;
}

/*
 * This function is called with state == IEEE80211_IBSS_MLME_SEARCH
 */

static void ieee80211_sta_find_ibss(struct ieee80211_sub_if_data *sdata)
{
	struct ieee80211_if_ibss *ifibss = &sdata->u.ibss;
	struct ieee80211_local *local = sdata->local;
	struct cfg80211_bss *cbss;
	struct ieee80211_channel *chan = NULL;
	const u8 *bssid = NULL;
	enum nl80211_bss_scan_width scan_width;
	int active_ibss;

	sdata_assert_lock(sdata);

	active_ibss = ieee80211_sta_active_ibss(sdata);
	ibss_dbg(sdata, "sta_find_ibss (active_ibss=%d)\n", active_ibss);

	if (active_ibss)
		return;

	if (ifibss->fixed_bssid)
		bssid = ifibss->bssid;
	if (ifibss->fixed_channel)
		chan = ifibss->chandef.chan;
	if (!is_zero_ether_addr(ifibss->bssid))
		bssid = ifibss->bssid;
	cbss = cfg80211_get_bss(local->hw.wiphy, chan, bssid,
				ifibss->ssid, ifibss->ssid_len,
				IEEE80211_BSS_TYPE_IBSS,
				IEEE80211_PRIVACY(ifibss->privacy));

	if (cbss) {
		struct ieee80211_bss *bss;

		bss = (void *)cbss->priv;
		ibss_dbg(sdata,
			 "sta_find_ibss: selected %pM current %pM\n",
			 cbss->bssid, ifibss->bssid);
		sdata_info(sdata,
			   "Selected IBSS BSSID %pM based on configured SSID\n",
			   cbss->bssid);

		ieee80211_sta_join_ibss(sdata, bss);
		ieee80211_rx_bss_put(local, bss);
		return;
	}

	/* if a fixed bssid and a fixed freq have been provided create the IBSS
	 * directly and do not waste time scanning
	 */
	if (ifibss->fixed_bssid && ifibss->fixed_channel) {
		sdata_info(sdata, "Created IBSS using preconfigured BSSID %pM\n",
			   bssid);
		ieee80211_sta_create_ibss(sdata);
		return;
	}


	ibss_dbg(sdata, "sta_find_ibss: did not try to join ibss\n");

	/* Selected IBSS not found in current scan results - try to scan */
	if (time_after(jiffies, ifibss->last_scan_completed +
					IEEE80211_SCAN_INTERVAL)) {
		struct ieee80211_channel *channels[8];
		unsigned int num;

		sdata_info(sdata, "Trigger new scan to find an IBSS to join\n");

		scan_width = cfg80211_chandef_to_scan_width(&ifibss->chandef);

		if (ifibss->fixed_channel) {
			num = ieee80211_ibss_setup_scan_channels(local->hw.wiphy,
								 &ifibss->chandef,
								 channels,
								 ARRAY_SIZE(channels));
			ieee80211_request_ibss_scan(sdata, ifibss->ssid,
						    ifibss->ssid_len, channels,
						    num, scan_width);
		} else {
			ieee80211_request_ibss_scan(sdata, ifibss->ssid,
						    ifibss->ssid_len, NULL,
						    0, scan_width);
		}
	} else {
		int interval = IEEE80211_SCAN_INTERVAL;

		if (time_after(jiffies, ifibss->ibss_join_req +
			       IEEE80211_IBSS_JOIN_TIMEOUT))
			ieee80211_sta_create_ibss(sdata);

		mod_timer(&ifibss->timer,
			  round_jiffies(jiffies + interval));
	}
}

static void ieee80211_rx_mgmt_probe_req(struct ieee80211_sub_if_data *sdata,
					struct sk_buff *req)
{
	struct ieee80211_mgmt *mgmt = (void *)req->data;
	struct ieee80211_if_ibss *ifibss = &sdata->u.ibss;
	struct ieee80211_local *local = sdata->local;
	int tx_last_beacon, len = req->len;
	struct sk_buff *skb;
	struct beacon_data *presp;
	u8 *pos, *end;

	sdata_assert_lock(sdata);

	presp = rcu_dereference_protected(ifibss->presp,
					  lockdep_is_held(&sdata->wdev.mtx));

	if (ifibss->state != IEEE80211_IBSS_MLME_JOINED ||
	    len < 24 + 2 || !presp)
		return;

	tx_last_beacon = drv_tx_last_beacon(local);

	ibss_dbg(sdata, "RX ProbeReq SA=%pM DA=%pM\n", mgmt->sa, mgmt->da);
	ibss_dbg(sdata, "\tBSSID=%pM (tx_last_beacon=%d)\n",
		 mgmt->bssid, tx_last_beacon);

	if (!tx_last_beacon && is_multicast_ether_addr(mgmt->da))
		return;

	if (!ether_addr_equal(mgmt->bssid, ifibss->bssid) &&
	    !is_broadcast_ether_addr(mgmt->bssid))
		return;

	end = ((u8 *) mgmt) + len;
	pos = mgmt->u.probe_req.variable;
	if (pos[0] != WLAN_EID_SSID ||
	    pos + 2 + pos[1] > end) {
		ibss_dbg(sdata, "Invalid SSID IE in ProbeReq from %pM\n",
			 mgmt->sa);
		return;
	}
	if (pos[1] != 0 &&
	    (pos[1] != ifibss->ssid_len ||
	     memcmp(pos + 2, ifibss->ssid, ifibss->ssid_len))) {
		/* Ignore ProbeReq for foreign SSID */
		return;
	}

	/* Reply with ProbeResp */
	skb = dev_alloc_skb(local->tx_headroom + presp->head_len);
	if (!skb)
		return;

	skb_reserve(skb, local->tx_headroom);
	skb_put_data(skb, presp->head, presp->head_len);

	memcpy(((struct ieee80211_mgmt *) skb->data)->da, mgmt->sa, ETH_ALEN);
	ibss_dbg(sdata, "Sending ProbeResp to %pM\n", mgmt->sa);
	IEEE80211_SKB_CB(skb)->flags |= IEEE80211_TX_INTFL_DONT_ENCRYPT;

	/* avoid excessive retries for probe request to wildcard SSIDs */
	if (pos[1] == 0)
		IEEE80211_SKB_CB(skb)->flags |= IEEE80211_TX_CTL_NO_ACK;

	ieee80211_tx_skb(sdata, skb);
}

static
void ieee80211_rx_mgmt_probe_beacon(struct ieee80211_sub_if_data *sdata,
				    struct ieee80211_mgmt *mgmt, size_t len,
				    struct ieee80211_rx_status *rx_status)
{
	size_t baselen;
	struct ieee802_11_elems *elems;

	BUILD_BUG_ON(offsetof(typeof(mgmt->u.probe_resp), variable) !=
		     offsetof(typeof(mgmt->u.beacon), variable));

	/*
	 * either beacon or probe_resp but the variable field is at the
	 * same offset
	 */
	baselen = (u8 *) mgmt->u.probe_resp.variable - (u8 *) mgmt;
	if (baselen > len)
		return;

	elems = ieee802_11_parse_elems(mgmt->u.probe_resp.variable,
				       len - baselen, false,
				       mgmt->bssid, NULL);

	if (elems) {
		ieee80211_rx_bss_info(sdata, mgmt, len, rx_status, elems);
		kfree(elems);
	}
}

void ieee80211_ibss_rx_queued_mgmt(struct ieee80211_sub_if_data *sdata,
				   struct sk_buff *skb)
{
	struct ieee80211_rx_status *rx_status;
	struct ieee80211_mgmt *mgmt;
	u16 fc;
	struct ieee802_11_elems *elems;
	int ies_len;

	rx_status = IEEE80211_SKB_RXCB(skb);
	mgmt = (struct ieee80211_mgmt *) skb->data;
	fc = le16_to_cpu(mgmt->frame_control);

	sdata_lock(sdata);

	if (!sdata->u.ibss.ssid_len)
		goto mgmt_out; /* not ready to merge yet */

	switch (fc & IEEE80211_FCTL_STYPE) {
	case IEEE80211_STYPE_PROBE_REQ:
		ieee80211_rx_mgmt_probe_req(sdata, skb);
		break;
	case IEEE80211_STYPE_PROBE_RESP:
	case IEEE80211_STYPE_BEACON:
		ieee80211_rx_mgmt_probe_beacon(sdata, mgmt, skb->len,
					       rx_status);
		break;
	case IEEE80211_STYPE_AUTH:
		ieee80211_rx_mgmt_auth_ibss(sdata, mgmt, skb->len);
		break;
	case IEEE80211_STYPE_DEAUTH:
		ieee80211_rx_mgmt_deauth_ibss(sdata, mgmt, skb->len);
		break;
	case IEEE80211_STYPE_ACTION:
		switch (mgmt->u.action.category) {
		case WLAN_CATEGORY_SPECTRUM_MGMT:
			ies_len = skb->len -
				  offsetof(struct ieee80211_mgmt,
					   u.action.u.chan_switch.variable);

			if (ies_len < 0)
				break;

			elems = ieee802_11_parse_elems(
				mgmt->u.action.u.chan_switch.variable,
				ies_len, true, mgmt->bssid, NULL);

<<<<<<< HEAD
			if (!elems || elems->parse_error)
				break;

			ieee80211_rx_mgmt_spectrum_mgmt(sdata, mgmt, skb->len,
							rx_status, elems);
=======
			if (elems && !elems->parse_error)
				ieee80211_rx_mgmt_spectrum_mgmt(sdata, mgmt,
								skb->len,
								rx_status,
								elems);
>>>>>>> 19c0ed55
			kfree(elems);
			break;
		}
	}

 mgmt_out:
	sdata_unlock(sdata);
}

void ieee80211_ibss_work(struct ieee80211_sub_if_data *sdata)
{
	struct ieee80211_if_ibss *ifibss = &sdata->u.ibss;
	struct sta_info *sta;

	sdata_lock(sdata);

	/*
	 * Work could be scheduled after scan or similar
	 * when we aren't even joined (or trying) with a
	 * network.
	 */
	if (!ifibss->ssid_len)
		goto out;

	spin_lock_bh(&ifibss->incomplete_lock);
	while (!list_empty(&ifibss->incomplete_stations)) {
		sta = list_first_entry(&ifibss->incomplete_stations,
				       struct sta_info, list);
		list_del(&sta->list);
		spin_unlock_bh(&ifibss->incomplete_lock);

		ieee80211_ibss_finish_sta(sta);
		rcu_read_unlock();
		spin_lock_bh(&ifibss->incomplete_lock);
	}
	spin_unlock_bh(&ifibss->incomplete_lock);

	switch (ifibss->state) {
	case IEEE80211_IBSS_MLME_SEARCH:
		ieee80211_sta_find_ibss(sdata);
		break;
	case IEEE80211_IBSS_MLME_JOINED:
		ieee80211_sta_merge_ibss(sdata);
		break;
	default:
		WARN_ON(1);
		break;
	}

 out:
	sdata_unlock(sdata);
}

static void ieee80211_ibss_timer(struct timer_list *t)
{
	struct ieee80211_sub_if_data *sdata =
		from_timer(sdata, t, u.ibss.timer);

	ieee80211_queue_work(&sdata->local->hw, &sdata->work);
}

void ieee80211_ibss_setup_sdata(struct ieee80211_sub_if_data *sdata)
{
	struct ieee80211_if_ibss *ifibss = &sdata->u.ibss;

	timer_setup(&ifibss->timer, ieee80211_ibss_timer, 0);
	INIT_LIST_HEAD(&ifibss->incomplete_stations);
	spin_lock_init(&ifibss->incomplete_lock);
	INIT_WORK(&ifibss->csa_connection_drop_work,
		  ieee80211_csa_connection_drop_work);
}

/* scan finished notification */
void ieee80211_ibss_notify_scan_completed(struct ieee80211_local *local)
{
	struct ieee80211_sub_if_data *sdata;

	mutex_lock(&local->iflist_mtx);
	list_for_each_entry(sdata, &local->interfaces, list) {
		if (!ieee80211_sdata_running(sdata))
			continue;
		if (sdata->vif.type != NL80211_IFTYPE_ADHOC)
			continue;
		sdata->u.ibss.last_scan_completed = jiffies;
	}
	mutex_unlock(&local->iflist_mtx);
}

int ieee80211_ibss_join(struct ieee80211_sub_if_data *sdata,
			struct cfg80211_ibss_params *params)
{
	u32 changed = 0;
	u32 rate_flags;
	struct ieee80211_supported_band *sband;
	enum ieee80211_chanctx_mode chanmode;
	struct ieee80211_local *local = sdata->local;
	int radar_detect_width = 0;
	int i;
	int ret;

	if (params->chandef.chan->freq_offset) {
		/* this may work, but is untested */
		return -EOPNOTSUPP;
	}

	ret = cfg80211_chandef_dfs_required(local->hw.wiphy,
					    &params->chandef,
					    sdata->wdev.iftype);
	if (ret < 0)
		return ret;

	if (ret > 0) {
		if (!params->userspace_handles_dfs)
			return -EINVAL;
		radar_detect_width = BIT(params->chandef.width);
	}

	chanmode = (params->channel_fixed && !ret) ?
		IEEE80211_CHANCTX_SHARED : IEEE80211_CHANCTX_EXCLUSIVE;

	mutex_lock(&local->chanctx_mtx);
	ret = ieee80211_check_combinations(sdata, &params->chandef, chanmode,
					   radar_detect_width);
	mutex_unlock(&local->chanctx_mtx);
	if (ret < 0)
		return ret;

	if (params->bssid) {
		memcpy(sdata->u.ibss.bssid, params->bssid, ETH_ALEN);
		sdata->u.ibss.fixed_bssid = true;
	} else
		sdata->u.ibss.fixed_bssid = false;

	sdata->u.ibss.privacy = params->privacy;
	sdata->u.ibss.control_port = params->control_port;
	sdata->u.ibss.userspace_handles_dfs = params->userspace_handles_dfs;
	sdata->u.ibss.basic_rates = params->basic_rates;
	sdata->u.ibss.last_scan_completed = jiffies;

	/* fix basic_rates if channel does not support these rates */
	rate_flags = ieee80211_chandef_rate_flags(&params->chandef);
	sband = local->hw.wiphy->bands[params->chandef.chan->band];
	for (i = 0; i < sband->n_bitrates; i++) {
		if ((rate_flags & sband->bitrates[i].flags) != rate_flags)
			sdata->u.ibss.basic_rates &= ~BIT(i);
	}
	memcpy(sdata->vif.bss_conf.mcast_rate, params->mcast_rate,
	       sizeof(params->mcast_rate));

	sdata->vif.bss_conf.beacon_int = params->beacon_interval;

	sdata->u.ibss.chandef = params->chandef;
	sdata->u.ibss.fixed_channel = params->channel_fixed;

	if (params->ie) {
		sdata->u.ibss.ie = kmemdup(params->ie, params->ie_len,
					   GFP_KERNEL);
		if (sdata->u.ibss.ie)
			sdata->u.ibss.ie_len = params->ie_len;
	}

	sdata->u.ibss.state = IEEE80211_IBSS_MLME_SEARCH;
	sdata->u.ibss.ibss_join_req = jiffies;

	memcpy(sdata->u.ibss.ssid, params->ssid, params->ssid_len);
	sdata->u.ibss.ssid_len = params->ssid_len;

	memcpy(&sdata->u.ibss.ht_capa, &params->ht_capa,
	       sizeof(sdata->u.ibss.ht_capa));
	memcpy(&sdata->u.ibss.ht_capa_mask, &params->ht_capa_mask,
	       sizeof(sdata->u.ibss.ht_capa_mask));

	/*
	 * 802.11n-2009 9.13.3.1: In an IBSS, the HT Protection field is
	 * reserved, but an HT STA shall protect HT transmissions as though
	 * the HT Protection field were set to non-HT mixed mode.
	 *
	 * In an IBSS, the RIFS Mode field of the HT Operation element is
	 * also reserved, but an HT STA shall operate as though this field
	 * were set to 1.
	 */

	sdata->vif.bss_conf.ht_operation_mode |=
		  IEEE80211_HT_OP_MODE_PROTECTION_NONHT_MIXED
		| IEEE80211_HT_PARAM_RIFS_MODE;

	changed |= BSS_CHANGED_HT | BSS_CHANGED_MCAST_RATE;
	ieee80211_bss_info_change_notify(sdata, changed);

	sdata->smps_mode = IEEE80211_SMPS_OFF;
	sdata->needed_rx_chains = local->rx_chains;
	sdata->control_port_over_nl80211 = params->control_port_over_nl80211;

	ieee80211_queue_work(&local->hw, &sdata->work);

	return 0;
}

int ieee80211_ibss_leave(struct ieee80211_sub_if_data *sdata)
{
	struct ieee80211_if_ibss *ifibss = &sdata->u.ibss;

	ieee80211_ibss_disconnect(sdata);
	ifibss->ssid_len = 0;
	eth_zero_addr(ifibss->bssid);

	/* remove beacon */
	kfree(sdata->u.ibss.ie);
	sdata->u.ibss.ie = NULL;
	sdata->u.ibss.ie_len = 0;

	/* on the next join, re-program HT parameters */
	memset(&ifibss->ht_capa, 0, sizeof(ifibss->ht_capa));
	memset(&ifibss->ht_capa_mask, 0, sizeof(ifibss->ht_capa_mask));

	synchronize_rcu();

	skb_queue_purge(&sdata->skb_queue);

	del_timer_sync(&sdata->u.ibss.timer);

	return 0;
}<|MERGE_RESOLUTION|>--- conflicted
+++ resolved
@@ -1663,19 +1663,11 @@
 				mgmt->u.action.u.chan_switch.variable,
 				ies_len, true, mgmt->bssid, NULL);
 
-<<<<<<< HEAD
-			if (!elems || elems->parse_error)
-				break;
-
-			ieee80211_rx_mgmt_spectrum_mgmt(sdata, mgmt, skb->len,
-							rx_status, elems);
-=======
 			if (elems && !elems->parse_error)
 				ieee80211_rx_mgmt_spectrum_mgmt(sdata, mgmt,
 								skb->len,
 								rx_status,
 								elems);
->>>>>>> 19c0ed55
 			kfree(elems);
 			break;
 		}
