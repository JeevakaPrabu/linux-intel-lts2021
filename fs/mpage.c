--- conflicted
+++ resolved
@@ -58,7 +58,6 @@
 	int i;
 	struct bvec_iter_all iter_all;
 
-<<<<<<< HEAD
 	if (trace_android_fs_dataread_end_enabled() &&
 	    (bio_data_dir(bio) == READ)) {
 		struct page *first_page = bio->bi_io_vec[0].bv_page;
@@ -69,10 +68,7 @@
 						      bio->bi_iter.bi_size);
 	}
 
-	bio_for_each_segment_all(bv, bio, i) {
-=======
 	bio_for_each_segment_all(bv, bio, i, iter_all) {
->>>>>>> 37624b58
 		struct page *page = bv->bv_page;
 		page_endio(page, bio_op(bio),
 			   blk_status_to_errno(bio->bi_status));
