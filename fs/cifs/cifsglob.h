/*
 *   fs/cifs/cifsglob.h
 *
 *   Copyright (C) International Business Machines  Corp., 2002,2008
 *   Author(s): Steve French (sfrench@us.ibm.com)
 *              Jeremy Allison (jra@samba.org)
 *
 *   This library is free software; you can redistribute it and/or modify
 *   it under the terms of the GNU Lesser General Public License as published
 *   by the Free Software Foundation; either version 2.1 of the License, or
 *   (at your option) any later version.
 *
 *   This library is distributed in the hope that it will be useful,
 *   but WITHOUT ANY WARRANTY; without even the implied warranty of
 *   MERCHANTABILITY or FITNESS FOR A PARTICULAR PURPOSE.  See
 *   the GNU Lesser General Public License for more details.
 *
 */
#ifndef _CIFS_GLOB_H
#define _CIFS_GLOB_H

#include <linux/in.h>
#include <linux/in6.h>
#include <linux/slab.h>
#include <linux/mempool.h>
#include <linux/workqueue.h>
#include "cifs_fs_sb.h"
#include "cifsacl.h"
#include <crypto/internal/hash.h>
#include <linux/scatterlist.h>
#include <uapi/linux/cifs/cifs_mount.h>
#include "smb2pdu.h"

#define CIFS_MAGIC_NUMBER 0xFF534D42      /* the first four bytes of SMB PDUs */

#define SMB_PATH_MAX 260
#define CIFS_PORT 445
#define RFC1001_PORT 139

/*
 * The sizes of various internal tables and strings
 */
#define MAX_UID_INFO 16
#define MAX_SES_INFO 2
#define MAX_TCON_INFO 4

#define MAX_TREE_SIZE (2 + CIFS_NI_MAXHOST + 1 + CIFS_MAX_SHARE_LEN + 1)

#define CIFS_MIN_RCV_POOL 4

#define MAX_REOPEN_ATT	5 /* these many maximum attempts to reopen a file */
/*
 * default attribute cache timeout (jiffies)
 */
#define CIFS_DEF_ACTIMEO (1 * HZ)

/*
 * max attribute cache timeout (jiffies) - 2^30
 */
#define CIFS_MAX_ACTIMEO (1 << 30)

/*
 * Max persistent and resilient handle timeout (milliseconds).
 * Windows durable max was 960000 (16 minutes)
 */
#define SMB3_MAX_HANDLE_TIMEOUT 960000

/*
 * MAX_REQ is the maximum number of requests that WE will send
 * on one socket concurrently.
 */
#define CIFS_MAX_REQ 32767

#define RFC1001_NAME_LEN 15
#define RFC1001_NAME_LEN_WITH_NULL (RFC1001_NAME_LEN + 1)

/* maximum length of ip addr as a string (including ipv6 and sctp) */
#define SERVER_NAME_LENGTH 80
#define SERVER_NAME_LEN_WITH_NULL     (SERVER_NAME_LENGTH + 1)

/* echo interval in seconds */
#define SMB_ECHO_INTERVAL_MIN 1
#define SMB_ECHO_INTERVAL_MAX 600
#define SMB_ECHO_INTERVAL_DEFAULT 60

/* maximum number of PDUs in one compound */
#define MAX_COMPOUND 5

/*
 * Default number of credits to keep available for SMB3.
 * This value is chosen somewhat arbitrarily. The Windows client
 * defaults to 128 credits, the Windows server allows clients up to
 * 512 credits (or 8K for later versions), and the NetApp server
 * does not limit clients at all.  Choose a high enough default value
 * such that the client shouldn't limit performance, but allow mount
 * to override (until you approach 64K, where we limit credits to 65000
 * to reduce possibility of seeing more server credit overflow bugs.
 */
#define SMB2_MAX_CREDITS_AVAILABLE 32000

#include "cifspdu.h"

#ifndef XATTR_DOS_ATTRIB
#define XATTR_DOS_ATTRIB "user.DOSATTRIB"
#endif

/*
 * CIFS vfs client Status information (based on what we know.)
 */

/* associated with each tcp and smb session */
enum statusEnum {
	CifsNew = 0,
	CifsGood,
	CifsExiting,
	CifsNeedReconnect,
	CifsNeedNegotiate
};

enum securityEnum {
	Unspecified = 0,	/* not specified */
	LANMAN,			/* Legacy LANMAN auth */
	NTLM,			/* Legacy NTLM012 auth with NTLM hash */
	NTLMv2,			/* Legacy NTLM auth with NTLMv2 hash */
	RawNTLMSSP,		/* NTLMSSP without SPNEGO, NTLMv2 hash */
	Kerberos,		/* Kerberos via SPNEGO */
};

struct session_key {
	unsigned int len;
	char *response;
};

/* crypto security descriptor definition */
struct sdesc {
	struct shash_desc shash;
	char ctx[];
};

/* crypto hashing related structure/fields, not specific to a sec mech */
struct cifs_secmech {
	struct crypto_shash *hmacmd5; /* hmac-md5 hash function */
	struct crypto_shash *md5; /* md5 hash function */
	struct crypto_shash *hmacsha256; /* hmac-sha256 hash function */
	struct crypto_shash *cmacaes; /* block-cipher based MAC function */
	struct crypto_shash *sha512; /* sha512 hash function */
	struct sdesc *sdeschmacmd5;  /* ctxt to generate ntlmv2 hash, CR1 */
	struct sdesc *sdescmd5; /* ctxt to generate cifs/smb signature */
	struct sdesc *sdeschmacsha256;  /* ctxt to generate smb2 signature */
	struct sdesc *sdesccmacaes;  /* ctxt to generate smb3 signature */
	struct sdesc *sdescsha512; /* ctxt to generate smb3.11 signing key */
	struct crypto_aead *ccmaesencrypt; /* smb3 encryption aead */
	struct crypto_aead *ccmaesdecrypt; /* smb3 decryption aead */
};

/* per smb session structure/fields */
struct ntlmssp_auth {
	bool sesskey_per_smbsess; /* whether session key is per smb session */
	__u32 client_flags; /* sent by client in type 1 ntlmsssp exchange */
	__u32 server_flags; /* sent by server in type 2 ntlmssp exchange */
	unsigned char ciphertext[CIFS_CPHTXT_SIZE]; /* sent to server */
	char cryptkey[CIFS_CRYPTO_KEY_SIZE]; /* used by ntlmssp */
};

struct cifs_cred {
	int uid;
	int gid;
	int mode;
	int cecount;
	struct cifs_sid osid;
	struct cifs_sid gsid;
	struct cifs_ntace *ntaces;
	struct cifs_ace *aces;
};

/*
 *****************************************************************
 * Except the CIFS PDUs themselves all the
 * globally interesting structs should go here
 *****************************************************************
 */

/*
 * A smb_rqst represents a complete request to be issued to a server. It's
 * formed by a kvec array, followed by an array of pages. Page data is assumed
 * to start at the beginning of the first page.
 */
struct smb_rqst {
	struct kvec	*rq_iov;	/* array of kvecs */
	unsigned int	rq_nvec;	/* number of kvecs in array */
	struct page	**rq_pages;	/* pointer to array of page ptrs */
	unsigned int	rq_offset;	/* the offset to the 1st page */
	unsigned int	rq_npages;	/* number pages in array */
	unsigned int	rq_pagesz;	/* page size to use */
	unsigned int	rq_tailsz;	/* length of last page */
};

enum smb_version {
	Smb_1 = 1,
	Smb_20,
	Smb_21,
	Smb_30,
	Smb_302,
	Smb_311,
	Smb_3any,
	Smb_default,
	Smb_version_err
};

struct mid_q_entry;
struct TCP_Server_Info;
struct cifsFileInfo;
struct cifs_ses;
struct cifs_tcon;
struct dfs_info3_param;
struct cifs_fattr;
struct smb_vol;
struct cifs_fid;
struct cifs_readdata;
struct cifs_writedata;
struct cifs_io_parms;
struct cifs_search_info;
struct cifsInodeInfo;
struct cifs_open_parms;
struct cifs_credits;

struct smb_version_operations {
	int (*send_cancel)(struct TCP_Server_Info *, struct smb_rqst *,
			   struct mid_q_entry *);
	bool (*compare_fids)(struct cifsFileInfo *, struct cifsFileInfo *);
	/* setup request: allocate mid, sign message */
	struct mid_q_entry *(*setup_request)(struct cifs_ses *,
						struct smb_rqst *);
	/* setup async request: allocate mid, sign message */
	struct mid_q_entry *(*setup_async_request)(struct TCP_Server_Info *,
						struct smb_rqst *);
	/* check response: verify signature, map error */
	int (*check_receive)(struct mid_q_entry *, struct TCP_Server_Info *,
			     bool);
	void (*add_credits)(struct TCP_Server_Info *server,
			    const struct cifs_credits *credits,
			    const int optype);
	void (*set_credits)(struct TCP_Server_Info *, const int);
	int * (*get_credits_field)(struct TCP_Server_Info *, const int);
	unsigned int (*get_credits)(struct mid_q_entry *);
	__u64 (*get_next_mid)(struct TCP_Server_Info *);
	void (*revert_current_mid)(struct TCP_Server_Info *server,
				   const unsigned int val);
	/* data offset from read response message */
	unsigned int (*read_data_offset)(char *);
	/*
	 * Data length from read response message
	 * When in_remaining is true, the returned data length is in
	 * message field DataRemaining for out-of-band data read (e.g through
	 * Memory Registration RDMA write in SMBD).
	 * Otherwise, the returned data length is in message field DataLength.
	 */
	unsigned int (*read_data_length)(char *, bool in_remaining);
	/* map smb to linux error */
	int (*map_error)(char *, bool);
	/* find mid corresponding to the response message */
	struct mid_q_entry * (*find_mid)(struct TCP_Server_Info *, char *);
	void (*dump_detail)(void *buf, struct TCP_Server_Info *ptcp_info);
	void (*clear_stats)(struct cifs_tcon *);
	void (*print_stats)(struct seq_file *m, struct cifs_tcon *);
	void (*dump_share_caps)(struct seq_file *, struct cifs_tcon *);
	/* verify the message */
	int (*check_message)(char *, unsigned int, struct TCP_Server_Info *);
	bool (*is_oplock_break)(char *, struct TCP_Server_Info *);
	int (*handle_cancelled_mid)(char *, struct TCP_Server_Info *);
	void (*downgrade_oplock)(struct TCP_Server_Info *,
					struct cifsInodeInfo *, bool);
	/* process transaction2 response */
	bool (*check_trans2)(struct mid_q_entry *, struct TCP_Server_Info *,
			     char *, int);
	/* check if we need to negotiate */
	bool (*need_neg)(struct TCP_Server_Info *);
	/* negotiate to the server */
	int (*negotiate)(const unsigned int, struct cifs_ses *);
	/* set negotiated write size */
	unsigned int (*negotiate_wsize)(struct cifs_tcon *, struct smb_vol *);
	/* set negotiated read size */
	unsigned int (*negotiate_rsize)(struct cifs_tcon *, struct smb_vol *);
	/* setup smb sessionn */
	int (*sess_setup)(const unsigned int, struct cifs_ses *,
			  const struct nls_table *);
	/* close smb session */
	int (*logoff)(const unsigned int, struct cifs_ses *);
	/* connect to a server share */
	int (*tree_connect)(const unsigned int, struct cifs_ses *, const char *,
			    struct cifs_tcon *, const struct nls_table *);
	/* close tree connecion */
	int (*tree_disconnect)(const unsigned int, struct cifs_tcon *);
	/* get DFS referrals */
	int (*get_dfs_refer)(const unsigned int, struct cifs_ses *,
			     const char *, struct dfs_info3_param **,
			     unsigned int *, const struct nls_table *, int);
	/* informational QFS call */
	void (*qfs_tcon)(const unsigned int, struct cifs_tcon *);
	/* check if a path is accessible or not */
	int (*is_path_accessible)(const unsigned int, struct cifs_tcon *,
				  struct cifs_sb_info *, const char *);
	/* query path data from the server */
	int (*query_path_info)(const unsigned int, struct cifs_tcon *,
			       struct cifs_sb_info *, const char *,
			       FILE_ALL_INFO *, bool *, bool *);
	/* query file data from the server */
	int (*query_file_info)(const unsigned int, struct cifs_tcon *,
			       struct cifs_fid *, FILE_ALL_INFO *);
	/* get server index number */
	int (*get_srv_inum)(const unsigned int, struct cifs_tcon *,
			    struct cifs_sb_info *, const char *,
			    u64 *uniqueid, FILE_ALL_INFO *);
	/* set size by path */
	int (*set_path_size)(const unsigned int, struct cifs_tcon *,
			     const char *, __u64, struct cifs_sb_info *, bool);
	/* set size by file handle */
	int (*set_file_size)(const unsigned int, struct cifs_tcon *,
			     struct cifsFileInfo *, __u64, bool);
	/* set attributes */
	int (*set_file_info)(struct inode *, const char *, FILE_BASIC_INFO *,
			     const unsigned int);
	int (*set_compression)(const unsigned int, struct cifs_tcon *,
			       struct cifsFileInfo *);
	/* check if we can send an echo or nor */
	bool (*can_echo)(struct TCP_Server_Info *);
	/* send echo request */
	int (*echo)(struct TCP_Server_Info *);
	/* create directory */
	int (*posix_mkdir)(const unsigned int xid, struct inode *inode,
			umode_t mode, struct cifs_tcon *tcon,
			const char *full_path,
			struct cifs_sb_info *cifs_sb);
	int (*mkdir)(const unsigned int, struct cifs_tcon *, const char *,
		     struct cifs_sb_info *);
	/* set info on created directory */
	void (*mkdir_setinfo)(struct inode *, const char *,
			      struct cifs_sb_info *, struct cifs_tcon *,
			      const unsigned int);
	/* remove directory */
	int (*rmdir)(const unsigned int, struct cifs_tcon *, const char *,
		     struct cifs_sb_info *);
	/* unlink file */
	int (*unlink)(const unsigned int, struct cifs_tcon *, const char *,
		      struct cifs_sb_info *);
	/* open, rename and delete file */
	int (*rename_pending_delete)(const char *, struct dentry *,
				     const unsigned int);
	/* send rename request */
	int (*rename)(const unsigned int, struct cifs_tcon *, const char *,
		      const char *, struct cifs_sb_info *);
	/* send create hardlink request */
	int (*create_hardlink)(const unsigned int, struct cifs_tcon *,
			       const char *, const char *,
			       struct cifs_sb_info *);
	/* query symlink target */
	int (*query_symlink)(const unsigned int, struct cifs_tcon *,
			     struct cifs_sb_info *, const char *,
			     char **, bool);
	/* open a file for non-posix mounts */
	int (*open)(const unsigned int, struct cifs_open_parms *,
		    __u32 *, FILE_ALL_INFO *);
	/* set fid protocol-specific info */
	void (*set_fid)(struct cifsFileInfo *, struct cifs_fid *, __u32);
	/* close a file */
	void (*close)(const unsigned int, struct cifs_tcon *,
		      struct cifs_fid *);
	/* send a flush request to the server */
	int (*flush)(const unsigned int, struct cifs_tcon *, struct cifs_fid *);
	/* async read from the server */
	int (*async_readv)(struct cifs_readdata *);
	/* async write to the server */
	int (*async_writev)(struct cifs_writedata *,
			    void (*release)(struct kref *));
	/* sync read from the server */
	int (*sync_read)(const unsigned int, struct cifs_fid *,
			 struct cifs_io_parms *, unsigned int *, char **,
			 int *);
	/* sync write to the server */
	int (*sync_write)(const unsigned int, struct cifs_fid *,
			  struct cifs_io_parms *, unsigned int *, struct kvec *,
			  unsigned long);
	/* open dir, start readdir */
	int (*query_dir_first)(const unsigned int, struct cifs_tcon *,
			       const char *, struct cifs_sb_info *,
			       struct cifs_fid *, __u16,
			       struct cifs_search_info *);
	/* continue readdir */
	int (*query_dir_next)(const unsigned int, struct cifs_tcon *,
			      struct cifs_fid *,
			      __u16, struct cifs_search_info *srch_inf);
	/* close dir */
	int (*close_dir)(const unsigned int, struct cifs_tcon *,
			 struct cifs_fid *);
	/* calculate a size of SMB message */
	unsigned int (*calc_smb_size)(void *buf, struct TCP_Server_Info *ptcpi);
	/* check for STATUS_PENDING and process the response if yes */
	bool (*is_status_pending)(char *buf, struct TCP_Server_Info *server);
	/* check for STATUS_NETWORK_SESSION_EXPIRED */
	bool (*is_session_expired)(char *);
	/* send oplock break response */
	int (*oplock_response)(struct cifs_tcon *, struct cifs_fid *,
			       struct cifsInodeInfo *);
	/* query remote filesystem */
	int (*queryfs)(const unsigned int, struct cifs_tcon *,
		       struct kstatfs *);
	/* send mandatory brlock to the server */
	int (*mand_lock)(const unsigned int, struct cifsFileInfo *, __u64,
			 __u64, __u32, int, int, bool);
	/* unlock range of mandatory locks */
	int (*mand_unlock_range)(struct cifsFileInfo *, struct file_lock *,
				 const unsigned int);
	/* push brlocks from the cache to the server */
	int (*push_mand_locks)(struct cifsFileInfo *);
	/* get lease key of the inode */
	void (*get_lease_key)(struct inode *, struct cifs_fid *);
	/* set lease key of the inode */
	void (*set_lease_key)(struct inode *, struct cifs_fid *);
	/* generate new lease key */
	void (*new_lease_key)(struct cifs_fid *);
	int (*generate_signingkey)(struct cifs_ses *);
	int (*calc_signature)(struct smb_rqst *, struct TCP_Server_Info *);
	int (*set_integrity)(const unsigned int, struct cifs_tcon *tcon,
			     struct cifsFileInfo *src_file);
	int (*enum_snapshots)(const unsigned int xid, struct cifs_tcon *tcon,
			     struct cifsFileInfo *src_file, void __user *);
	int (*query_mf_symlink)(unsigned int, struct cifs_tcon *,
				struct cifs_sb_info *, const unsigned char *,
				char *, unsigned int *);
	int (*create_mf_symlink)(unsigned int, struct cifs_tcon *,
				 struct cifs_sb_info *, const unsigned char *,
				 char *, unsigned int *);
	/* if we can do cache read operations */
	bool (*is_read_op)(__u32);
	/* set oplock level for the inode */
	void (*set_oplock_level)(struct cifsInodeInfo *, __u32, unsigned int,
				 bool *);
	/* create lease context buffer for CREATE request */
	char * (*create_lease_buf)(u8 *lease_key, u8 oplock);
	/* parse lease context buffer and return oplock/epoch info */
	__u8 (*parse_lease_buf)(void *buf, unsigned int *epoch, char *lkey);
	ssize_t (*copychunk_range)(const unsigned int,
			struct cifsFileInfo *src_file,
			struct cifsFileInfo *target_file,
			u64 src_off, u64 len, u64 dest_off);
	int (*duplicate_extents)(const unsigned int, struct cifsFileInfo *src,
			struct cifsFileInfo *target_file, u64 src_off, u64 len,
			u64 dest_off);
	int (*validate_negotiate)(const unsigned int, struct cifs_tcon *);
	ssize_t (*query_all_EAs)(const unsigned int, struct cifs_tcon *,
			const unsigned char *, const unsigned char *, char *,
			size_t, struct cifs_sb_info *);
	int (*set_EA)(const unsigned int, struct cifs_tcon *, const char *,
			const char *, const void *, const __u16,
			const struct nls_table *, struct cifs_sb_info *);
	struct cifs_ntsd * (*get_acl)(struct cifs_sb_info *, struct inode *,
			const char *, u32 *);
	struct cifs_ntsd * (*get_acl_by_fid)(struct cifs_sb_info *,
			const struct cifs_fid *, u32 *);
	int (*set_acl)(struct cifs_ntsd *, __u32, struct inode *, const char *,
			int);
	/* writepages retry size */
	unsigned int (*wp_retry_size)(struct inode *);
	/* get mtu credits */
	int (*wait_mtu_credits)(struct TCP_Server_Info *, unsigned int,
				unsigned int *, struct cifs_credits *);
	/* adjust previously taken mtu credits to request size */
	int (*adjust_credits)(struct TCP_Server_Info *server,
			      struct cifs_credits *credits,
			      const unsigned int payload_size);
	/* check if we need to issue closedir */
	bool (*dir_needs_close)(struct cifsFileInfo *);
	long (*fallocate)(struct file *, struct cifs_tcon *, int, loff_t,
			  loff_t);
	/* init transform request - used for encryption for now */
	int (*init_transform_rq)(struct TCP_Server_Info *, int num_rqst,
				 struct smb_rqst *, struct smb_rqst *);
	int (*is_transform_hdr)(void *buf);
	int (*receive_transform)(struct TCP_Server_Info *,
				 struct mid_q_entry **, char **, int *);
	enum securityEnum (*select_sectype)(struct TCP_Server_Info *,
			    enum securityEnum);
	int (*next_header)(char *);
	/* ioctl passthrough for query_info */
	int (*ioctl_query_info)(const unsigned int xid,
				struct cifs_tcon *tcon,
				__le16 *path, int is_dir,
				unsigned long p);
	/* make unix special files (block, char, fifo, socket) */
	int (*make_node)(unsigned int xid,
			 struct inode *inode,
			 struct dentry *dentry,
			 struct cifs_tcon *tcon,
			 char *full_path,
			 umode_t mode,
			 dev_t device_number);
<<<<<<< HEAD
=======
	/* version specific fiemap implementation */
	int (*fiemap)(struct cifs_tcon *tcon, struct cifsFileInfo *,
		      struct fiemap_extent_info *, u64, u64);
	/* version specific llseek implementation */
	loff_t (*llseek)(struct file *, struct cifs_tcon *, loff_t, int);
>>>>>>> 0ecfebd2
};

struct smb_version_values {
	char		*version_string;
	__u16		protocol_id;
	__u32		req_capabilities;
	__u32		large_lock_type;
	__u32		exclusive_lock_type;
	__u32		shared_lock_type;
	__u32		unlock_lock_type;
	size_t		header_preamble_size;
	size_t		header_size;
	size_t		max_header_size;
	size_t		read_rsp_size;
	__le16		lock_cmd;
	unsigned int	cap_unix;
	unsigned int	cap_nt_find;
	unsigned int	cap_large_files;
	__u16		signing_enabled;
	__u16		signing_required;
	size_t		create_lease_size;
};

#define HEADER_SIZE(server) (server->vals->header_size)
#define MAX_HEADER_SIZE(server) (server->vals->max_header_size)

struct smb_vol {
	char *username;
	char *password;
	char *domainname;
	char *UNC;
	char *iocharset;  /* local code page for mapping to and from Unicode */
	char source_rfc1001_name[RFC1001_NAME_LEN_WITH_NULL]; /* clnt nb name */
	char target_rfc1001_name[RFC1001_NAME_LEN_WITH_NULL]; /* srvr nb name */
	kuid_t cred_uid;
	kuid_t linux_uid;
	kgid_t linux_gid;
	kuid_t backupuid;
	kgid_t backupgid;
	umode_t file_mode;
	umode_t dir_mode;
	enum securityEnum sectype; /* sectype requested via mnt opts */
	bool sign; /* was signing requested via mnt opts? */
	bool retry:1;
	bool intr:1;
	bool setuids:1;
	bool setuidfromacl:1;
	bool override_uid:1;
	bool override_gid:1;
	bool dynperm:1;
	bool noperm:1;
	bool no_psx_acl:1; /* set if posix acl support should be disabled */
	bool cifs_acl:1;
	bool backupuid_specified; /* mount option  backupuid  is specified */
	bool backupgid_specified; /* mount option  backupgid  is specified */
	bool no_xattr:1;   /* set if xattr (EA) support should be disabled*/
	bool server_ino:1; /* use inode numbers from server ie UniqueId */
	bool direct_io:1;
	bool strict_io:1; /* strict cache behavior */
	bool remap:1;      /* set to remap seven reserved chars in filenames */
	bool sfu_remap:1;  /* remap seven reserved chars ala SFU */
	bool posix_paths:1; /* unset to not ask for posix pathnames. */
	bool no_linux_ext:1;
	bool linux_ext:1;
	bool sfu_emul:1;
	bool nullauth:1;   /* attempt to authenticate with null user */
	bool nocase:1;     /* request case insensitive filenames */
	bool nobrl:1;      /* disable sending byte range locks to srv */
	bool nohandlecache:1; /* disable caching dir handles if srvr probs */
	bool mand_lock:1;  /* send mandatory not posix byte range lock reqs */
	bool seal:1;       /* request transport encryption on share */
	bool nodfs:1;      /* Do not request DFS, even if available */
	bool local_lease:1; /* check leases only on local system, not remote */
	bool noblocksnd:1;
	bool noautotune:1;
	bool nostrictsync:1; /* do not force expensive SMBflush on every sync */
	bool fsc:1;	/* enable fscache */
	bool mfsymlinks:1; /* use Minshall+French Symlinks */
	bool multiuser:1;
	bool rwpidforward:1; /* pid forward for read/write operations */
	bool nosharesock:1;
	bool persistent:1;
	bool nopersistent:1;
	bool resilient:1; /* noresilient not required since not fored for CA */
	bool domainauto:1;
	bool rdma:1;
	unsigned int bsize;
	unsigned int rsize;
	unsigned int wsize;
	bool sockopt_tcp_nodelay:1;
	unsigned long actimeo; /* attribute cache timeout (jiffies) */
	struct smb_version_operations *ops;
	struct smb_version_values *vals;
	char *prepath;
	struct sockaddr_storage dstaddr; /* destination address */
	struct sockaddr_storage srcaddr; /* allow binding to a local IP */
	struct nls_table *local_nls;
	unsigned int echo_interval; /* echo interval in secs */
	__u64 snapshot_time; /* needed for timewarp tokens */
	__u32 handle_timeout; /* persistent and durable handle timeout in ms */
	unsigned int max_credits; /* smb3 max_credits 10 < credits < 60000 */
};

/**
 * CIFS superblock mount flags (mnt_cifs_flags) to consider when
 * trying to reuse existing superblock for a new mount
 */
#define CIFS_MOUNT_MASK (CIFS_MOUNT_NO_PERM | CIFS_MOUNT_SET_UID | \
			 CIFS_MOUNT_SERVER_INUM | CIFS_MOUNT_DIRECT_IO | \
			 CIFS_MOUNT_NO_XATTR | CIFS_MOUNT_MAP_SPECIAL_CHR | \
			 CIFS_MOUNT_MAP_SFM_CHR | \
			 CIFS_MOUNT_UNX_EMUL | CIFS_MOUNT_NO_BRL | \
			 CIFS_MOUNT_CIFS_ACL | CIFS_MOUNT_OVERR_UID | \
			 CIFS_MOUNT_OVERR_GID | CIFS_MOUNT_DYNPERM | \
			 CIFS_MOUNT_NOPOSIXBRL | CIFS_MOUNT_NOSSYNC | \
			 CIFS_MOUNT_FSCACHE | CIFS_MOUNT_MF_SYMLINKS | \
			 CIFS_MOUNT_MULTIUSER | CIFS_MOUNT_STRICT_IO | \
			 CIFS_MOUNT_CIFS_BACKUPUID | CIFS_MOUNT_CIFS_BACKUPGID | \
			 CIFS_MOUNT_NO_DFS)

/**
 * Generic VFS superblock mount flags (s_flags) to consider when
 * trying to reuse existing superblock for a new mount
 */
#define CIFS_MS_MASK (SB_RDONLY | SB_MANDLOCK | SB_NOEXEC | SB_NOSUID | \
		      SB_NODEV | SB_SYNCHRONOUS)

struct cifs_mnt_data {
	struct cifs_sb_info *cifs_sb;
	struct smb_vol *vol;
	int flags;
};

static inline unsigned int
get_rfc1002_length(void *buf)
{
	return be32_to_cpu(*((__be32 *)buf)) & 0xffffff;
}

static inline void
inc_rfc1001_len(void *buf, int count)
{
	be32_add_cpu((__be32 *)buf, count);
}

struct TCP_Server_Info {
	struct list_head tcp_ses_list;
	struct list_head smb_ses_list;
	int srv_count; /* reference counter */
	/* 15 character server name + 0x20 16th byte indicating type = srv */
	char server_RFC1001_name[RFC1001_NAME_LEN_WITH_NULL];
	struct smb_version_operations	*ops;
	struct smb_version_values	*vals;
	enum statusEnum tcpStatus; /* what we think the status is */
	char *hostname; /* hostname portion of UNC string */
	struct socket *ssocket;
	struct sockaddr_storage dstaddr;
	struct sockaddr_storage srcaddr; /* locally bind to this IP */
#ifdef CONFIG_NET_NS
	struct net *net;
#endif
	wait_queue_head_t response_q;
	wait_queue_head_t request_q; /* if more than maxmpx to srvr must block*/
	struct list_head pending_mid_q;
	bool noblocksnd;		/* use blocking sendmsg */
	bool noautotune;		/* do not autotune send buf sizes */
	bool tcp_nodelay;
	unsigned int credits;  /* send no more requests at once */
	unsigned int max_credits; /* can override large 32000 default at mnt */
	unsigned int in_flight;  /* number of requests on the wire to server */
	spinlock_t req_lock;  /* protect the two values above */
	struct mutex srv_mutex;
	struct task_struct *tsk;
	char server_GUID[16];
	__u16 sec_mode;
	bool sign; /* is signing enabled on this connection? */
	bool session_estab; /* mark when very first sess is established */
	int echo_credits;  /* echo reserved slots */
	int oplock_credits;  /* oplock break reserved slots */
	bool echoes:1; /* enable echoes */
	__u8 client_guid[SMB2_CLIENT_GUID_SIZE]; /* Client GUID */
	u16 dialect; /* dialect index that server chose */
	bool oplocks:1; /* enable oplocks */
	unsigned int maxReq;	/* Clients should submit no more */
	/* than maxReq distinct unanswered SMBs to the server when using  */
	/* multiplexed reads or writes (for SMB1/CIFS only, not SMB2/SMB3) */
	unsigned int maxBuf;	/* maxBuf specifies the maximum */
	/* message size the server can send or receive for non-raw SMBs */
	/* maxBuf is returned by SMB NegotiateProtocol so maxBuf is only 0 */
	/* when socket is setup (and during reconnect) before NegProt sent */
	unsigned int max_rw;	/* maxRw specifies the maximum */
	/* message size the server can send or receive for */
	/* SMB_COM_WRITE_RAW or SMB_COM_READ_RAW. */
	unsigned int capabilities; /* selective disabling of caps by smb sess */
	int timeAdj;  /* Adjust for difference in server time zone in sec */
	__u64 CurrentMid;         /* multiplex id - rotating counter */
	char cryptkey[CIFS_CRYPTO_KEY_SIZE]; /* used by ntlm, ntlmv2 etc */
	/* 16th byte of RFC1001 workstation name is always null */
	char workstation_RFC1001_name[RFC1001_NAME_LEN_WITH_NULL];
	__u32 sequence_number; /* for signing, protected by srv_mutex */
	__u32 reconnect_instance; /* incremented on each reconnect */
	struct session_key session_key;
	unsigned long lstrp; /* when we got last response from this server */
	struct cifs_secmech secmech; /* crypto sec mech functs, descriptors */
#define	CIFS_NEGFLAVOR_LANMAN	0	/* wct == 13, LANMAN */
#define	CIFS_NEGFLAVOR_UNENCAP	1	/* wct == 17, but no ext_sec */
#define	CIFS_NEGFLAVOR_EXTENDED	2	/* wct == 17, ext_sec bit set */
	char	negflavor;	/* NEGOTIATE response flavor */
	/* extended security flavors that server supports */
	bool	sec_ntlmssp;		/* supports NTLMSSP */
	bool	sec_kerberosu2u;	/* supports U2U Kerberos */
	bool	sec_kerberos;		/* supports plain Kerberos */
	bool	sec_mskerberos;		/* supports legacy MS Kerberos */
	bool	large_buf;		/* is current buffer large? */
	/* use SMBD connection instead of socket */
	bool	rdma;
	/* point to the SMBD connection if RDMA is used instead of socket */
	struct smbd_connection *smbd_conn;
	struct delayed_work	echo; /* echo ping workqueue job */
	char	*smallbuf;	/* pointer to current "small" buffer */
	char	*bigbuf;	/* pointer to current "big" buffer */
	/* Total size of this PDU. Only valid from cifs_demultiplex_thread */
	unsigned int pdu_size;
	unsigned int total_read; /* total amount of data read in this pass */
#ifdef CONFIG_CIFS_FSCACHE
	struct fscache_cookie   *fscache; /* client index cache cookie */
#endif
#ifdef CONFIG_CIFS_STATS2
	atomic_t in_send; /* requests trying to send */
	atomic_t num_waiters;   /* blocked waiting to get in sendrecv */
	atomic_t num_cmds[NUMBER_OF_SMB2_COMMANDS]; /* total requests by cmd */
	atomic_t smb2slowcmd[NUMBER_OF_SMB2_COMMANDS]; /* count resps > 1 sec */
	__u64 time_per_cmd[NUMBER_OF_SMB2_COMMANDS]; /* total time per cmd */
	__u32 slowest_cmd[NUMBER_OF_SMB2_COMMANDS];
	__u32 fastest_cmd[NUMBER_OF_SMB2_COMMANDS];
#endif /* STATS2 */
	unsigned int	max_read;
	unsigned int	max_write;
	__le16	compress_algorithm;
	__le16	cipher_type;
	 /* save initital negprot hash */
	__u8	preauth_sha_hash[SMB2_PREAUTH_HASH_SIZE];
	bool	posix_ext_supported;
	struct delayed_work reconnect; /* reconnect workqueue job */
	struct mutex reconnect_mutex; /* prevent simultaneous reconnects */
	unsigned long echo_interval;

	/*
	 * Number of targets available for reconnect. The more targets
	 * the more tasks have to wait to let the demultiplex thread
	 * reconnect.
	 */
	int nr_targets;
};

struct cifs_credits {
	unsigned int value;
	unsigned int instance;
};

static inline unsigned int
in_flight(struct TCP_Server_Info *server)
{
	unsigned int num;
	spin_lock(&server->req_lock);
	num = server->in_flight;
	spin_unlock(&server->req_lock);
	return num;
}

static inline bool
has_credits(struct TCP_Server_Info *server, int *credits, int num_credits)
{
	int num;
	spin_lock(&server->req_lock);
	num = *credits;
	spin_unlock(&server->req_lock);
	return num >= num_credits;
}

static inline void
add_credits(struct TCP_Server_Info *server, const struct cifs_credits *credits,
	    const int optype)
{
	server->ops->add_credits(server, credits, optype);
}

static inline void
add_credits_and_wake_if(struct TCP_Server_Info *server,
			const struct cifs_credits *credits, const int optype)
{
	if (credits->value) {
		server->ops->add_credits(server, credits, optype);
		wake_up(&server->request_q);
	}
}

static inline void
set_credits(struct TCP_Server_Info *server, const int val)
{
	server->ops->set_credits(server, val);
}

static inline int
adjust_credits(struct TCP_Server_Info *server, struct cifs_credits *credits,
	       const unsigned int payload_size)
{
	return server->ops->adjust_credits ?
		server->ops->adjust_credits(server, credits, payload_size) : 0;
}

static inline __le64
get_next_mid64(struct TCP_Server_Info *server)
{
	return cpu_to_le64(server->ops->get_next_mid(server));
}

static inline __le16
get_next_mid(struct TCP_Server_Info *server)
{
	__u16 mid = server->ops->get_next_mid(server);
	/*
	 * The value in the SMB header should be little endian for easy
	 * on-the-wire decoding.
	 */
	return cpu_to_le16(mid);
}

static inline void
revert_current_mid(struct TCP_Server_Info *server, const unsigned int val)
{
	if (server->ops->revert_current_mid)
		server->ops->revert_current_mid(server, val);
}

static inline void
revert_current_mid_from_hdr(struct TCP_Server_Info *server,
			    const struct smb2_sync_hdr *shdr)
{
	unsigned int num = le16_to_cpu(shdr->CreditCharge);

	return revert_current_mid(server, num > 0 ? num : 1);
}

static inline __u16
get_mid(const struct smb_hdr *smb)
{
	return le16_to_cpu(smb->Mid);
}

static inline bool
compare_mid(__u16 mid, const struct smb_hdr *smb)
{
	return mid == le16_to_cpu(smb->Mid);
}

/*
 * When the server supports very large reads and writes via POSIX extensions,
 * we can allow up to 2^24-1, minus the size of a READ/WRITE_AND_X header, not
 * including the RFC1001 length.
 *
 * Note that this might make for "interesting" allocation problems during
 * writeback however as we have to allocate an array of pointers for the
 * pages. A 16M write means ~32kb page array with PAGE_SIZE == 4096.
 *
 * For reads, there is a similar problem as we need to allocate an array
 * of kvecs to handle the receive, though that should only need to be done
 * once.
 */
#define CIFS_MAX_WSIZE ((1<<24) - 1 - sizeof(WRITE_REQ) + 4)
#define CIFS_MAX_RSIZE ((1<<24) - sizeof(READ_RSP) + 4)

/*
 * When the server doesn't allow large posix writes, only allow a rsize/wsize
 * of 2^17-1 minus the size of the call header. That allows for a read or
 * write up to the maximum size described by RFC1002.
 */
#define CIFS_MAX_RFC1002_WSIZE ((1<<17) - 1 - sizeof(WRITE_REQ) + 4)
#define CIFS_MAX_RFC1002_RSIZE ((1<<17) - 1 - sizeof(READ_RSP) + 4)

/*
 * The default wsize is 1M. find_get_pages seems to return a maximum of 256
 * pages in a single call. With PAGE_SIZE == 4k, this means we can fill
 * a single wsize request with a single call.
 */
#define CIFS_DEFAULT_IOSIZE (1024 * 1024)
#define SMB3_DEFAULT_IOSIZE (4 * 1024 * 1024)

/*
 * Windows only supports a max of 60kb reads and 65535 byte writes. Default to
 * those values when posix extensions aren't in force. In actuality here, we
 * use 65536 to allow for a write that is a multiple of 4k. Most servers seem
 * to be ok with the extra byte even though Windows doesn't send writes that
 * are that large.
 *
 * Citation:
 *
 * http://blogs.msdn.com/b/openspecification/archive/2009/04/10/smb-maximum-transmit-buffer-size-and-performance-tuning.aspx
 */
#define CIFS_DEFAULT_NON_POSIX_RSIZE (60 * 1024)
#define CIFS_DEFAULT_NON_POSIX_WSIZE (65536)

/*
 * Macros to allow the TCP_Server_Info->net field and related code to drop out
 * when CONFIG_NET_NS isn't set.
 */

#ifdef CONFIG_NET_NS

static inline struct net *cifs_net_ns(struct TCP_Server_Info *srv)
{
	return srv->net;
}

static inline void cifs_set_net_ns(struct TCP_Server_Info *srv, struct net *net)
{
	srv->net = net;
}

#else

static inline struct net *cifs_net_ns(struct TCP_Server_Info *srv)
{
	return &init_net;
}

static inline void cifs_set_net_ns(struct TCP_Server_Info *srv, struct net *net)
{
}

#endif

struct cifs_server_iface {
	size_t speed;
	unsigned int rdma_capable : 1;
	unsigned int rss_capable : 1;
	struct sockaddr_storage sockaddr;
};

/*
 * Session structure.  One of these for each uid session with a particular host
 */
struct cifs_ses {
	struct list_head smb_ses_list;
	struct list_head tcon_list;
	struct cifs_tcon *tcon_ipc;
	struct mutex session_mutex;
	struct TCP_Server_Info *server;	/* pointer to server info */
	int ses_count;		/* reference counter */
	enum statusEnum status;
	unsigned overrideSecFlg;  /* if non-zero override global sec flags */
	char *serverOS;		/* name of operating system underlying server */
	char *serverNOS;	/* name of network operating system of server */
	char *serverDomain;	/* security realm of server */
	__u64 Suid;		/* remote smb uid  */
	kuid_t linux_uid;	/* overriding owner of files on the mount */
	kuid_t cred_uid;	/* owner of credentials */
	unsigned int capabilities;
	char serverName[SERVER_NAME_LEN_WITH_NULL];
	char *user_name;	/* must not be null except during init of sess
				   and after mount option parsing we fill it */
	char *domainName;
	char *password;
	struct session_key auth_key;
	struct ntlmssp_auth *ntlmssp; /* ciphertext, flags, server challenge */
	enum securityEnum sectype; /* what security flavor was specified? */
	bool sign;		/* is signing required? */
	bool need_reconnect:1; /* connection reset, uid now invalid */
	bool domainAuto:1;
	__u16 session_flags;
	__u8 smb3signingkey[SMB3_SIGN_KEY_SIZE];
	__u8 smb3encryptionkey[SMB3_SIGN_KEY_SIZE];
	__u8 smb3decryptionkey[SMB3_SIGN_KEY_SIZE];
	__u8 preauth_sha_hash[SMB2_PREAUTH_HASH_SIZE];

	/*
	 * Network interfaces available on the server this session is
	 * connected to.
	 *
	 * Other channels can be opened by connecting and binding this
	 * session to interfaces from this list.
	 *
	 * iface_lock should be taken when accessing any of these fields
	 */
	spinlock_t iface_lock;
	struct cifs_server_iface *iface_list;
	size_t iface_count;
	unsigned long iface_last_update; /* jiffies */
};

static inline bool
cap_unix(struct cifs_ses *ses)
{
	return ses->server->vals->cap_unix & ses->capabilities;
}

struct cached_fid {
	bool is_valid:1;	/* Do we have a useable root fid */
	bool file_all_info_is_valid:1;

	struct kref refcount;
	struct cifs_fid *fid;
	struct mutex fid_mutex;
	struct cifs_tcon *tcon;
	struct work_struct lease_break;
	struct smb2_file_all_info file_all_info;
};

/*
 * there is one of these for each connection to a resource on a particular
 * session
 */
struct cifs_tcon {
	struct list_head tcon_list;
	int tc_count;
	struct list_head rlist; /* reconnect list */
	atomic_t num_local_opens;  /* num of all opens including disconnected */
	atomic_t num_remote_opens; /* num of all network opens on server */
	struct list_head openFileList;
	spinlock_t open_file_lock; /* protects list above */
	struct cifs_ses *ses;	/* pointer to session associated with */
	char treeName[MAX_TREE_SIZE + 1]; /* UNC name of resource in ASCII */
	char *nativeFileSystem;
	char *password;		/* for share-level security */
	__u32 tid;		/* The 4 byte tree id */
	__u16 Flags;		/* optional support bits */
	enum statusEnum tidStatus;
	atomic_t num_smbs_sent;
	union {
		struct {
			atomic_t num_writes;
			atomic_t num_reads;
			atomic_t num_flushes;
			atomic_t num_oplock_brks;
			atomic_t num_opens;
			atomic_t num_closes;
			atomic_t num_deletes;
			atomic_t num_mkdirs;
			atomic_t num_posixopens;
			atomic_t num_posixmkdirs;
			atomic_t num_rmdirs;
			atomic_t num_renames;
			atomic_t num_t2renames;
			atomic_t num_ffirst;
			atomic_t num_fnext;
			atomic_t num_fclose;
			atomic_t num_hardlinks;
			atomic_t num_symlinks;
			atomic_t num_locks;
			atomic_t num_acl_get;
			atomic_t num_acl_set;
		} cifs_stats;
		struct {
			atomic_t smb2_com_sent[NUMBER_OF_SMB2_COMMANDS];
			atomic_t smb2_com_failed[NUMBER_OF_SMB2_COMMANDS];
		} smb2_stats;
	} stats;
	__u64    bytes_read;
	__u64    bytes_written;
	spinlock_t stat_lock;  /* protects the two fields above */
	FILE_SYSTEM_DEVICE_INFO fsDevInfo;
	FILE_SYSTEM_ATTRIBUTE_INFO fsAttrInfo; /* ok if fs name truncated */
	FILE_SYSTEM_UNIX_INFO fsUnixInfo;
	bool ipc:1;   /* set if connection to IPC$ share (always also pipe) */
	bool pipe:1;  /* set if connection to pipe share */
	bool print:1; /* set if connection to printer share */
	bool retry:1;
	bool nocase:1;
	bool nohandlecache:1; /* if strange server resource prob can turn off */
	bool seal:1;      /* transport encryption for this mounted share */
	bool unix_ext:1;  /* if false disable Linux extensions to CIFS protocol
				for this mount even if server would support */
	bool posix_extensions; /* if true SMB3.11 posix extensions enabled */
	bool local_lease:1; /* check leases (only) on local system not remote */
	bool broken_posix_open; /* e.g. Samba server versions < 3.3.2, 3.2.9 */
	bool broken_sparse_sup; /* if server or share does not support sparse */
	bool need_reconnect:1; /* connection reset, tid now invalid */
	bool need_reopen_files:1; /* need to reopen tcon file handles */
	bool use_resilient:1; /* use resilient instead of durable handles */
	bool use_persistent:1; /* use persistent instead of durable handles */
	__le32 capabilities;
	__u32 share_flags;
	__u32 maximal_access;
	__u32 vol_serial_number;
	__le64 vol_create_time;
	__u64 snapshot_time; /* for timewarp tokens - timestamp of snapshot */
	__u32 handle_timeout; /* persistent and durable handle timeout in ms */
	__u32 ss_flags;		/* sector size flags */
	__u32 perf_sector_size; /* best sector size for perf */
	__u32 max_chunks;
	__u32 max_bytes_chunk;
	__u32 max_bytes_copy;
#ifdef CONFIG_CIFS_FSCACHE
	u64 resource_id;		/* server resource id */
	struct fscache_cookie *fscache;	/* cookie for share */
#endif
	struct list_head pending_opens;	/* list of incomplete opens */
	struct cached_fid crfid; /* Cached root fid */
	/* BB add field for back pointer to sb struct(s)? */
#ifdef CONFIG_CIFS_DFS_UPCALL
	char *dfs_path;
	int remap:2;
	struct list_head ulist; /* cache update list */
#endif
};

/*
 * This is a refcounted and timestamped container for a tcon pointer. The
 * container holds a tcon reference. It is considered safe to free one of
 * these when the tl_count goes to 0. The tl_time is the time of the last
 * "get" on the container.
 */
struct tcon_link {
	struct rb_node		tl_rbnode;
	kuid_t			tl_uid;
	unsigned long		tl_flags;
#define TCON_LINK_MASTER	0
#define TCON_LINK_PENDING	1
#define TCON_LINK_IN_TREE	2
	unsigned long		tl_time;
	atomic_t		tl_count;
	struct cifs_tcon	*tl_tcon;
};

extern struct tcon_link *cifs_sb_tlink(struct cifs_sb_info *cifs_sb);
extern void smb3_free_compound_rqst(int num_rqst, struct smb_rqst *rqst);

static inline struct cifs_tcon *
tlink_tcon(struct tcon_link *tlink)
{
	return tlink->tl_tcon;
}

static inline struct tcon_link *
cifs_sb_master_tlink(struct cifs_sb_info *cifs_sb)
{
	return cifs_sb->master_tlink;
}

extern void cifs_put_tlink(struct tcon_link *tlink);

static inline struct tcon_link *
cifs_get_tlink(struct tcon_link *tlink)
{
	if (tlink && !IS_ERR(tlink))
		atomic_inc(&tlink->tl_count);
	return tlink;
}

/* This function is always expected to succeed */
extern struct cifs_tcon *cifs_sb_master_tcon(struct cifs_sb_info *cifs_sb);

#define CIFS_OPLOCK_NO_CHANGE 0xfe

struct cifs_pending_open {
	struct list_head olist;
	struct tcon_link *tlink;
	__u8 lease_key[16];
	__u32 oplock;
};

/*
 * This info hangs off the cifsFileInfo structure, pointed to by llist.
 * This is used to track byte stream locks on the file
 */
struct cifsLockInfo {
	struct list_head llist;	/* pointer to next cifsLockInfo */
	struct list_head blist; /* pointer to locks blocked on this */
	wait_queue_head_t block_q;
	__u64 offset;
	__u64 length;
	__u32 pid;
	__u16 type;
	__u16 flags;
};

/*
 * One of these for each open instance of a file
 */
struct cifs_search_info {
	loff_t index_of_last_entry;
	__u16 entries_in_buffer;
	__u16 info_level;
	__u32 resume_key;
	char *ntwrk_buf_start;
	char *srch_entries_start;
	char *last_entry;
	const char *presume_name;
	unsigned int resume_name_len;
	bool endOfSearch:1;
	bool emptyDir:1;
	bool unicode:1;
	bool smallBuf:1; /* so we know which buf_release function to call */
};

struct cifs_open_parms {
	struct cifs_tcon *tcon;
	struct cifs_sb_info *cifs_sb;
	int disposition;
	int desired_access;
	int create_options;
	const char *path;
	struct cifs_fid *fid;
	umode_t mode;
	bool reconnect:1;
};

struct cifs_fid {
	__u16 netfid;
	__u64 persistent_fid;	/* persist file id for smb2 */
	__u64 volatile_fid;	/* volatile file id for smb2 */
	__u8 lease_key[SMB2_LEASE_KEY_SIZE];	/* lease key for smb2 */
	__u8 create_guid[16];
	struct cifs_pending_open *pending_open;
	unsigned int epoch;
#ifdef CONFIG_CIFS_DEBUG2
	__u64 mid;
#endif /* CIFS_DEBUG2 */
	bool purge_cache;
};

struct cifs_fid_locks {
	struct list_head llist;
	struct cifsFileInfo *cfile;	/* fid that owns locks */
	struct list_head locks;		/* locks held by fid above */
};

struct cifsFileInfo {
	/* following two lists are protected by tcon->open_file_lock */
	struct list_head tlist;	/* pointer to next fid owned by tcon */
	struct list_head flist;	/* next fid (file instance) for this inode */
	/* lock list below protected by cifsi->lock_sem */
	struct cifs_fid_locks *llist;	/* brlocks held by this fid */
	kuid_t uid;		/* allows finding which FileInfo structure */
	__u32 pid;		/* process id who opened file */
	struct cifs_fid fid;	/* file id from remote */
	struct list_head rlist; /* reconnect list */
	/* BB add lock scope info here if needed */ ;
	/* lock scope id (0 if none) */
	struct dentry *dentry;
	struct tcon_link *tlink;
	unsigned int f_flags;
	bool invalidHandle:1;	/* file closed via session abend */
	bool oplock_break_cancelled:1;
	int count;
	spinlock_t file_info_lock; /* protects four flag/count fields above */
	struct mutex fh_mutex; /* prevents reopen race after dead ses*/
	struct cifs_search_info srch_inf;
	struct work_struct oplock_break; /* work for oplock breaks */
};

struct cifs_io_parms {
	__u16 netfid;
	__u64 persistent_fid;	/* persist file id for smb2 */
	__u64 volatile_fid;	/* volatile file id for smb2 */
	__u32 pid;
	__u64 offset;
	unsigned int length;
	struct cifs_tcon *tcon;
};

struct cifs_aio_ctx {
	struct kref		refcount;
	struct list_head	list;
	struct mutex		aio_mutex;
	struct completion	done;
	struct iov_iter		iter;
	struct kiocb		*iocb;
	struct cifsFileInfo	*cfile;
	struct bio_vec		*bv;
	loff_t			pos;
	unsigned int		npages;
	ssize_t			rc;
	unsigned int		len;
	unsigned int		total_len;
	bool			should_dirty;
	/*
	 * Indicates if this aio_ctx is for direct_io,
	 * If yes, iter is a copy of the user passed iov_iter
	 */
	bool			direct_io;
};

struct cifs_readdata;

/* asynchronous read support */
struct cifs_readdata {
	struct kref			refcount;
	struct list_head		list;
	struct completion		done;
	struct cifsFileInfo		*cfile;
	struct address_space		*mapping;
	struct cifs_aio_ctx		*ctx;
	__u64				offset;
	unsigned int			bytes;
	unsigned int			got_bytes;
	pid_t				pid;
	int				result;
	struct work_struct		work;
	int (*read_into_pages)(struct TCP_Server_Info *server,
				struct cifs_readdata *rdata,
				unsigned int len);
	int (*copy_into_pages)(struct TCP_Server_Info *server,
				struct cifs_readdata *rdata,
				struct iov_iter *iter);
	struct kvec			iov[2];
#ifdef CONFIG_CIFS_SMB_DIRECT
	struct smbd_mr			*mr;
#endif
	unsigned int			pagesz;
	unsigned int			page_offset;
	unsigned int			tailsz;
	struct cifs_credits		credits;
	unsigned int			nr_pages;
	struct page			**pages;
};

struct cifs_writedata;

/* asynchronous write support */
struct cifs_writedata {
	struct kref			refcount;
	struct list_head		list;
	struct completion		done;
	enum writeback_sync_modes	sync_mode;
	struct work_struct		work;
	struct cifsFileInfo		*cfile;
	struct cifs_aio_ctx		*ctx;
	__u64				offset;
	pid_t				pid;
	unsigned int			bytes;
	int				result;
#ifdef CONFIG_CIFS_SMB_DIRECT
	struct smbd_mr			*mr;
#endif
	unsigned int			pagesz;
	unsigned int			page_offset;
	unsigned int			tailsz;
	struct cifs_credits		credits;
	unsigned int			nr_pages;
	struct page			**pages;
};

/*
 * Take a reference on the file private data. Must be called with
 * cfile->file_info_lock held.
 */
static inline void
cifsFileInfo_get_locked(struct cifsFileInfo *cifs_file)
{
	++cifs_file->count;
}

struct cifsFileInfo *cifsFileInfo_get(struct cifsFileInfo *cifs_file);
void _cifsFileInfo_put(struct cifsFileInfo *cifs_file, bool wait_oplock_hdlr);
void cifsFileInfo_put(struct cifsFileInfo *cifs_file);

#define CIFS_CACHE_READ_FLG	1
#define CIFS_CACHE_HANDLE_FLG	2
#define CIFS_CACHE_RH_FLG	(CIFS_CACHE_READ_FLG | CIFS_CACHE_HANDLE_FLG)
#define CIFS_CACHE_WRITE_FLG	4
#define CIFS_CACHE_RW_FLG	(CIFS_CACHE_READ_FLG | CIFS_CACHE_WRITE_FLG)
#define CIFS_CACHE_RHW_FLG	(CIFS_CACHE_RW_FLG | CIFS_CACHE_HANDLE_FLG)

#define CIFS_CACHE_READ(cinode) (cinode->oplock & CIFS_CACHE_READ_FLG)
#define CIFS_CACHE_HANDLE(cinode) (cinode->oplock & CIFS_CACHE_HANDLE_FLG)
#define CIFS_CACHE_WRITE(cinode) (cinode->oplock & CIFS_CACHE_WRITE_FLG)

/*
 * One of these for each file inode
 */

struct cifsInodeInfo {
	bool can_cache_brlcks;
	struct list_head llist;	/* locks helb by this inode */
	struct rw_semaphore lock_sem;	/* protect the fields above */
	/* BB add in lists for dirty pages i.e. write caching info for oplock */
	struct list_head openFileList;
	spinlock_t	open_file_lock;	/* protects openFileList */
	__u32 cifsAttrs; /* e.g. DOS archive bit, sparse, compressed, system */
	unsigned int oplock;		/* oplock/lease level we have */
	unsigned int epoch;		/* used to track lease state changes */
#define CIFS_INODE_PENDING_OPLOCK_BREAK   (0) /* oplock break in progress */
#define CIFS_INODE_PENDING_WRITERS	  (1) /* Writes in progress */
#define CIFS_INODE_DOWNGRADE_OPLOCK_TO_L2 (2) /* Downgrade oplock to L2 */
#define CIFS_INO_DELETE_PENDING		  (3) /* delete pending on server */
#define CIFS_INO_INVALID_MAPPING	  (4) /* pagecache is invalid */
#define CIFS_INO_LOCK			  (5) /* lock bit for synchronization */
	unsigned long flags;
	spinlock_t writers_lock;
	unsigned int writers;		/* Number of writers on this inode */
	unsigned long time;		/* jiffies of last update of inode */
	u64  server_eof;		/* current file size on server -- protected by i_lock */
	u64  uniqueid;			/* server inode number */
	u64  createtime;		/* creation time on server */
	__u8 lease_key[SMB2_LEASE_KEY_SIZE];	/* lease key for this inode */
#ifdef CONFIG_CIFS_FSCACHE
	struct fscache_cookie *fscache;
#endif
	struct inode vfs_inode;
};

static inline struct cifsInodeInfo *
CIFS_I(struct inode *inode)
{
	return container_of(inode, struct cifsInodeInfo, vfs_inode);
}

static inline struct cifs_sb_info *
CIFS_SB(struct super_block *sb)
{
	return sb->s_fs_info;
}

static inline struct cifs_sb_info *
CIFS_FILE_SB(struct file *file)
{
	return CIFS_SB(file_inode(file)->i_sb);
}

static inline char CIFS_DIR_SEP(const struct cifs_sb_info *cifs_sb)
{
	if (cifs_sb->mnt_cifs_flags & CIFS_MOUNT_POSIX_PATHS)
		return '/';
	else
		return '\\';
}

static inline void
convert_delimiter(char *path, char delim)
{
	char old_delim, *pos;

	if (delim == '/')
		old_delim = '\\';
	else
		old_delim = '/';

	pos = path;
	while ((pos = strchr(pos, old_delim)))
		*pos = delim;
}

#define cifs_stats_inc atomic_inc

static inline void cifs_stats_bytes_written(struct cifs_tcon *tcon,
					    unsigned int bytes)
{
	if (bytes) {
		spin_lock(&tcon->stat_lock);
		tcon->bytes_written += bytes;
		spin_unlock(&tcon->stat_lock);
	}
}

static inline void cifs_stats_bytes_read(struct cifs_tcon *tcon,
					 unsigned int bytes)
{
	spin_lock(&tcon->stat_lock);
	tcon->bytes_read += bytes;
	spin_unlock(&tcon->stat_lock);
}


/*
 * This is the prototype for the mid receive function. This function is for
 * receiving the rest of the SMB frame, starting with the WordCount (which is
 * just after the MID in struct smb_hdr). Note:
 *
 * - This will be called by cifsd, with no locks held.
 * - The mid will still be on the pending_mid_q.
 * - mid->resp_buf will point to the current buffer.
 *
 * Returns zero on a successful receive, or an error. The receive state in
 * the TCP_Server_Info will also be updated.
 */
typedef int (mid_receive_t)(struct TCP_Server_Info *server,
			    struct mid_q_entry *mid);

/*
 * This is the prototype for the mid callback function. This is called once the
 * mid has been received off of the socket. When creating one, take special
 * care to avoid deadlocks. Things to bear in mind:
 *
 * - it will be called by cifsd, with no locks held
 * - the mid will be removed from any lists
 */
typedef void (mid_callback_t)(struct mid_q_entry *mid);

/*
 * This is the protopyte for mid handle function. This is called once the mid
 * has been recognized after decryption of the message.
 */
typedef int (mid_handle_t)(struct TCP_Server_Info *server,
			    struct mid_q_entry *mid);

/* one of these for every pending CIFS request to the server */
struct mid_q_entry {
	struct list_head qhead;	/* mids waiting on reply from this server */
	struct kref refcount;
	struct TCP_Server_Info *server;	/* server corresponding to this mid */
	__u64 mid;		/* multiplex id */
	__u16 credits;		/* number of credits consumed by this mid */
	__u32 pid;		/* process id */
	__u32 sequence_number;  /* for CIFS signing */
	unsigned long when_alloc;  /* when mid was created */
#ifdef CONFIG_CIFS_STATS2
	unsigned long when_sent; /* time when smb send finished */
	unsigned long when_received; /* when demux complete (taken off wire) */
#endif
	mid_receive_t *receive; /* call receive callback */
	mid_callback_t *callback; /* call completion callback */
	mid_handle_t *handle; /* call handle mid callback */
	void *callback_data;	  /* general purpose pointer for callback */
	void *resp_buf;		/* pointer to received SMB header */
	unsigned int resp_buf_size;
	int mid_state;	/* wish this were enum but can not pass to wait_event */
	unsigned int mid_flags;
	__le16 command;		/* smb command code */
	unsigned int optype;	/* operation type */
	bool large_buf:1;	/* if valid response, is pointer to large buf */
	bool multiRsp:1;	/* multiple trans2 responses for one request  */
	bool multiEnd:1;	/* both received */
	bool decrypted:1;	/* decrypted entry */
};

struct close_cancelled_open {
	struct cifs_fid         fid;
	struct cifs_tcon        *tcon;
	struct work_struct      work;
};

/*	Make code in transport.c a little cleaner by moving
	update of optional stats into function below */
#ifdef CONFIG_CIFS_STATS2

static inline void cifs_in_send_inc(struct TCP_Server_Info *server)
{
	atomic_inc(&server->in_send);
}

static inline void cifs_in_send_dec(struct TCP_Server_Info *server)
{
	atomic_dec(&server->in_send);
}

static inline void cifs_num_waiters_inc(struct TCP_Server_Info *server)
{
	atomic_inc(&server->num_waiters);
}

static inline void cifs_num_waiters_dec(struct TCP_Server_Info *server)
{
	atomic_dec(&server->num_waiters);
}

static inline void cifs_save_when_sent(struct mid_q_entry *mid)
{
	mid->when_sent = jiffies;
}
#else
static inline void cifs_in_send_inc(struct TCP_Server_Info *server)
{
}
static inline void cifs_in_send_dec(struct TCP_Server_Info *server)
{
}

static inline void cifs_num_waiters_inc(struct TCP_Server_Info *server)
{
}

static inline void cifs_num_waiters_dec(struct TCP_Server_Info *server)
{
}

static inline void cifs_save_when_sent(struct mid_q_entry *mid)
{
}
#endif

/* for pending dnotify requests */
struct dir_notify_req {
	struct list_head lhead;
	__le16 Pid;
	__le16 PidHigh;
	__u16 Mid;
	__u16 Tid;
	__u16 Uid;
	__u16 netfid;
	__u32 filter; /* CompletionFilter (for multishot) */
	int multishot;
	struct file *pfile;
};

struct dfs_info3_param {
	int flags; /* DFSREF_REFERRAL_SERVER, DFSREF_STORAGE_SERVER*/
	int path_consumed;
	int server_type;
	int ref_flag;
	char *path_name;
	char *node_name;
	int ttl;
};

/*
 * common struct for holding inode info when searching for or updating an
 * inode with new info
 */

#define CIFS_FATTR_DFS_REFERRAL		0x1
#define CIFS_FATTR_DELETE_PENDING	0x2
#define CIFS_FATTR_NEED_REVAL		0x4
#define CIFS_FATTR_INO_COLLISION	0x8
#define CIFS_FATTR_UNKNOWN_NLINK	0x10
#define CIFS_FATTR_FAKE_ROOT_INO	0x20

struct cifs_fattr {
	u32		cf_flags;
	u32		cf_cifsattrs;
	u64		cf_uniqueid;
	u64		cf_eof;
	u64		cf_bytes;
	u64		cf_createtime;
	kuid_t		cf_uid;
	kgid_t		cf_gid;
	umode_t		cf_mode;
	dev_t		cf_rdev;
	unsigned int	cf_nlink;
	unsigned int	cf_dtype;
	struct timespec64 cf_atime;
	struct timespec64 cf_mtime;
	struct timespec64 cf_ctime;
};

static inline void free_dfs_info_param(struct dfs_info3_param *param)
{
	if (param) {
		kfree(param->path_name);
		kfree(param->node_name);
	}
}

static inline void free_dfs_info_array(struct dfs_info3_param *param,
				       int number_of_items)
{
	int i;
	if ((number_of_items == 0) || (param == NULL))
		return;
	for (i = 0; i < number_of_items; i++) {
		kfree(param[i].path_name);
		kfree(param[i].node_name);
	}
	kfree(param);
}

static inline bool is_interrupt_error(int error)
{
	switch (error) {
	case -EINTR:
	case -ERESTARTSYS:
	case -ERESTARTNOHAND:
	case -ERESTARTNOINTR:
		return true;
	}
	return false;
}

static inline bool is_retryable_error(int error)
{
	if (is_interrupt_error(error) || error == -EAGAIN)
		return true;
	return false;
}

#define   MID_FREE 0
#define   MID_REQUEST_ALLOCATED 1
#define   MID_REQUEST_SUBMITTED 2
#define   MID_RESPONSE_RECEIVED 4
#define   MID_RETRY_NEEDED      8 /* session closed while this request out */
#define   MID_RESPONSE_MALFORMED 0x10
#define   MID_SHUTDOWN		 0x20

/* Flags */
#define   MID_WAIT_CANCELLED	 1 /* Cancelled while waiting for response */
#define   MID_DELETED            2 /* Mid has been dequeued/deleted */

/* Types of response buffer returned from SendReceive2 */
#define   CIFS_NO_BUFFER        0    /* Response buffer not returned */
#define   CIFS_SMALL_BUFFER     1
#define   CIFS_LARGE_BUFFER     2
#define   CIFS_IOVEC            4    /* array of response buffers */

/* Type of Request to SendReceive2 */
#define   CIFS_BLOCKING_OP      1    /* operation can block */
#define   CIFS_NON_BLOCKING     2    /* do not block waiting for credits */
#define   CIFS_TIMEOUT_MASK 0x003    /* only one of above set in req */
#define   CIFS_LOG_ERROR    0x010    /* log NT STATUS if non-zero */
#define   CIFS_LARGE_BUF_OP 0x020    /* large request buffer */
#define   CIFS_NO_RSP_BUF   0x040    /* no response buffer required */

/* Type of request operation */
#define   CIFS_ECHO_OP      0x080    /* echo request */
#define   CIFS_OBREAK_OP   0x0100    /* oplock break request */
#define   CIFS_NEG_OP      0x0200    /* negotiate request */
#define   CIFS_OP_MASK     0x0380    /* mask request type */

#define   CIFS_HAS_CREDITS 0x0400    /* already has credits */
#define   CIFS_TRANSFORM_REQ 0x0800    /* transform request before sending */
#define   CIFS_NO_SRV_RSP    0x1000    /* there is no server response */

/* Security Flags: indicate type of session setup needed */
#define   CIFSSEC_MAY_SIGN	0x00001
#define   CIFSSEC_MAY_NTLM	0x00002
#define   CIFSSEC_MAY_NTLMV2	0x00004
#define   CIFSSEC_MAY_KRB5	0x00008
#ifdef CONFIG_CIFS_WEAK_PW_HASH
#define   CIFSSEC_MAY_LANMAN	0x00010
#define   CIFSSEC_MAY_PLNTXT	0x00020
#else
#define   CIFSSEC_MAY_LANMAN    0
#define   CIFSSEC_MAY_PLNTXT    0
#endif /* weak passwords */
#define   CIFSSEC_MAY_SEAL	0x00040 /* not supported yet */
#define   CIFSSEC_MAY_NTLMSSP	0x00080 /* raw ntlmssp with ntlmv2 */

#define   CIFSSEC_MUST_SIGN	0x01001
/* note that only one of the following can be set so the
result of setting MUST flags more than once will be to
require use of the stronger protocol */
#define   CIFSSEC_MUST_NTLM	0x02002
#define   CIFSSEC_MUST_NTLMV2	0x04004
#define   CIFSSEC_MUST_KRB5	0x08008
#ifdef CONFIG_CIFS_WEAK_PW_HASH
#define   CIFSSEC_MUST_LANMAN	0x10010
#define   CIFSSEC_MUST_PLNTXT	0x20020
#ifdef CONFIG_CIFS_UPCALL
#define   CIFSSEC_MASK          0xBF0BF /* allows weak security but also krb5 */
#else
#define   CIFSSEC_MASK          0xB70B7 /* current flags supported if weak */
#endif /* UPCALL */
#else /* do not allow weak pw hash */
#define   CIFSSEC_MUST_LANMAN	0
#define   CIFSSEC_MUST_PLNTXT	0
#ifdef CONFIG_CIFS_UPCALL
#define   CIFSSEC_MASK          0x8F08F /* flags supported if no weak allowed */
#else
#define	  CIFSSEC_MASK          0x87087 /* flags supported if no weak allowed */
#endif /* UPCALL */
#endif /* WEAK_PW_HASH */
#define   CIFSSEC_MUST_SEAL	0x40040 /* not supported yet */
#define   CIFSSEC_MUST_NTLMSSP	0x80080 /* raw ntlmssp with ntlmv2 */

#define   CIFSSEC_DEF (CIFSSEC_MAY_SIGN | CIFSSEC_MAY_NTLMV2 | CIFSSEC_MAY_NTLMSSP)
#define   CIFSSEC_MAX (CIFSSEC_MUST_SIGN | CIFSSEC_MUST_NTLMV2)
#define   CIFSSEC_AUTH_MASK (CIFSSEC_MAY_NTLM | CIFSSEC_MAY_NTLMV2 | CIFSSEC_MAY_LANMAN | CIFSSEC_MAY_PLNTXT | CIFSSEC_MAY_KRB5 | CIFSSEC_MAY_NTLMSSP)
/*
 *****************************************************************
 * All constants go here
 *****************************************************************
 */

#define UID_HASH (16)

/*
 * Note that ONE module should define _DECLARE_GLOBALS_HERE to cause the
 * following to be declared.
 */

/****************************************************************************
 *  Locking notes.  All updates to global variables and lists should be
 *                  protected by spinlocks or semaphores.
 *
 *  Spinlocks
 *  ---------
 *  GlobalMid_Lock protects:
 *	list operations on pending_mid_q and oplockQ
 *      updates to XID counters, multiplex id  and SMB sequence numbers
 *      list operations on global DnotifyReqList
 *  tcp_ses_lock protects:
 *	list operations on tcp and SMB session lists
 *  tcon->open_file_lock protects the list of open files hanging off the tcon
 *  inode->open_file_lock protects the openFileList hanging off the inode
 *  cfile->file_info_lock protects counters and fields in cifs file struct
 *  f_owner.lock protects certain per file struct operations
 *  mapping->page_lock protects certain per page operations
 *
 *  Note that the cifs_tcon.open_file_lock should be taken before
 *  not after the cifsInodeInfo.open_file_lock
 *
 *  Semaphores
 *  ----------
 *  sesSem     operations on smb session
 *  tconSem    operations on tree connection
 *  fh_sem      file handle reconnection operations
 *
 ****************************************************************************/

#ifdef DECLARE_GLOBALS_HERE
#define GLOBAL_EXTERN
#else
#define GLOBAL_EXTERN extern
#endif

/*
 * the list of TCP_Server_Info structures, ie each of the sockets
 * connecting our client to a distinct server (ip address), is
 * chained together by cifs_tcp_ses_list. The list of all our SMB
 * sessions (and from that the tree connections) can be found
 * by iterating over cifs_tcp_ses_list
 */
GLOBAL_EXTERN struct list_head		cifs_tcp_ses_list;

/*
 * This lock protects the cifs_tcp_ses_list, the list of smb sessions per
 * tcp session, and the list of tcon's per smb session. It also protects
 * the reference counters for the server, smb session, and tcon. Finally,
 * changes to the tcon->tidStatus should be done while holding this lock.
 * generally the locks should be taken in order tcp_ses_lock before
 * tcon->open_file_lock and that before file->file_info_lock since the
 * structure order is cifs_socket-->cifs_ses-->cifs_tcon-->cifs_file
 */
GLOBAL_EXTERN spinlock_t		cifs_tcp_ses_lock;

#ifdef CONFIG_CIFS_DNOTIFY_EXPERIMENTAL /* unused temporarily */
/* Outstanding dir notify requests */
GLOBAL_EXTERN struct list_head GlobalDnotifyReqList;
/* DirNotify response queue */
GLOBAL_EXTERN struct list_head GlobalDnotifyRsp_Q;
#endif /* was needed for dnotify, and will be needed for inotify when VFS fix */

/*
 * Global transaction id (XID) information
 */
GLOBAL_EXTERN unsigned int GlobalCurrentXid;	/* protected by GlobalMid_Sem */
GLOBAL_EXTERN unsigned int GlobalTotalActiveXid; /* prot by GlobalMid_Sem */
GLOBAL_EXTERN unsigned int GlobalMaxActiveXid;	/* prot by GlobalMid_Sem */
GLOBAL_EXTERN spinlock_t GlobalMid_Lock;  /* protects above & list operations */
					  /* on midQ entries */
/*
 *  Global counters, updated atomically
 */
GLOBAL_EXTERN atomic_t sesInfoAllocCount;
GLOBAL_EXTERN atomic_t tconInfoAllocCount;
GLOBAL_EXTERN atomic_t tcpSesAllocCount;
GLOBAL_EXTERN atomic_t tcpSesReconnectCount;
GLOBAL_EXTERN atomic_t tconInfoReconnectCount;

/* Various Debug counters */
GLOBAL_EXTERN atomic_t bufAllocCount;    /* current number allocated  */
#ifdef CONFIG_CIFS_STATS2
GLOBAL_EXTERN atomic_t totBufAllocCount; /* total allocated over all time */
GLOBAL_EXTERN atomic_t totSmBufAllocCount;
extern unsigned int slow_rsp_threshold; /* number of secs before logging */
#endif
GLOBAL_EXTERN atomic_t smBufAllocCount;
GLOBAL_EXTERN atomic_t midCount;

/* Misc globals */
extern bool enable_oplocks; /* enable or disable oplocks */
extern bool lookupCacheEnabled;
extern unsigned int global_secflags;	/* if on, session setup sent
				with more secure ntlmssp2 challenge/resp */
extern unsigned int sign_CIFS_PDUs;  /* enable smb packet signing */
extern bool linuxExtEnabled;/*enable Linux/Unix CIFS extensions*/
extern unsigned int CIFSMaxBufSize;  /* max size not including hdr */
extern unsigned int cifs_min_rcv;    /* min size of big ntwrk buf pool */
extern unsigned int cifs_min_small;  /* min size of small buf pool */
extern unsigned int cifs_max_pending; /* MAX requests at once to server*/
extern bool disable_legacy_dialects;  /* forbid vers=1.0 and vers=2.0 mounts */

#ifdef CONFIG_CIFS_ACL
GLOBAL_EXTERN struct rb_root uidtree;
GLOBAL_EXTERN struct rb_root gidtree;
GLOBAL_EXTERN spinlock_t siduidlock;
GLOBAL_EXTERN spinlock_t sidgidlock;
GLOBAL_EXTERN struct rb_root siduidtree;
GLOBAL_EXTERN struct rb_root sidgidtree;
GLOBAL_EXTERN spinlock_t uidsidlock;
GLOBAL_EXTERN spinlock_t gidsidlock;
#endif /* CONFIG_CIFS_ACL */

void cifs_oplock_break(struct work_struct *work);
void cifs_queue_oplock_break(struct cifsFileInfo *cfile);

extern const struct slow_work_ops cifs_oplock_break_ops;
extern struct workqueue_struct *cifsiod_wq;
extern struct workqueue_struct *cifsoplockd_wq;
extern __u32 cifs_lock_secret;

extern mempool_t *cifs_mid_poolp;

/* Operations for different SMB versions */
#define SMB1_VERSION_STRING	"1.0"
extern struct smb_version_operations smb1_operations;
extern struct smb_version_values smb1_values;
#define SMB20_VERSION_STRING	"2.0"
extern struct smb_version_operations smb20_operations;
extern struct smb_version_values smb20_values;
#define SMB21_VERSION_STRING	"2.1"
extern struct smb_version_operations smb21_operations;
extern struct smb_version_values smb21_values;
#define SMBDEFAULT_VERSION_STRING "default"
extern struct smb_version_values smbdefault_values;
#define SMB3ANY_VERSION_STRING "3"
extern struct smb_version_values smb3any_values;
#define SMB30_VERSION_STRING	"3.0"
extern struct smb_version_operations smb30_operations;
extern struct smb_version_values smb30_values;
#define SMB302_VERSION_STRING	"3.02"
#define ALT_SMB302_VERSION_STRING "3.0.2"
/*extern struct smb_version_operations smb302_operations;*/ /* not needed yet */
extern struct smb_version_values smb302_values;
#define SMB311_VERSION_STRING	"3.1.1"
#define ALT_SMB311_VERSION_STRING "3.11"
extern struct smb_version_operations smb311_operations;
extern struct smb_version_values smb311_values;
#endif	/* _CIFS_GLOB_H */<|MERGE_RESOLUTION|>--- conflicted
+++ resolved
@@ -494,14 +494,11 @@
 			 char *full_path,
 			 umode_t mode,
 			 dev_t device_number);
-<<<<<<< HEAD
-=======
 	/* version specific fiemap implementation */
 	int (*fiemap)(struct cifs_tcon *tcon, struct cifsFileInfo *,
 		      struct fiemap_extent_info *, u64, u64);
 	/* version specific llseek implementation */
 	loff_t (*llseek)(struct file *, struct cifs_tcon *, loff_t, int);
->>>>>>> 0ecfebd2
 };
 
 struct smb_version_values {
