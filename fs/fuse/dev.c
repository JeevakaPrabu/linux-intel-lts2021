/*
  FUSE: Filesystem in Userspace
  Copyright (C) 2001-2008  Miklos Szeredi <miklos@szeredi.hu>

  This program can be distributed under the terms of the GNU GPL.
  See the file COPYING.
*/

#include "fuse_i.h"

#include <linux/init.h>
#include <linux/module.h>
#include <linux/poll.h>
#include <linux/sched/signal.h>
#include <linux/uio.h>
#include <linux/miscdevice.h>
#include <linux/namei.h>
#include <linux/pagemap.h>
#include <linux/file.h>
#include <linux/slab.h>
#include <linux/pipe_fs_i.h>
#include <linux/swap.h>
#include <linux/splice.h>
#include <linux/sched.h>

MODULE_ALIAS_MISCDEV(FUSE_MINOR);
MODULE_ALIAS("devname:fuse");

/* Ordinary requests have even IDs, while interrupts IDs are odd */
#define FUSE_INT_REQ_BIT (1ULL << 0)
#define FUSE_REQ_ID_STEP (1ULL << 1)

static struct kmem_cache *fuse_req_cachep;

static struct fuse_dev *fuse_get_dev(struct file *file)
{
	/*
	 * Lockless access is OK, because file->private data is set
	 * once during mount and is valid until the file is released.
	 */
	return READ_ONCE(file->private_data);
}

static void fuse_request_init(struct fuse_mount *fm, struct fuse_req *req)
{
	INIT_LIST_HEAD(&req->list);
	INIT_LIST_HEAD(&req->intr_entry);
	init_waitqueue_head(&req->waitq);
	refcount_set(&req->count, 1);
	__set_bit(FR_PENDING, &req->flags);
	req->fm = fm;
}

static struct fuse_req *fuse_request_alloc(struct fuse_mount *fm, gfp_t flags)
{
	struct fuse_req *req = kmem_cache_zalloc(fuse_req_cachep, flags);
	if (req)
		fuse_request_init(fm, req);

	return req;
}

static void fuse_request_free(struct fuse_req *req)
{
	kmem_cache_free(fuse_req_cachep, req);
}

static void __fuse_get_request(struct fuse_req *req)
{
	refcount_inc(&req->count);
}

/* Must be called with > 1 refcount */
static void __fuse_put_request(struct fuse_req *req)
{
	refcount_dec(&req->count);
}

void fuse_set_initialized(struct fuse_conn *fc)
{
	/* Make sure stores before this are seen on another CPU */
	smp_wmb();
	fc->initialized = 1;
}

static bool fuse_block_alloc(struct fuse_conn *fc, bool for_background)
{
	return !fc->initialized || (for_background && fc->blocked);
}

static void fuse_drop_waiting(struct fuse_conn *fc)
{
	/*
	 * lockess check of fc->connected is okay, because atomic_dec_and_test()
	 * provides a memory barrier mached with the one in fuse_wait_aborted()
	 * to ensure no wake-up is missed.
	 */
	if (atomic_dec_and_test(&fc->num_waiting) &&
	    !READ_ONCE(fc->connected)) {
		/* wake up aborters */
		wake_up_all(&fc->blocked_waitq);
	}
}

static void fuse_put_request(struct fuse_req *req);

static struct fuse_req *fuse_get_req(struct fuse_mount *fm, bool for_background)
{
	struct fuse_conn *fc = fm->fc;
	struct fuse_req *req;
	int err;
	atomic_inc(&fc->num_waiting);

	if (fuse_block_alloc(fc, for_background)) {
		err = -EINTR;
		if (wait_event_killable_exclusive(fc->blocked_waitq,
				!fuse_block_alloc(fc, for_background)))
			goto out;
	}
	/* Matches smp_wmb() in fuse_set_initialized() */
	smp_rmb();

	err = -ENOTCONN;
	if (!fc->connected)
		goto out;

	err = -ECONNREFUSED;
	if (fc->conn_error)
		goto out;

	req = fuse_request_alloc(fm, GFP_KERNEL);
	err = -ENOMEM;
	if (!req) {
		if (for_background)
			wake_up(&fc->blocked_waitq);
		goto out;
	}

	req->in.h.uid = from_kuid(fc->user_ns, current_fsuid());
	req->in.h.gid = from_kgid(fc->user_ns, current_fsgid());
	req->in.h.pid = pid_nr_ns(task_pid(current), fc->pid_ns);

	__set_bit(FR_WAITING, &req->flags);
	if (for_background)
		__set_bit(FR_BACKGROUND, &req->flags);

	if (unlikely(req->in.h.uid == ((uid_t)-1) ||
		     req->in.h.gid == ((gid_t)-1))) {
		fuse_put_request(req);
		return ERR_PTR(-EOVERFLOW);
	}
	return req;

 out:
	fuse_drop_waiting(fc);
	return ERR_PTR(err);
}

static void fuse_put_request(struct fuse_req *req)
{
	struct fuse_conn *fc = req->fm->fc;

	if (refcount_dec_and_test(&req->count)) {
		if (test_bit(FR_BACKGROUND, &req->flags)) {
			/*
			 * We get here in the unlikely case that a background
			 * request was allocated but not sent
			 */
			spin_lock(&fc->bg_lock);
			if (!fc->blocked)
				wake_up(&fc->blocked_waitq);
			spin_unlock(&fc->bg_lock);
		}

		if (test_bit(FR_WAITING, &req->flags)) {
			__clear_bit(FR_WAITING, &req->flags);
			fuse_drop_waiting(fc);
		}

		fuse_request_free(req);
	}
}

unsigned int fuse_len_args(unsigned int numargs, struct fuse_arg *args)
{
	unsigned nbytes = 0;
	unsigned i;

	for (i = 0; i < numargs; i++)
		nbytes += args[i].size;

	return nbytes;
}
EXPORT_SYMBOL_GPL(fuse_len_args);

u64 fuse_get_unique(struct fuse_iqueue *fiq)
{
	fiq->reqctr += FUSE_REQ_ID_STEP;
	return fiq->reqctr;
}
EXPORT_SYMBOL_GPL(fuse_get_unique);

static unsigned int fuse_req_hash(u64 unique)
{
	return hash_long(unique & ~FUSE_INT_REQ_BIT, FUSE_PQ_HASH_BITS);
}

/**
 * A new request is available, wake fiq->waitq
 */
static void fuse_dev_wake_and_unlock(struct fuse_iqueue *fiq)
__releases(fiq->lock)
{
	wake_up(&fiq->waitq);
	kill_fasync(&fiq->fasync, SIGIO, POLL_IN);
	spin_unlock(&fiq->lock);
}

const struct fuse_iqueue_ops fuse_dev_fiq_ops = {
	.wake_forget_and_unlock		= fuse_dev_wake_and_unlock,
	.wake_interrupt_and_unlock	= fuse_dev_wake_and_unlock,
	.wake_pending_and_unlock	= fuse_dev_wake_and_unlock,
};
EXPORT_SYMBOL_GPL(fuse_dev_fiq_ops);

static void queue_request_and_unlock(struct fuse_iqueue *fiq,
				     struct fuse_req *req)
__releases(fiq->lock)
{
	req->in.h.len = sizeof(struct fuse_in_header) +
		fuse_len_args(req->args->in_numargs,
			      (struct fuse_arg *) req->args->in_args);
	list_add_tail(&req->list, &fiq->pending);
	fiq->ops->wake_pending_and_unlock(fiq);
}

void fuse_queue_forget(struct fuse_conn *fc, struct fuse_forget_link *forget,
		       u64 nodeid, u64 nlookup)
{
	struct fuse_iqueue *fiq = &fc->iq;

	forget->forget_one.nodeid = nodeid;
	forget->forget_one.nlookup = nlookup;

	spin_lock(&fiq->lock);
	if (fiq->connected) {
		fiq->forget_list_tail->next = forget;
		fiq->forget_list_tail = forget;
		fiq->ops->wake_forget_and_unlock(fiq);
	} else {
		kfree(forget);
		spin_unlock(&fiq->lock);
	}
}

static void flush_bg_queue(struct fuse_conn *fc)
{
	struct fuse_iqueue *fiq = &fc->iq;

	while (fc->active_background < fc->max_background &&
	       !list_empty(&fc->bg_queue)) {
		struct fuse_req *req;

		req = list_first_entry(&fc->bg_queue, struct fuse_req, list);
		list_del(&req->list);
		fc->active_background++;
		spin_lock(&fiq->lock);
		req->in.h.unique = fuse_get_unique(fiq);
		queue_request_and_unlock(fiq, req);
	}
}

/*
 * This function is called when a request is finished.  Either a reply
 * has arrived or it was aborted (and not yet sent) or some error
 * occurred during communication with userspace, or the device file
 * was closed.  The requester thread is woken up (if still waiting),
 * the 'end' callback is called if given, else the reference to the
 * request is released
 */
void fuse_request_end(struct fuse_req *req)
{
	struct fuse_mount *fm = req->fm;
	struct fuse_conn *fc = fm->fc;
	struct fuse_iqueue *fiq = &fc->iq;

	if (test_and_set_bit(FR_FINISHED, &req->flags))
		goto put_request;

	/*
	 * test_and_set_bit() implies smp_mb() between bit
	 * changing and below intr_entry check. Pairs with
	 * smp_mb() from queue_interrupt().
	 */
	if (!list_empty(&req->intr_entry)) {
		spin_lock(&fiq->lock);
		list_del_init(&req->intr_entry);
		spin_unlock(&fiq->lock);
	}
	WARN_ON(test_bit(FR_PENDING, &req->flags));
	WARN_ON(test_bit(FR_SENT, &req->flags));
	if (test_bit(FR_BACKGROUND, &req->flags)) {
		spin_lock(&fc->bg_lock);
		clear_bit(FR_BACKGROUND, &req->flags);
		if (fc->num_background == fc->max_background) {
			fc->blocked = 0;
			wake_up(&fc->blocked_waitq);
		} else if (!fc->blocked) {
			/*
			 * Wake up next waiter, if any.  It's okay to use
			 * waitqueue_active(), as we've already synced up
			 * fc->blocked with waiters with the wake_up() call
			 * above.
			 */
			if (waitqueue_active(&fc->blocked_waitq))
				wake_up(&fc->blocked_waitq);
		}

		if (fc->num_background == fc->congestion_threshold && fm->sb) {
			clear_bdi_congested(fm->sb->s_bdi, BLK_RW_SYNC);
			clear_bdi_congested(fm->sb->s_bdi, BLK_RW_ASYNC);
		}
		fc->num_background--;
		fc->active_background--;
		flush_bg_queue(fc);
		spin_unlock(&fc->bg_lock);
	} else {
		/* Wake up waiter sleeping in request_wait_answer() */
		wake_up(&req->waitq);
	}

	if (test_bit(FR_ASYNC, &req->flags))
		req->args->end(fm, req->args, req->out.h.error);
put_request:
	fuse_put_request(req);
}
EXPORT_SYMBOL_GPL(fuse_request_end);

static int queue_interrupt(struct fuse_req *req)
{
	struct fuse_iqueue *fiq = &req->fm->fc->iq;

	spin_lock(&fiq->lock);
	/* Check for we've sent request to interrupt this req */
	if (unlikely(!test_bit(FR_INTERRUPTED, &req->flags))) {
		spin_unlock(&fiq->lock);
		return -EINVAL;
	}

	if (list_empty(&req->intr_entry)) {
		list_add_tail(&req->intr_entry, &fiq->interrupts);
		/*
		 * Pairs with smp_mb() implied by test_and_set_bit()
		 * from fuse_request_end().
		 */
		smp_mb();
		if (test_bit(FR_FINISHED, &req->flags)) {
			list_del_init(&req->intr_entry);
			spin_unlock(&fiq->lock);
			return 0;
		}
		fiq->ops->wake_interrupt_and_unlock(fiq);
	} else {
		spin_unlock(&fiq->lock);
	}
	return 0;
}

static void request_wait_answer(struct fuse_req *req)
{
	struct fuse_conn *fc = req->fm->fc;
	struct fuse_iqueue *fiq = &fc->iq;
	int err;

	if (!fc->no_interrupt) {
		/* Any signal may interrupt this */
		err = wait_event_interruptible(req->waitq,
					test_bit(FR_FINISHED, &req->flags));
		if (!err)
			return;

		set_bit(FR_INTERRUPTED, &req->flags);
		/* matches barrier in fuse_dev_do_read() */
		smp_mb__after_atomic();
		if (test_bit(FR_SENT, &req->flags))
			queue_interrupt(req);
	}

	if (!test_bit(FR_FORCE, &req->flags)) {
		/* Only fatal signals may interrupt this */
		err = wait_event_killable(req->waitq,
					test_bit(FR_FINISHED, &req->flags));
		if (!err)
			return;

		spin_lock(&fiq->lock);
		/* Request is not yet in userspace, bail out */
		if (test_bit(FR_PENDING, &req->flags)) {
			list_del(&req->list);
			spin_unlock(&fiq->lock);
			__fuse_put_request(req);
			req->out.h.error = -EINTR;
			return;
		}
		spin_unlock(&fiq->lock);
	}

	/*
	 * Either request is already in userspace, or it was forced.
	 * Wait it out.
	 */
	wait_event(req->waitq, test_bit(FR_FINISHED, &req->flags));
}

static void __fuse_request_send(struct fuse_req *req)
{
	struct fuse_iqueue *fiq = &req->fm->fc->iq;

	BUG_ON(test_bit(FR_BACKGROUND, &req->flags));
	spin_lock(&fiq->lock);
	if (!fiq->connected) {
		spin_unlock(&fiq->lock);
		req->out.h.error = -ENOTCONN;
	} else {
		req->in.h.unique = fuse_get_unique(fiq);
		/* acquire extra reference, since request is still needed
		   after fuse_request_end() */
		__fuse_get_request(req);
		queue_request_and_unlock(fiq, req);

		request_wait_answer(req);
		/* Pairs with smp_wmb() in fuse_request_end() */
		smp_rmb();
	}
}

static void fuse_adjust_compat(struct fuse_conn *fc, struct fuse_args *args)
{
	if (fc->minor < 4 && args->opcode == FUSE_STATFS)
		args->out_args[0].size = FUSE_COMPAT_STATFS_SIZE;

	if (fc->minor < 9) {
		switch (args->opcode) {
		case FUSE_LOOKUP:
		case FUSE_CREATE:
		case FUSE_MKNOD:
		case FUSE_MKDIR:
		case FUSE_SYMLINK:
		case FUSE_LINK:
			args->out_args[0].size = FUSE_COMPAT_ENTRY_OUT_SIZE;
			break;
		case FUSE_GETATTR:
		case FUSE_SETATTR:
			args->out_args[0].size = FUSE_COMPAT_ATTR_OUT_SIZE;
			break;
		}
	}
	if (fc->minor < 12) {
		switch (args->opcode) {
		case FUSE_CREATE:
			args->in_args[0].size = sizeof(struct fuse_open_in);
			break;
		case FUSE_MKNOD:
			args->in_args[0].size = FUSE_COMPAT_MKNOD_IN_SIZE;
			break;
		}
	}
}

static void fuse_force_creds(struct fuse_req *req)
{
	struct fuse_conn *fc = req->fm->fc;

	req->in.h.uid = from_kuid_munged(fc->user_ns, current_fsuid());
	req->in.h.gid = from_kgid_munged(fc->user_ns, current_fsgid());
	req->in.h.pid = pid_nr_ns(task_pid(current), fc->pid_ns);
}

static void fuse_args_to_req(struct fuse_req *req, struct fuse_args *args)
{
	req->in.h.opcode = args->opcode;
	req->in.h.nodeid = args->nodeid;
	req->args = args;
	if (args->end)
		__set_bit(FR_ASYNC, &req->flags);
}

ssize_t fuse_simple_request(struct fuse_mount *fm, struct fuse_args *args)
{
	struct fuse_conn *fc = fm->fc;
	struct fuse_req *req;
	ssize_t ret;

	if (args->force) {
		atomic_inc(&fc->num_waiting);
		req = fuse_request_alloc(fm, GFP_KERNEL | __GFP_NOFAIL);

		if (!args->nocreds)
			fuse_force_creds(req);

		__set_bit(FR_WAITING, &req->flags);
		__set_bit(FR_FORCE, &req->flags);
	} else {
		WARN_ON(args->nocreds);
		req = fuse_get_req(fm, false);
		if (IS_ERR(req))
			return PTR_ERR(req);
	}

	/* Needs to be done after fuse_get_req() so that fc->minor is valid */
	fuse_adjust_compat(fc, args);
	fuse_args_to_req(req, args);

	if (!args->noreply)
		__set_bit(FR_ISREPLY, &req->flags);
	__fuse_request_send(req);
	ret = req->out.h.error;
	if (!ret && args->out_argvar) {
		BUG_ON(args->out_numargs == 0);
		ret = args->out_args[args->out_numargs - 1].size;
	}
	fuse_put_request(req);

	return ret;
}

static bool fuse_request_queue_background(struct fuse_req *req)
{
	struct fuse_mount *fm = req->fm;
	struct fuse_conn *fc = fm->fc;
	bool queued = false;

	WARN_ON(!test_bit(FR_BACKGROUND, &req->flags));
	if (!test_bit(FR_WAITING, &req->flags)) {
		__set_bit(FR_WAITING, &req->flags);
		atomic_inc(&fc->num_waiting);
	}
	__set_bit(FR_ISREPLY, &req->flags);
	spin_lock(&fc->bg_lock);
	if (likely(fc->connected)) {
		fc->num_background++;
		if (fc->num_background == fc->max_background)
			fc->blocked = 1;
		if (fc->num_background == fc->congestion_threshold && fm->sb) {
			set_bdi_congested(fm->sb->s_bdi, BLK_RW_SYNC);
			set_bdi_congested(fm->sb->s_bdi, BLK_RW_ASYNC);
		}
		list_add_tail(&req->list, &fc->bg_queue);
		flush_bg_queue(fc);
		queued = true;
	}
	spin_unlock(&fc->bg_lock);

	return queued;
}

int fuse_simple_background(struct fuse_mount *fm, struct fuse_args *args,
			    gfp_t gfp_flags)
{
	struct fuse_req *req;

	if (args->force) {
		WARN_ON(!args->nocreds);
		req = fuse_request_alloc(fm, gfp_flags);
		if (!req)
			return -ENOMEM;
		__set_bit(FR_BACKGROUND, &req->flags);
	} else {
		WARN_ON(args->nocreds);
		req = fuse_get_req(fm, true);
		if (IS_ERR(req))
			return PTR_ERR(req);
	}

	fuse_args_to_req(req, args);

	if (!fuse_request_queue_background(req)) {
		fuse_put_request(req);
		return -ENOTCONN;
	}

	return 0;
}
EXPORT_SYMBOL_GPL(fuse_simple_background);

static int fuse_simple_notify_reply(struct fuse_mount *fm,
				    struct fuse_args *args, u64 unique)
{
	struct fuse_req *req;
	struct fuse_iqueue *fiq = &fm->fc->iq;
	int err = 0;

	req = fuse_get_req(fm, false);
	if (IS_ERR(req))
		return PTR_ERR(req);

	__clear_bit(FR_ISREPLY, &req->flags);
	req->in.h.unique = unique;

	fuse_args_to_req(req, args);

	spin_lock(&fiq->lock);
	if (fiq->connected) {
		queue_request_and_unlock(fiq, req);
	} else {
		err = -ENODEV;
		spin_unlock(&fiq->lock);
		fuse_put_request(req);
	}

	return err;
}

/*
 * Lock the request.  Up to the next unlock_request() there mustn't be
 * anything that could cause a page-fault.  If the request was already
 * aborted bail out.
 */
static int lock_request(struct fuse_req *req)
{
	int err = 0;
	if (req) {
		spin_lock(&req->waitq.lock);
		if (test_bit(FR_ABORTED, &req->flags))
			err = -ENOENT;
		else
			set_bit(FR_LOCKED, &req->flags);
		spin_unlock(&req->waitq.lock);
	}
	return err;
}

/*
 * Unlock request.  If it was aborted while locked, caller is responsible
 * for unlocking and ending the request.
 */
static int unlock_request(struct fuse_req *req)
{
	int err = 0;
	if (req) {
		spin_lock(&req->waitq.lock);
		if (test_bit(FR_ABORTED, &req->flags))
			err = -ENOENT;
		else
			clear_bit(FR_LOCKED, &req->flags);
		spin_unlock(&req->waitq.lock);
	}
	return err;
}

struct fuse_copy_state {
	int write;
	struct fuse_req *req;
	struct iov_iter *iter;
	struct pipe_buffer *pipebufs;
	struct pipe_buffer *currbuf;
	struct pipe_inode_info *pipe;
	unsigned long nr_segs;
	struct page *pg;
	unsigned len;
	unsigned offset;
	unsigned move_pages:1;
};

static void fuse_copy_init(struct fuse_copy_state *cs, int write,
			   struct iov_iter *iter)
{
	memset(cs, 0, sizeof(*cs));
	cs->write = write;
	cs->iter = iter;
}

/* Unmap and put previous page of userspace buffer */
static void fuse_copy_finish(struct fuse_copy_state *cs)
{
	if (cs->currbuf) {
		struct pipe_buffer *buf = cs->currbuf;

		if (cs->write)
			buf->len = PAGE_SIZE - cs->len;
		cs->currbuf = NULL;
	} else if (cs->pg) {
		if (cs->write) {
			flush_dcache_page(cs->pg);
			set_page_dirty_lock(cs->pg);
		}
		put_page(cs->pg);
	}
	cs->pg = NULL;
}

/*
 * Get another pagefull of userspace buffer, and map it to kernel
 * address space, and lock request
 */
static int fuse_copy_fill(struct fuse_copy_state *cs)
{
	struct page *page;
	int err;

	err = unlock_request(cs->req);
	if (err)
		return err;

	fuse_copy_finish(cs);
	if (cs->pipebufs) {
		struct pipe_buffer *buf = cs->pipebufs;

		if (!cs->write) {
			err = pipe_buf_confirm(cs->pipe, buf);
			if (err)
				return err;

			BUG_ON(!cs->nr_segs);
			cs->currbuf = buf;
			cs->pg = buf->page;
			cs->offset = buf->offset;
			cs->len = buf->len;
			cs->pipebufs++;
			cs->nr_segs--;
		} else {
			if (cs->nr_segs >= cs->pipe->max_usage)
				return -EIO;

			page = alloc_page(GFP_HIGHUSER);
			if (!page)
				return -ENOMEM;

			buf->page = page;
			buf->offset = 0;
			buf->len = 0;

			cs->currbuf = buf;
			cs->pg = page;
			cs->offset = 0;
			cs->len = PAGE_SIZE;
			cs->pipebufs++;
			cs->nr_segs++;
		}
	} else {
		size_t off;
		err = iov_iter_get_pages(cs->iter, &page, PAGE_SIZE, 1, &off);
		if (err < 0)
			return err;
		BUG_ON(!err);
		cs->len = err;
		cs->offset = off;
		cs->pg = page;
		iov_iter_advance(cs->iter, err);
	}

	return lock_request(cs->req);
}

/* Do as much copy to/from userspace buffer as we can */
static int fuse_copy_do(struct fuse_copy_state *cs, void **val, unsigned *size)
{
	unsigned ncpy = min(*size, cs->len);
	if (val) {
		void *pgaddr = kmap_atomic(cs->pg);
		void *buf = pgaddr + cs->offset;

		if (cs->write)
			memcpy(buf, *val, ncpy);
		else
			memcpy(*val, buf, ncpy);

		kunmap_atomic(pgaddr);
		*val += ncpy;
	}
	*size -= ncpy;
	cs->len -= ncpy;
	cs->offset += ncpy;
	return ncpy;
}

static int fuse_check_page(struct page *page)
{
	if (page_mapcount(page) ||
	    page->mapping != NULL ||
	    (page->flags & PAGE_FLAGS_CHECK_AT_PREP &
	     ~(1 << PG_locked |
	       1 << PG_referenced |
	       1 << PG_uptodate |
	       1 << PG_lru |
	       1 << PG_active |
	       1 << PG_reclaim |
	       1 << PG_waiters))) {
		dump_page(page, "fuse: trying to steal weird page");
		return 1;
	}
	return 0;
}

static int fuse_try_move_page(struct fuse_copy_state *cs, struct page **pagep)
{
	int err;
	struct page *oldpage = *pagep;
	struct page *newpage;
	struct pipe_buffer *buf = cs->pipebufs;

	get_page(oldpage);
	err = unlock_request(cs->req);
	if (err)
		goto out_put_old;

	fuse_copy_finish(cs);

	err = pipe_buf_confirm(cs->pipe, buf);
	if (err)
		goto out_put_old;

	BUG_ON(!cs->nr_segs);
	cs->currbuf = buf;
	cs->len = buf->len;
	cs->pipebufs++;
	cs->nr_segs--;

	if (cs->len != PAGE_SIZE)
		goto out_fallback;

	if (!pipe_buf_try_steal(cs->pipe, buf))
		goto out_fallback;

	newpage = buf->page;

	if (!PageUptodate(newpage))
		SetPageUptodate(newpage);

	ClearPageMappedToDisk(newpage);

	if (fuse_check_page(newpage) != 0)
		goto out_fallback_unlock;

	/*
	 * This is a new and locked page, it shouldn't be mapped or
	 * have any special flags on it
	 */
	if (WARN_ON(page_mapped(oldpage)))
		goto out_fallback_unlock;
	if (WARN_ON(page_has_private(oldpage)))
		goto out_fallback_unlock;
	if (WARN_ON(PageDirty(oldpage) || PageWriteback(oldpage)))
		goto out_fallback_unlock;
	if (WARN_ON(PageMlocked(oldpage)))
		goto out_fallback_unlock;

	replace_page_cache_page(oldpage, newpage);

	get_page(newpage);

	if (!(buf->flags & PIPE_BUF_FLAG_LRU))
		lru_cache_add(newpage);

	err = 0;
	spin_lock(&cs->req->waitq.lock);
	if (test_bit(FR_ABORTED, &cs->req->flags))
		err = -ENOENT;
	else
		*pagep = newpage;
	spin_unlock(&cs->req->waitq.lock);

	if (err) {
		unlock_page(newpage);
		put_page(newpage);
		goto out_put_old;
	}

	unlock_page(oldpage);
	/* Drop ref for ap->pages[] array */
	put_page(oldpage);
	cs->len = 0;

	err = 0;
out_put_old:
	/* Drop ref obtained in this function */
	put_page(oldpage);
	return err;

out_fallback_unlock:
	unlock_page(newpage);
out_fallback:
	cs->pg = buf->page;
	cs->offset = buf->offset;

	err = lock_request(cs->req);
	if (!err)
		err = 1;

	goto out_put_old;
}

static int fuse_ref_page(struct fuse_copy_state *cs, struct page *page,
			 unsigned offset, unsigned count)
{
	struct pipe_buffer *buf;
	int err;

	if (cs->nr_segs >= cs->pipe->max_usage)
		return -EIO;

	get_page(page);
	err = unlock_request(cs->req);
	if (err) {
		put_page(page);
		return err;
	}

	fuse_copy_finish(cs);

	buf = cs->pipebufs;
	buf->page = page;
	buf->offset = offset;
	buf->len = count;

	cs->pipebufs++;
	cs->nr_segs++;
	cs->len = 0;

	return 0;
}

/*
 * Copy a page in the request to/from the userspace buffer.  Must be
 * done atomically
 */
static int fuse_copy_page(struct fuse_copy_state *cs, struct page **pagep,
			  unsigned offset, unsigned count, int zeroing)
{
	int err;
	struct page *page = *pagep;

	if (page && zeroing && count < PAGE_SIZE)
		clear_highpage(page);

	while (count) {
		if (cs->write && cs->pipebufs && page) {
			return fuse_ref_page(cs, page, offset, count);
		} else if (!cs->len) {
			if (cs->move_pages && page &&
			    offset == 0 && count == PAGE_SIZE) {
				err = fuse_try_move_page(cs, pagep);
				if (err <= 0)
					return err;
			} else {
				err = fuse_copy_fill(cs);
				if (err)
					return err;
			}
		}
		if (page) {
			void *mapaddr = kmap_atomic(page);
			void *buf = mapaddr + offset;
			offset += fuse_copy_do(cs, &buf, &count);
			kunmap_atomic(mapaddr);
		} else
			offset += fuse_copy_do(cs, NULL, &count);
	}
	if (page && !cs->write)
		flush_dcache_page(page);
	return 0;
}

/* Copy pages in the request to/from userspace buffer */
static int fuse_copy_pages(struct fuse_copy_state *cs, unsigned nbytes,
			   int zeroing)
{
	unsigned i;
	struct fuse_req *req = cs->req;
	struct fuse_args_pages *ap = container_of(req->args, typeof(*ap), args);


	for (i = 0; i < ap->num_pages && (nbytes || zeroing); i++) {
		int err;
		unsigned int offset = ap->descs[i].offset;
		unsigned int count = min(nbytes, ap->descs[i].length);

		err = fuse_copy_page(cs, &ap->pages[i], offset, count, zeroing);
		if (err)
			return err;

		nbytes -= count;
	}
	return 0;
}

/* Copy a single argument in the request to/from userspace buffer */
static int fuse_copy_one(struct fuse_copy_state *cs, void *val, unsigned size)
{
	while (size) {
		if (!cs->len) {
			int err = fuse_copy_fill(cs);
			if (err)
				return err;
		}
		fuse_copy_do(cs, &val, &size);
	}
	return 0;
}

/* Copy request arguments to/from userspace buffer */
static int fuse_copy_args(struct fuse_copy_state *cs, unsigned numargs,
			  unsigned argpages, struct fuse_arg *args,
			  int zeroing)
{
	int err = 0;
	unsigned i;

	for (i = 0; !err && i < numargs; i++)  {
		struct fuse_arg *arg = &args[i];
		if (i == numargs - 1 && argpages)
			err = fuse_copy_pages(cs, arg->size, zeroing);
		else
			err = fuse_copy_one(cs, arg->value, arg->size);
	}
	return err;
}

static int forget_pending(struct fuse_iqueue *fiq)
{
	return fiq->forget_list_head.next != NULL;
}

static int request_pending(struct fuse_iqueue *fiq)
{
	return !list_empty(&fiq->pending) || !list_empty(&fiq->interrupts) ||
		forget_pending(fiq);
}

/*
 * Transfer an interrupt request to userspace
 *
 * Unlike other requests this is assembled on demand, without a need
 * to allocate a separate fuse_req structure.
 *
 * Called with fiq->lock held, releases it
 */
static int fuse_read_interrupt(struct fuse_iqueue *fiq,
			       struct fuse_copy_state *cs,
			       size_t nbytes, struct fuse_req *req)
__releases(fiq->lock)
{
	struct fuse_in_header ih;
	struct fuse_interrupt_in arg;
	unsigned reqsize = sizeof(ih) + sizeof(arg);
	int err;

	list_del_init(&req->intr_entry);
	memset(&ih, 0, sizeof(ih));
	memset(&arg, 0, sizeof(arg));
	ih.len = reqsize;
	ih.opcode = FUSE_INTERRUPT;
	ih.unique = (req->in.h.unique | FUSE_INT_REQ_BIT);
	arg.unique = req->in.h.unique;

	spin_unlock(&fiq->lock);
	if (nbytes < reqsize)
		return -EINVAL;

	err = fuse_copy_one(cs, &ih, sizeof(ih));
	if (!err)
		err = fuse_copy_one(cs, &arg, sizeof(arg));
	fuse_copy_finish(cs);

	return err ? err : reqsize;
}

struct fuse_forget_link *fuse_dequeue_forget(struct fuse_iqueue *fiq,
					     unsigned int max,
					     unsigned int *countp)
{
	struct fuse_forget_link *head = fiq->forget_list_head.next;
	struct fuse_forget_link **newhead = &head;
	unsigned count;

	for (count = 0; *newhead != NULL && count < max; count++)
		newhead = &(*newhead)->next;

	fiq->forget_list_head.next = *newhead;
	*newhead = NULL;
	if (fiq->forget_list_head.next == NULL)
		fiq->forget_list_tail = &fiq->forget_list_head;

	if (countp != NULL)
		*countp = count;

	return head;
}
EXPORT_SYMBOL(fuse_dequeue_forget);

static int fuse_read_single_forget(struct fuse_iqueue *fiq,
				   struct fuse_copy_state *cs,
				   size_t nbytes)
__releases(fiq->lock)
{
	int err;
	struct fuse_forget_link *forget = fuse_dequeue_forget(fiq, 1, NULL);
	struct fuse_forget_in arg = {
		.nlookup = forget->forget_one.nlookup,
	};
	struct fuse_in_header ih = {
		.opcode = FUSE_FORGET,
		.nodeid = forget->forget_one.nodeid,
		.unique = fuse_get_unique(fiq),
		.len = sizeof(ih) + sizeof(arg),
	};

	spin_unlock(&fiq->lock);
	kfree(forget);
	if (nbytes < ih.len)
		return -EINVAL;

	err = fuse_copy_one(cs, &ih, sizeof(ih));
	if (!err)
		err = fuse_copy_one(cs, &arg, sizeof(arg));
	fuse_copy_finish(cs);

	if (err)
		return err;

	return ih.len;
}

static int fuse_read_batch_forget(struct fuse_iqueue *fiq,
				   struct fuse_copy_state *cs, size_t nbytes)
__releases(fiq->lock)
{
	int err;
	unsigned max_forgets;
	unsigned count;
	struct fuse_forget_link *head;
	struct fuse_batch_forget_in arg = { .count = 0 };
	struct fuse_in_header ih = {
		.opcode = FUSE_BATCH_FORGET,
		.unique = fuse_get_unique(fiq),
		.len = sizeof(ih) + sizeof(arg),
	};

	if (nbytes < ih.len) {
		spin_unlock(&fiq->lock);
		return -EINVAL;
	}

	max_forgets = (nbytes - ih.len) / sizeof(struct fuse_forget_one);
	head = fuse_dequeue_forget(fiq, max_forgets, &count);
	spin_unlock(&fiq->lock);

	arg.count = count;
	ih.len += count * sizeof(struct fuse_forget_one);
	err = fuse_copy_one(cs, &ih, sizeof(ih));
	if (!err)
		err = fuse_copy_one(cs, &arg, sizeof(arg));

	while (head) {
		struct fuse_forget_link *forget = head;

		if (!err) {
			err = fuse_copy_one(cs, &forget->forget_one,
					    sizeof(forget->forget_one));
		}
		head = forget->next;
		kfree(forget);
	}

	fuse_copy_finish(cs);

	if (err)
		return err;

	return ih.len;
}

static int fuse_read_forget(struct fuse_conn *fc, struct fuse_iqueue *fiq,
			    struct fuse_copy_state *cs,
			    size_t nbytes)
__releases(fiq->lock)
{
	if (fc->minor < 16 || fiq->forget_list_head.next->next == NULL)
		return fuse_read_single_forget(fiq, cs, nbytes);
	else
		return fuse_read_batch_forget(fiq, cs, nbytes);
}

/*
 * Read a single request into the userspace filesystem's buffer.  This
 * function waits until a request is available, then removes it from
 * the pending list and copies request data to userspace buffer.  If
 * no reply is needed (FORGET) or request has been aborted or there
 * was an error during the copying then it's finished by calling
 * fuse_request_end().  Otherwise add it to the processing list, and set
 * the 'sent' flag.
 */
static ssize_t fuse_dev_do_read(struct fuse_dev *fud, struct file *file,
				struct fuse_copy_state *cs, size_t nbytes)
{
	ssize_t err;
	struct fuse_conn *fc = fud->fc;
	struct fuse_iqueue *fiq = &fc->iq;
	struct fuse_pqueue *fpq = &fud->pq;
	struct fuse_req *req;
	struct fuse_args *args;
	unsigned reqsize;
	unsigned int hash;

	/*
	 * Require sane minimum read buffer - that has capacity for fixed part
	 * of any request header + negotiated max_write room for data.
	 *
	 * Historically libfuse reserves 4K for fixed header room, but e.g.
	 * GlusterFS reserves only 80 bytes
	 *
	 *	= `sizeof(fuse_in_header) + sizeof(fuse_write_in)`
	 *
	 * which is the absolute minimum any sane filesystem should be using
	 * for header room.
	 */
	if (nbytes < max_t(size_t, FUSE_MIN_READ_BUFFER,
			   sizeof(struct fuse_in_header) +
			   sizeof(struct fuse_write_in) +
			   fc->max_write))
		return -EINVAL;

 restart:
	for (;;) {
		spin_lock(&fiq->lock);
		if (!fiq->connected || request_pending(fiq))
			break;
		spin_unlock(&fiq->lock);

		if (file->f_flags & O_NONBLOCK)
			return -EAGAIN;
		err = wait_event_interruptible_exclusive(fiq->waitq,
				!fiq->connected || request_pending(fiq));
		if (err)
			return err;
	}

	if (!fiq->connected) {
		err = fc->aborted ? -ECONNABORTED : -ENODEV;
		goto err_unlock;
	}

	if (!list_empty(&fiq->interrupts)) {
		req = list_entry(fiq->interrupts.next, struct fuse_req,
				 intr_entry);
		return fuse_read_interrupt(fiq, cs, nbytes, req);
	}

	if (forget_pending(fiq)) {
		if (list_empty(&fiq->pending) || fiq->forget_batch-- > 0)
			return fuse_read_forget(fc, fiq, cs, nbytes);

		if (fiq->forget_batch <= -8)
			fiq->forget_batch = 16;
	}

	req = list_entry(fiq->pending.next, struct fuse_req, list);
	clear_bit(FR_PENDING, &req->flags);
	list_del_init(&req->list);
	spin_unlock(&fiq->lock);

	args = req->args;
	reqsize = req->in.h.len;

	/* If request is too large, reply with an error and restart the read */
	if (nbytes < reqsize) {
		req->out.h.error = -EIO;
		/* SETXATTR is special, since it may contain too large data */
		if (args->opcode == FUSE_SETXATTR)
			req->out.h.error = -E2BIG;
		fuse_request_end(req);
		goto restart;
	}
	spin_lock(&fpq->lock);
	list_add(&req->list, &fpq->io);
	spin_unlock(&fpq->lock);
	cs->req = req;
	err = fuse_copy_one(cs, &req->in.h, sizeof(req->in.h));
	if (!err)
		err = fuse_copy_args(cs, args->in_numargs, args->in_pages,
				     (struct fuse_arg *) args->in_args, 0);
	fuse_copy_finish(cs);
	spin_lock(&fpq->lock);
	clear_bit(FR_LOCKED, &req->flags);
	if (!fpq->connected) {
		err = fc->aborted ? -ECONNABORTED : -ENODEV;
		goto out_end;
	}
	if (err) {
		req->out.h.error = -EIO;
		goto out_end;
	}
	if (!test_bit(FR_ISREPLY, &req->flags)) {
		err = reqsize;
		goto out_end;
	}
	hash = fuse_req_hash(req->in.h.unique);
	list_move_tail(&req->list, &fpq->processing[hash]);
	__fuse_get_request(req);
	set_bit(FR_SENT, &req->flags);
	spin_unlock(&fpq->lock);
	/* matches barrier in request_wait_answer() */
	smp_mb__after_atomic();
	if (test_bit(FR_INTERRUPTED, &req->flags))
		queue_interrupt(req);
	fuse_put_request(req);

	return reqsize;

out_end:
	if (!test_bit(FR_PRIVATE, &req->flags))
		list_del_init(&req->list);
	spin_unlock(&fpq->lock);
	fuse_request_end(req);
	return err;

 err_unlock:
	spin_unlock(&fiq->lock);
	return err;
}

static int fuse_dev_open(struct inode *inode, struct file *file)
{
	/*
	 * The fuse device's file's private_data is used to hold
	 * the fuse_conn(ection) when it is mounted, and is used to
	 * keep track of whether the file has been mounted already.
	 */
	file->private_data = NULL;
	return 0;
}

static ssize_t fuse_dev_read(struct kiocb *iocb, struct iov_iter *to)
{
	struct fuse_copy_state cs;
	struct file *file = iocb->ki_filp;
	struct fuse_dev *fud = fuse_get_dev(file);

	if (!fud)
		return -EPERM;

	if (!iter_is_iovec(to))
		return -EINVAL;

	fuse_copy_init(&cs, 1, to);

	return fuse_dev_do_read(fud, file, &cs, iov_iter_count(to));
}

static ssize_t fuse_dev_splice_read(struct file *in, loff_t *ppos,
				    struct pipe_inode_info *pipe,
				    size_t len, unsigned int flags)
{
	int total, ret;
	int page_nr = 0;
	struct pipe_buffer *bufs;
	struct fuse_copy_state cs;
	struct fuse_dev *fud = fuse_get_dev(in);

	if (!fud)
		return -EPERM;

	bufs = kvmalloc_array(pipe->max_usage, sizeof(struct pipe_buffer),
			      GFP_KERNEL);
	if (!bufs)
		return -ENOMEM;

	fuse_copy_init(&cs, 1, NULL);
	cs.pipebufs = bufs;
	cs.pipe = pipe;
	ret = fuse_dev_do_read(fud, in, &cs, len);
	if (ret < 0)
		goto out;

	if (pipe_occupancy(pipe->head, pipe->tail) + cs.nr_segs > pipe->max_usage) {
		ret = -EIO;
		goto out;
	}

	for (ret = total = 0; page_nr < cs.nr_segs; total += ret) {
		/*
		 * Need to be careful about this.  Having buf->ops in module
		 * code can Oops if the buffer persists after module unload.
		 */
		bufs[page_nr].ops = &nosteal_pipe_buf_ops;
		bufs[page_nr].flags = 0;
		ret = add_to_pipe(pipe, &bufs[page_nr++]);
		if (unlikely(ret < 0))
			break;
	}
	if (total)
		ret = total;
out:
	for (; page_nr < cs.nr_segs; page_nr++)
		put_page(bufs[page_nr].page);

	kvfree(bufs);
	return ret;
}

static int fuse_notify_poll(struct fuse_conn *fc, unsigned int size,
			    struct fuse_copy_state *cs)
{
	struct fuse_notify_poll_wakeup_out outarg;
	int err = -EINVAL;

	if (size != sizeof(outarg))
		goto err;

	err = fuse_copy_one(cs, &outarg, sizeof(outarg));
	if (err)
		goto err;

	fuse_copy_finish(cs);
	return fuse_notify_poll_wakeup(fc, &outarg);

err:
	fuse_copy_finish(cs);
	return err;
}

static int fuse_notify_inval_inode(struct fuse_conn *fc, unsigned int size,
				   struct fuse_copy_state *cs)
{
	struct fuse_notify_inval_inode_out outarg;
	int err = -EINVAL;

	if (size != sizeof(outarg))
		goto err;

	err = fuse_copy_one(cs, &outarg, sizeof(outarg));
	if (err)
		goto err;
	fuse_copy_finish(cs);

	down_read(&fc->killsb);
	err = fuse_reverse_inval_inode(fc, outarg.ino,
				       outarg.off, outarg.len);
	up_read(&fc->killsb);
	return err;

err:
	fuse_copy_finish(cs);
	return err;
}

static int fuse_notify_inval_entry(struct fuse_conn *fc, unsigned int size,
				   struct fuse_copy_state *cs)
{
	struct fuse_notify_inval_entry_out outarg;
	int err = -ENOMEM;
	char *buf;
	struct qstr name;

	buf = kzalloc(FUSE_NAME_MAX + 1, GFP_KERNEL);
	if (!buf)
		goto err;

	err = -EINVAL;
	if (size < sizeof(outarg))
		goto err;

	err = fuse_copy_one(cs, &outarg, sizeof(outarg));
	if (err)
		goto err;

	err = -ENAMETOOLONG;
	if (outarg.namelen > FUSE_NAME_MAX)
		goto err;

	err = -EINVAL;
	if (size != sizeof(outarg) + outarg.namelen + 1)
		goto err;

	name.name = buf;
	name.len = outarg.namelen;
	err = fuse_copy_one(cs, buf, outarg.namelen + 1);
	if (err)
		goto err;
	fuse_copy_finish(cs);
	buf[outarg.namelen] = 0;

	down_read(&fc->killsb);
	err = fuse_reverse_inval_entry(fc, outarg.parent, 0, &name);
	up_read(&fc->killsb);
	kfree(buf);
	return err;

err:
	kfree(buf);
	fuse_copy_finish(cs);
	return err;
}

static int fuse_notify_delete(struct fuse_conn *fc, unsigned int size,
			      struct fuse_copy_state *cs)
{
	struct fuse_notify_delete_out outarg;
	int err = -ENOMEM;
	char *buf;
	struct qstr name;

	buf = kzalloc(FUSE_NAME_MAX + 1, GFP_KERNEL);
	if (!buf)
		goto err;

	err = -EINVAL;
	if (size < sizeof(outarg))
		goto err;

	err = fuse_copy_one(cs, &outarg, sizeof(outarg));
	if (err)
		goto err;

	err = -ENAMETOOLONG;
	if (outarg.namelen > FUSE_NAME_MAX)
		goto err;

	err = -EINVAL;
	if (size != sizeof(outarg) + outarg.namelen + 1)
		goto err;

	name.name = buf;
	name.len = outarg.namelen;
	err = fuse_copy_one(cs, buf, outarg.namelen + 1);
	if (err)
		goto err;
	fuse_copy_finish(cs);
	buf[outarg.namelen] = 0;

	down_read(&fc->killsb);
	err = fuse_reverse_inval_entry(fc, outarg.parent, outarg.child, &name);
	up_read(&fc->killsb);
	kfree(buf);
	return err;

err:
	kfree(buf);
	fuse_copy_finish(cs);
	return err;
}

static int fuse_notify_store(struct fuse_conn *fc, unsigned int size,
			     struct fuse_copy_state *cs)
{
	struct fuse_notify_store_out outarg;
	struct inode *inode;
	struct address_space *mapping;
	u64 nodeid;
	int err;
	pgoff_t index;
	unsigned int offset;
	unsigned int num;
	loff_t file_size;
	loff_t end;

	err = -EINVAL;
	if (size < sizeof(outarg))
		goto out_finish;

	err = fuse_copy_one(cs, &outarg, sizeof(outarg));
	if (err)
		goto out_finish;

	err = -EINVAL;
	if (size - sizeof(outarg) != outarg.size)
		goto out_finish;

	nodeid = outarg.nodeid;

	down_read(&fc->killsb);

	err = -ENOENT;
	inode = fuse_ilookup(fc, nodeid,  NULL);
	if (!inode)
		goto out_up_killsb;

	mapping = inode->i_mapping;
	index = outarg.offset >> PAGE_SHIFT;
	offset = outarg.offset & ~PAGE_MASK;
	file_size = i_size_read(inode);
	end = outarg.offset + outarg.size;
	if (end > file_size) {
		file_size = end;
		fuse_write_update_size(inode, file_size);
	}

	num = outarg.size;
	while (num) {
		struct page *page;
		unsigned int this_num;

		err = -ENOMEM;
		page = find_or_create_page(mapping, index,
					   mapping_gfp_mask(mapping));
		if (!page)
			goto out_iput;

		this_num = min_t(unsigned, num, PAGE_SIZE - offset);
		err = fuse_copy_page(cs, &page, offset, this_num, 0);
		if (!err && offset == 0 &&
		    (this_num == PAGE_SIZE || file_size == end))
			SetPageUptodate(page);
		unlock_page(page);
		put_page(page);

		if (err)
			goto out_iput;

		num -= this_num;
		offset = 0;
		index++;
	}

	err = 0;

out_iput:
	iput(inode);
out_up_killsb:
	up_read(&fc->killsb);
out_finish:
	fuse_copy_finish(cs);
	return err;
}

struct fuse_retrieve_args {
	struct fuse_args_pages ap;
	struct fuse_notify_retrieve_in inarg;
};

static void fuse_retrieve_end(struct fuse_mount *fm, struct fuse_args *args,
			      int error)
{
	struct fuse_retrieve_args *ra =
		container_of(args, typeof(*ra), ap.args);

	release_pages(ra->ap.pages, ra->ap.num_pages);
	kfree(ra);
}

static int fuse_retrieve(struct fuse_mount *fm, struct inode *inode,
			 struct fuse_notify_retrieve_out *outarg)
{
	int err;
	struct address_space *mapping = inode->i_mapping;
	pgoff_t index;
	loff_t file_size;
	unsigned int num;
	unsigned int offset;
	size_t total_len = 0;
	unsigned int num_pages;
	struct fuse_conn *fc = fm->fc;
	struct fuse_retrieve_args *ra;
	size_t args_size = sizeof(*ra);
	struct fuse_args_pages *ap;
	struct fuse_args *args;

	offset = outarg->offset & ~PAGE_MASK;
	file_size = i_size_read(inode);

	num = min(outarg->size, fc->max_write);
	if (outarg->offset > file_size)
		num = 0;
	else if (outarg->offset + num > file_size)
		num = file_size - outarg->offset;

	num_pages = (num + offset + PAGE_SIZE - 1) >> PAGE_SHIFT;
	num_pages = min(num_pages, fc->max_pages);

	args_size += num_pages * (sizeof(ap->pages[0]) + sizeof(ap->descs[0]));

	ra = kzalloc(args_size, GFP_KERNEL);
	if (!ra)
		return -ENOMEM;

	ap = &ra->ap;
	ap->pages = (void *) (ra + 1);
	ap->descs = (void *) (ap->pages + num_pages);

	args = &ap->args;
	args->nodeid = outarg->nodeid;
	args->opcode = FUSE_NOTIFY_REPLY;
	args->in_numargs = 2;
	args->in_pages = true;
	args->end = fuse_retrieve_end;

	index = outarg->offset >> PAGE_SHIFT;

	while (num && ap->num_pages < num_pages) {
		struct page *page;
		unsigned int this_num;

		page = find_get_page(mapping, index);
		if (!page)
			break;

		this_num = min_t(unsigned, num, PAGE_SIZE - offset);
		ap->pages[ap->num_pages] = page;
		ap->descs[ap->num_pages].offset = offset;
		ap->descs[ap->num_pages].length = this_num;
		ap->num_pages++;

		offset = 0;
		num -= this_num;
		total_len += this_num;
		index++;
	}
	ra->inarg.offset = outarg->offset;
	ra->inarg.size = total_len;
	args->in_args[0].size = sizeof(ra->inarg);
	args->in_args[0].value = &ra->inarg;
	args->in_args[1].size = total_len;

	err = fuse_simple_notify_reply(fm, args, outarg->notify_unique);
	if (err)
		fuse_retrieve_end(fm, args, err);

	return err;
}

static int fuse_notify_retrieve(struct fuse_conn *fc, unsigned int size,
				struct fuse_copy_state *cs)
{
	struct fuse_notify_retrieve_out outarg;
	struct fuse_mount *fm;
	struct inode *inode;
	u64 nodeid;
	int err;

	err = -EINVAL;
	if (size != sizeof(outarg))
		goto copy_finish;

	err = fuse_copy_one(cs, &outarg, sizeof(outarg));
	if (err)
		goto copy_finish;

	fuse_copy_finish(cs);

	down_read(&fc->killsb);
	err = -ENOENT;
	nodeid = outarg.nodeid;

	inode = fuse_ilookup(fc, nodeid, &fm);
	if (inode) {
		err = fuse_retrieve(fm, inode, &outarg);
		iput(inode);
	}
	up_read(&fc->killsb);

	return err;

copy_finish:
	fuse_copy_finish(cs);
	return err;
}

static int fuse_notify(struct fuse_conn *fc, enum fuse_notify_code code,
		       unsigned int size, struct fuse_copy_state *cs)
{
	/* Don't try to move pages (yet) */
	cs->move_pages = 0;

	switch (code) {
	case FUSE_NOTIFY_POLL:
		return fuse_notify_poll(fc, size, cs);

	case FUSE_NOTIFY_INVAL_INODE:
		return fuse_notify_inval_inode(fc, size, cs);

	case FUSE_NOTIFY_INVAL_ENTRY:
		return fuse_notify_inval_entry(fc, size, cs);

	case FUSE_NOTIFY_STORE:
		return fuse_notify_store(fc, size, cs);

	case FUSE_NOTIFY_RETRIEVE:
		return fuse_notify_retrieve(fc, size, cs);

	case FUSE_NOTIFY_DELETE:
		return fuse_notify_delete(fc, size, cs);

	default:
		fuse_copy_finish(cs);
		return -EINVAL;
	}
}

/* Look up request on processing list by unique ID */
static struct fuse_req *request_find(struct fuse_pqueue *fpq, u64 unique)
{
	unsigned int hash = fuse_req_hash(unique);
	struct fuse_req *req;

	list_for_each_entry(req, &fpq->processing[hash], list) {
		if (req->in.h.unique == unique)
			return req;
	}
	return NULL;
}

static int copy_out_args(struct fuse_copy_state *cs, struct fuse_args *args,
			 unsigned nbytes)
{
	unsigned reqsize = sizeof(struct fuse_out_header);

	reqsize += fuse_len_args(args->out_numargs, args->out_args);

	if (reqsize < nbytes || (reqsize > nbytes && !args->out_argvar))
		return -EINVAL;
	else if (reqsize > nbytes) {
		struct fuse_arg *lastarg = &args->out_args[args->out_numargs-1];
		unsigned diffsize = reqsize - nbytes;

		if (diffsize > lastarg->size)
			return -EINVAL;
		lastarg->size -= diffsize;
	}
	return fuse_copy_args(cs, args->out_numargs, args->out_pages,
			      args->out_args, args->page_zeroing);
}

/*
 * Write a single reply to a request.  First the header is copied from
 * the write buffer.  The request is then searched on the processing
 * list by the unique ID found in the header.  If found, then remove
 * it from the list and copy the rest of the buffer to the request.
 * The request is finished by calling fuse_request_end().
 */
static ssize_t fuse_dev_do_write(struct fuse_dev *fud,
				 struct fuse_copy_state *cs, size_t nbytes)
{
	int err;
	struct fuse_conn *fc = fud->fc;
	struct fuse_pqueue *fpq = &fud->pq;
	struct fuse_req *req;
	struct fuse_out_header oh;

	err = -EINVAL;
	if (nbytes < sizeof(struct fuse_out_header))
		goto out;

	err = fuse_copy_one(cs, &oh, sizeof(oh));
	if (err)
		goto copy_finish;

	err = -EINVAL;
	if (oh.len != nbytes)
		goto copy_finish;

	/*
	 * Zero oh.unique indicates unsolicited notification message
	 * and error contains notification code.
	 */
	if (!oh.unique) {
		err = fuse_notify(fc, oh.error, nbytes - sizeof(oh), cs);
		goto out;
	}

	err = -EINVAL;
	if (oh.error <= -1000 || oh.error > 0)
		goto copy_finish;

	spin_lock(&fpq->lock);
	req = NULL;
	if (fpq->connected)
		req = request_find(fpq, oh.unique & ~FUSE_INT_REQ_BIT);

	err = -ENOENT;
	if (!req) {
		spin_unlock(&fpq->lock);
		goto copy_finish;
	}

	/* Is it an interrupt reply ID? */
	if (oh.unique & FUSE_INT_REQ_BIT) {
		__fuse_get_request(req);
		spin_unlock(&fpq->lock);

		err = 0;
		if (nbytes != sizeof(struct fuse_out_header))
			err = -EINVAL;
		else if (oh.error == -ENOSYS)
			fc->no_interrupt = 1;
		else if (oh.error == -EAGAIN)
			err = queue_interrupt(req);

		fuse_put_request(req);

		goto copy_finish;
	}

	clear_bit(FR_SENT, &req->flags);
	list_move(&req->list, &fpq->io);
	req->out.h = oh;
	set_bit(FR_LOCKED, &req->flags);
	spin_unlock(&fpq->lock);
	cs->req = req;
	if (!req->args->page_replace)
		cs->move_pages = 0;

	if (oh.error)
		err = nbytes != sizeof(oh) ? -EINVAL : 0;
	else
		err = copy_out_args(cs, req->args, nbytes);
	fuse_copy_finish(cs);

	if (!err && req->in.h.opcode == FUSE_CANONICAL_PATH) {
		char *path = (char *)req->args->out_args[0].value;

		path[req->args->out_args[0].size - 1] = 0;
		req->out.h.error =
			kern_path(path, 0, req->args->canonical_path);
	}

	spin_lock(&fpq->lock);
	clear_bit(FR_LOCKED, &req->flags);
	if (!fpq->connected)
		err = -ENOENT;
	else if (err)
		req->out.h.error = -EIO;
	if (!test_bit(FR_PRIVATE, &req->flags))
		list_del_init(&req->list);
	spin_unlock(&fpq->lock);

	fuse_request_end(req);
out:
	return err ? err : nbytes;

copy_finish:
	fuse_copy_finish(cs);
	goto out;
}

static ssize_t fuse_dev_write(struct kiocb *iocb, struct iov_iter *from)
{
	struct fuse_copy_state cs;
	struct fuse_dev *fud = fuse_get_dev(iocb->ki_filp);

	if (!fud)
		return -EPERM;

	if (!iter_is_iovec(from))
		return -EINVAL;

	fuse_copy_init(&cs, 0, from);

	return fuse_dev_do_write(fud, &cs, iov_iter_count(from));
}

static ssize_t fuse_dev_splice_write(struct pipe_inode_info *pipe,
				     struct file *out, loff_t *ppos,
				     size_t len, unsigned int flags)
{
	unsigned int head, tail, mask, count;
	unsigned nbuf;
	unsigned idx;
	struct pipe_buffer *bufs;
	struct fuse_copy_state cs;
	struct fuse_dev *fud;
	size_t rem;
	ssize_t ret;

	fud = fuse_get_dev(out);
	if (!fud)
		return -EPERM;

	pipe_lock(pipe);

	head = pipe->head;
	tail = pipe->tail;
	mask = pipe->ring_size - 1;
	count = head - tail;

	bufs = kvmalloc_array(count, sizeof(struct pipe_buffer), GFP_KERNEL);
	if (!bufs) {
		pipe_unlock(pipe);
		return -ENOMEM;
	}

	nbuf = 0;
	rem = 0;
	for (idx = tail; idx != head && rem < len; idx++)
		rem += pipe->bufs[idx & mask].len;

	ret = -EINVAL;
	if (rem < len)
		goto out_free;

	rem = len;
	while (rem) {
		struct pipe_buffer *ibuf;
		struct pipe_buffer *obuf;

		if (WARN_ON(nbuf >= count || tail == head))
			goto out_free;

		ibuf = &pipe->bufs[tail & mask];
		obuf = &bufs[nbuf];

		if (rem >= ibuf->len) {
			*obuf = *ibuf;
			ibuf->ops = NULL;
			tail++;
			pipe->tail = tail;
		} else {
			if (!pipe_buf_get(pipe, ibuf))
				goto out_free;

			*obuf = *ibuf;
			obuf->flags &= ~PIPE_BUF_FLAG_GIFT;
			obuf->len = rem;
			ibuf->offset += obuf->len;
			ibuf->len -= obuf->len;
		}
		nbuf++;
		rem -= obuf->len;
	}
	pipe_unlock(pipe);

	fuse_copy_init(&cs, 0, NULL);
	cs.pipebufs = bufs;
	cs.nr_segs = nbuf;
	cs.pipe = pipe;

	if (flags & SPLICE_F_MOVE)
		cs.move_pages = 1;

	ret = fuse_dev_do_write(fud, &cs, len);

	pipe_lock(pipe);
out_free:
	for (idx = 0; idx < nbuf; idx++)
		pipe_buf_release(pipe, &bufs[idx]);
	pipe_unlock(pipe);

	kvfree(bufs);
	return ret;
}

static __poll_t fuse_dev_poll(struct file *file, poll_table *wait)
{
	__poll_t mask = EPOLLOUT | EPOLLWRNORM;
	struct fuse_iqueue *fiq;
	struct fuse_dev *fud = fuse_get_dev(file);

	if (!fud)
		return EPOLLERR;

	fiq = &fud->fc->iq;
	poll_wait(file, &fiq->waitq, wait);

	spin_lock(&fiq->lock);
	if (!fiq->connected)
		mask = EPOLLERR;
	else if (request_pending(fiq))
		mask |= EPOLLIN | EPOLLRDNORM;
	spin_unlock(&fiq->lock);

	return mask;
}

/* Abort all requests on the given list (pending or processing) */
static void end_requests(struct list_head *head)
{
	while (!list_empty(head)) {
		struct fuse_req *req;
		req = list_entry(head->next, struct fuse_req, list);
		req->out.h.error = -ECONNABORTED;
		clear_bit(FR_SENT, &req->flags);
		list_del_init(&req->list);
		fuse_request_end(req);
	}
}

static void end_polls(struct fuse_conn *fc)
{
	struct rb_node *p;

	p = rb_first(&fc->polled_files);

	while (p) {
		struct fuse_file *ff;
		ff = rb_entry(p, struct fuse_file, polled_node);
		wake_up_interruptible_all(&ff->poll_wait);

		p = rb_next(p);
	}
}

/*
 * Abort all requests.
 *
 * Emergency exit in case of a malicious or accidental deadlock, or just a hung
 * filesystem.
 *
 * The same effect is usually achievable through killing the filesystem daemon
 * and all users of the filesystem.  The exception is the combination of an
 * asynchronous request and the tricky deadlock (see
 * Documentation/filesystems/fuse.rst).
 *
 * Aborting requests under I/O goes as follows: 1: Separate out unlocked
 * requests, they should be finished off immediately.  Locked requests will be
 * finished after unlock; see unlock_request(). 2: Finish off the unlocked
 * requests.  It is possible that some request will finish before we can.  This
 * is OK, the request will in that case be removed from the list before we touch
 * it.
 */
void fuse_abort_conn(struct fuse_conn *fc)
{
	struct fuse_iqueue *fiq = &fc->iq;

	spin_lock(&fc->lock);
	if (fc->connected) {
		struct fuse_dev *fud;
		struct fuse_req *req, *next;
		LIST_HEAD(to_end);
		unsigned int i;

		/* Background queuing checks fc->connected under bg_lock */
		spin_lock(&fc->bg_lock);
		fc->connected = 0;
		spin_unlock(&fc->bg_lock);

		fuse_set_initialized(fc);
		list_for_each_entry(fud, &fc->devices, entry) {
			struct fuse_pqueue *fpq = &fud->pq;

			spin_lock(&fpq->lock);
			fpq->connected = 0;
			list_for_each_entry_safe(req, next, &fpq->io, list) {
				req->out.h.error = -ECONNABORTED;
				spin_lock(&req->waitq.lock);
				set_bit(FR_ABORTED, &req->flags);
				if (!test_bit(FR_LOCKED, &req->flags)) {
					set_bit(FR_PRIVATE, &req->flags);
					__fuse_get_request(req);
					list_move(&req->list, &to_end);
				}
				spin_unlock(&req->waitq.lock);
			}
			for (i = 0; i < FUSE_PQ_HASH_SIZE; i++)
				list_splice_tail_init(&fpq->processing[i],
						      &to_end);
			spin_unlock(&fpq->lock);
		}
		spin_lock(&fc->bg_lock);
		fc->blocked = 0;
		fc->max_background = UINT_MAX;
		flush_bg_queue(fc);
		spin_unlock(&fc->bg_lock);

		spin_lock(&fiq->lock);
		fiq->connected = 0;
		list_for_each_entry(req, &fiq->pending, list)
			clear_bit(FR_PENDING, &req->flags);
		list_splice_tail_init(&fiq->pending, &to_end);
		while (forget_pending(fiq))
			kfree(fuse_dequeue_forget(fiq, 1, NULL));
		wake_up_all(&fiq->waitq);
		spin_unlock(&fiq->lock);
		kill_fasync(&fiq->fasync, SIGIO, POLL_IN);
		end_polls(fc);
		wake_up_all(&fc->blocked_waitq);
		spin_unlock(&fc->lock);

		end_requests(&to_end);
	} else {
		spin_unlock(&fc->lock);
	}
}
EXPORT_SYMBOL_GPL(fuse_abort_conn);

void fuse_wait_aborted(struct fuse_conn *fc)
{
	/* matches implicit memory barrier in fuse_drop_waiting() */
	smp_mb();
	wait_event(fc->blocked_waitq, atomic_read(&fc->num_waiting) == 0);
}

int fuse_dev_release(struct inode *inode, struct file *file)
{
	struct fuse_dev *fud = fuse_get_dev(file);

	if (fud) {
		struct fuse_conn *fc = fud->fc;
		struct fuse_pqueue *fpq = &fud->pq;
		LIST_HEAD(to_end);
		unsigned int i;

		spin_lock(&fpq->lock);
		WARN_ON(!list_empty(&fpq->io));
		for (i = 0; i < FUSE_PQ_HASH_SIZE; i++)
			list_splice_init(&fpq->processing[i], &to_end);
		spin_unlock(&fpq->lock);

		end_requests(&to_end);

		/* Are we the last open device? */
		if (atomic_dec_and_test(&fc->dev_count)) {
			WARN_ON(fc->iq.fasync != NULL);
			fuse_abort_conn(fc);
		}
		fuse_dev_free(fud);
	}
	return 0;
}
EXPORT_SYMBOL_GPL(fuse_dev_release);

static int fuse_dev_fasync(int fd, struct file *file, int on)
{
	struct fuse_dev *fud = fuse_get_dev(file);

	if (!fud)
		return -EPERM;

	/* No locking - fasync_helper does its own locking */
	return fasync_helper(fd, file, on, &fud->fc->iq.fasync);
}

static int fuse_device_clone(struct fuse_conn *fc, struct file *new)
{
	struct fuse_dev *fud;

	if (new->private_data)
		return -EINVAL;

	fud = fuse_dev_alloc_install(fc);
	if (!fud)
		return -ENOMEM;

	new->private_data = fud;
	atomic_inc(&fc->dev_count);

	return 0;
}

static long fuse_dev_ioctl(struct file *file, unsigned int cmd,
			   unsigned long arg)
{
	int res;
	int oldfd;
	struct fuse_dev *fud = NULL;
	struct fuse_passthrough_out pto;

<<<<<<< HEAD
	if (_IOC_TYPE(cmd) != FUSE_DEV_IOC_MAGIC)
		return -EINVAL;

	switch (_IOC_NR(cmd)) {
	case _IOC_NR(FUSE_DEV_IOC_CLONE):
=======
	switch (cmd) {
	case FUSE_DEV_IOC_CLONE:
>>>>>>> 9ec1efbf
		res = -EFAULT;
		if (!get_user(oldfd, (__u32 __user *)arg)) {
			struct file *old = fget(oldfd);

			res = -EINVAL;
			if (old) {
				/*
				 * Check against file->f_op because CUSE
				 * uses the same ioctl handler.
				 */
				if (old->f_op == file->f_op &&
				    old->f_cred->user_ns ==
					    file->f_cred->user_ns)
					fud = fuse_get_dev(old);

				if (fud) {
					mutex_lock(&fuse_mutex);
					res = fuse_device_clone(fud->fc, file);
					mutex_unlock(&fuse_mutex);
				}
				fput(old);
			}
		}
		break;
	case _IOC_NR(FUSE_DEV_IOC_PASSTHROUGH_OPEN):
		res = -EFAULT;
		if (!copy_from_user(&pto,
				    (struct fuse_passthrough_out __user *)arg,
				    sizeof(pto))) {
			res = -EINVAL;
			fud = fuse_get_dev(file);
			if (fud)
				res = fuse_passthrough_open(fud, &pto);
		}
		break;
	default:
		res = -ENOTTY;
		break;
	}
	return res;
}

const struct file_operations fuse_dev_operations = {
	.owner		= THIS_MODULE,
	.open		= fuse_dev_open,
	.llseek		= no_llseek,
	.read_iter	= fuse_dev_read,
	.splice_read	= fuse_dev_splice_read,
	.write_iter	= fuse_dev_write,
	.splice_write	= fuse_dev_splice_write,
	.poll		= fuse_dev_poll,
	.release	= fuse_dev_release,
	.fasync		= fuse_dev_fasync,
	.unlocked_ioctl = fuse_dev_ioctl,
	.compat_ioctl   = compat_ptr_ioctl,
};
EXPORT_SYMBOL_GPL(fuse_dev_operations);

static struct miscdevice fuse_miscdevice = {
	.minor = FUSE_MINOR,
	.name  = "fuse",
	.fops = &fuse_dev_operations,
};

int __init fuse_dev_init(void)
{
	int err = -ENOMEM;
	fuse_req_cachep = kmem_cache_create("fuse_request",
					    sizeof(struct fuse_req),
					    0, 0, NULL);
	if (!fuse_req_cachep)
		goto out;

	err = misc_register(&fuse_miscdevice);
	if (err)
		goto out_cache_clean;

	return 0;

 out_cache_clean:
	kmem_cache_destroy(fuse_req_cachep);
 out:
	return err;
}

void fuse_dev_cleanup(void)
{
	misc_deregister(&fuse_miscdevice);
	kmem_cache_destroy(fuse_req_cachep);
}<|MERGE_RESOLUTION|>--- conflicted
+++ resolved
@@ -2243,16 +2243,8 @@
 	struct fuse_dev *fud = NULL;
 	struct fuse_passthrough_out pto;
 
-<<<<<<< HEAD
-	if (_IOC_TYPE(cmd) != FUSE_DEV_IOC_MAGIC)
-		return -EINVAL;
-
-	switch (_IOC_NR(cmd)) {
-	case _IOC_NR(FUSE_DEV_IOC_CLONE):
-=======
 	switch (cmd) {
 	case FUSE_DEV_IOC_CLONE:
->>>>>>> 9ec1efbf
 		res = -EFAULT;
 		if (!get_user(oldfd, (__u32 __user *)arg)) {
 			struct file *old = fget(oldfd);
