--- conflicted
+++ resolved
@@ -1840,9 +1840,6 @@
 {
 	if (filp->private_data)
 		btrfs_ioctl_trans_end(filp);
-<<<<<<< HEAD
-	filemap_flush(inode->i_mapping);
-=======
 	/*
 	 * ordered_data_close is set by settattr when we are about to truncate
 	 * a file from a non-zero size to a zero size.  This tries to
@@ -1852,7 +1849,6 @@
 	if (test_and_clear_bit(BTRFS_INODE_ORDERED_DATA_CLOSE,
 			       &BTRFS_I(inode)->runtime_flags))
 			filemap_flush(inode->i_mapping);
->>>>>>> 9e82bf01
 	return 0;
 }
 
