/* SPDX-License-Identifier: GPL-2.0 */
#ifndef _ASM_X86_INTEL_FAMILY_H
#define _ASM_X86_INTEL_FAMILY_H

/*
 * "Big Core" Processors (Branded as Core, Xeon, etc...)
 *
 * While adding a new CPUID for a new microarchitecture, add a new
 * group to keep logically sorted out in chronological order. Within
 * that group keep the CPUID for the variants sorted by model number.
 *
 * The defined symbol names have the following form:
 *	INTEL_FAM6{OPTFAMILY}_{MICROARCH}{OPTDIFF}
 * where:
 * OPTFAMILY	Describes the family of CPUs that this belongs to. Default
 *		is assumed to be "_CORE" (and should be omitted). Other values
 *		currently in use are _ATOM and _XEON_PHI
 * MICROARCH	Is the code name for the micro-architecture for this core.
 *		N.B. Not the platform name.
 * OPTDIFF	If needed, a short string to differentiate by market segment.
 *
 *		Common OPTDIFFs:
 *
 *			- regular client parts
 *		_L	- regular mobile parts
 *		_G	- parts with extra graphics on
 *		_X	- regular server parts
 *		_D	- micro server parts
 *		_N,_P	- other mobile parts
 *
 *		Historical OPTDIFFs:
 *
 *		_EP	- 2 socket server parts
 *		_EX	- 4+ socket server parts
 *
 * The #define line may optionally include a comment including platform or core
 * names. An exception is made for skylake/kabylake where steppings seem to have gotten
 * their own names :-(
 */

/* Wildcard match for FAM6 so X86_MATCH_INTEL_FAM6_MODEL(ANY) works */
#define INTEL_FAM6_ANY			X86_MODEL_ANY

#define INTEL_FAM6_CORE_YONAH		0x0E

#define INTEL_FAM6_CORE2_MEROM		0x0F
#define INTEL_FAM6_CORE2_MEROM_L	0x16
#define INTEL_FAM6_CORE2_PENRYN		0x17
#define INTEL_FAM6_CORE2_DUNNINGTON	0x1D

#define INTEL_FAM6_NEHALEM		0x1E
#define INTEL_FAM6_NEHALEM_G		0x1F /* Auburndale / Havendale */
#define INTEL_FAM6_NEHALEM_EP		0x1A
#define INTEL_FAM6_NEHALEM_EX		0x2E

#define INTEL_FAM6_WESTMERE		0x25
#define INTEL_FAM6_WESTMERE_EP		0x2C
#define INTEL_FAM6_WESTMERE_EX		0x2F

#define INTEL_FAM6_SANDYBRIDGE		0x2A
#define INTEL_FAM6_SANDYBRIDGE_X	0x2D
#define INTEL_FAM6_IVYBRIDGE		0x3A
#define INTEL_FAM6_IVYBRIDGE_X		0x3E

#define INTEL_FAM6_HASWELL		0x3C
#define INTEL_FAM6_HASWELL_X		0x3F
#define INTEL_FAM6_HASWELL_L		0x45
#define INTEL_FAM6_HASWELL_G		0x46

#define INTEL_FAM6_BROADWELL		0x3D
#define INTEL_FAM6_BROADWELL_G		0x47
#define INTEL_FAM6_BROADWELL_X		0x4F
#define INTEL_FAM6_BROADWELL_D		0x56

#define INTEL_FAM6_SKYLAKE_L		0x4E	/* Sky Lake             */
#define INTEL_FAM6_SKYLAKE		0x5E	/* Sky Lake             */
#define INTEL_FAM6_SKYLAKE_X		0x55	/* Sky Lake             */
/*                 CASCADELAKE_X	0x55	   Sky Lake -- s: 7     */
/*                 COOPERLAKE_X		0x55	   Sky Lake -- s: 11    */

#define INTEL_FAM6_KABYLAKE_L		0x8E	/* Sky Lake             */
/*                 AMBERLAKE_L		0x8E	   Sky Lake -- s: 9     */
/*                 COFFEELAKE_L		0x8E	   Sky Lake -- s: 10    */
/*                 WHISKEYLAKE_L	0x8E       Sky Lake -- s: 11,12 */

#define INTEL_FAM6_KABYLAKE		0x9E	/* Sky Lake             */
/*                 COFFEELAKE		0x9E	   Sky Lake -- s: 10-13 */

#define INTEL_FAM6_COMETLAKE		0xA5	/* Sky Lake             */
#define INTEL_FAM6_COMETLAKE_L		0xA6	/* Sky Lake             */

#define INTEL_FAM6_CANNONLAKE_L		0x66	/* Palm Cove */

#define INTEL_FAM6_ICELAKE_X		0x6A	/* Sunny Cove */
#define INTEL_FAM6_ICELAKE_D		0x6C	/* Sunny Cove */
#define INTEL_FAM6_ICELAKE		0x7D	/* Sunny Cove */
#define INTEL_FAM6_ICELAKE_L		0x7E	/* Sunny Cove */
#define INTEL_FAM6_ICELAKE_NNPI		0x9D	/* Sunny Cove */

#define INTEL_FAM6_LAKEFIELD		0x8A	/* Sunny Cove / Tremont */

#define INTEL_FAM6_ROCKETLAKE		0xA7	/* Cypress Cove */

#define INTEL_FAM6_TIGERLAKE_L		0x8C	/* Willow Cove */
#define INTEL_FAM6_TIGERLAKE		0x8D	/* Willow Cove */

#define INTEL_FAM6_SAPPHIRERAPIDS_X	0x8F	/* Golden Cove */

#define INTEL_FAM6_EMERALDRAPIDS_X	0xCF

#define INTEL_FAM6_GRANITERAPIDS_X	0xAD
#define INTEL_FAM6_GRANITERAPIDS_D	0xAE

#define INTEL_FAM6_ALDERLAKE		0x97	/* Golden Cove / Gracemont */
#define INTEL_FAM6_ALDERLAKE_L		0x9A	/* Golden Cove / Gracemont */
#define INTEL_FAM6_ALDERLAKE_N		0xBE

#define INTEL_FAM6_RAPTORLAKE		0xB7
#define INTEL_FAM6_RAPTORLAKE_P		0xBA
<<<<<<< HEAD
=======
#define INTEL_FAM6_RAPTORLAKE_S		0xBF
>>>>>>> 06fe0f3c

#define INTEL_FAM6_LUNARLAKE_M		0xBD

#define INTEL_FAM6_ARROWLAKE		0xC6

/* "Small Core" Processors (Atom/E-Core) */

#define INTEL_FAM6_ATOM_BONNELL		0x1C /* Diamondville, Pineview */
#define INTEL_FAM6_ATOM_BONNELL_MID	0x26 /* Silverthorne, Lincroft */

#define INTEL_FAM6_ATOM_SALTWELL	0x36 /* Cedarview */
#define INTEL_FAM6_ATOM_SALTWELL_MID	0x27 /* Penwell */
#define INTEL_FAM6_ATOM_SALTWELL_TABLET	0x35 /* Cloverview */

#define INTEL_FAM6_ATOM_SILVERMONT	0x37 /* Bay Trail, Valleyview */
#define INTEL_FAM6_ATOM_SILVERMONT_D	0x4D /* Avaton, Rangely */
#define INTEL_FAM6_ATOM_SILVERMONT_MID	0x4A /* Merriefield */

#define INTEL_FAM6_ATOM_AIRMONT		0x4C /* Cherry Trail, Braswell */
#define INTEL_FAM6_ATOM_AIRMONT_MID	0x5A /* Moorefield */
#define INTEL_FAM6_ATOM_AIRMONT_NP	0x75 /* Lightning Mountain */

#define INTEL_FAM6_ATOM_GOLDMONT	0x5C /* Apollo Lake */
#define INTEL_FAM6_ATOM_GOLDMONT_D	0x5F /* Denverton */

/* Note: the micro-architecture is "Goldmont Plus" */
#define INTEL_FAM6_ATOM_GOLDMONT_PLUS	0x7A /* Gemini Lake */

#define INTEL_FAM6_ATOM_TREMONT_D	0x86 /* Jacobsville */
#define INTEL_FAM6_ATOM_TREMONT		0x96 /* Elkhart Lake */
#define INTEL_FAM6_ATOM_TREMONT_L	0x9C /* Jasper Lake */

#define INTEL_FAM6_SIERRAFOREST_X	0xAF

#define INTEL_FAM6_GRANDRIDGE		0xB6

/* Xeon Phi */

#define INTEL_FAM6_XEON_PHI_KNL		0x57 /* Knights Landing */
#define INTEL_FAM6_XEON_PHI_KNM		0x85 /* Knights Mill */

/* Family 5 */
#define INTEL_FAM5_QUARK_X1000		0x09 /* Quark X1000 SoC */

#endif /* _ASM_X86_INTEL_FAMILY_H */<|MERGE_RESOLUTION|>--- conflicted
+++ resolved
@@ -117,10 +117,7 @@
 
 #define INTEL_FAM6_RAPTORLAKE		0xB7
 #define INTEL_FAM6_RAPTORLAKE_P		0xBA
-<<<<<<< HEAD
-=======
 #define INTEL_FAM6_RAPTORLAKE_S		0xBF
->>>>>>> 06fe0f3c
 
 #define INTEL_FAM6_LUNARLAKE_M		0xBD
 
