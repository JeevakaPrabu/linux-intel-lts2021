/*
 *  arch/arm/include/asm/domain.h
 *
 *  Copyright (C) 1999 Russell King.
 *
 * This program is free software; you can redistribute it and/or modify
 * it under the terms of the GNU General Public License version 2 as
 * published by the Free Software Foundation.
 */
#ifndef __ASM_PROC_DOMAIN_H
#define __ASM_PROC_DOMAIN_H

#ifndef __ASSEMBLY__
#include <asm/barrier.h>
#include <asm/thread_info.h>
#endif

/*
 * Domain numbers
 *
 *  DOMAIN_IO     - domain 2 includes all IO only
 *  DOMAIN_USER   - domain 1 includes all user memory only
 *  DOMAIN_KERNEL - domain 0 includes all kernel memory only
 *
 * The domain numbering depends on whether we support 36 physical
 * address for I/O or not.  Addresses above the 32 bit boundary can
 * only be mapped using supersections and supersections can only
 * be set for domain 0.  We could just default to DOMAIN_IO as zero,
 * but there may be systems with supersection support and no 36-bit
 * addressing.  In such cases, we want to map system memory with
 * supersections to reduce TLB misses and footprint.
 *
 * 36-bit addressing and supersections are only available on
 * CPUs based on ARMv6+ or the Intel XSC3 core.
 */
#ifndef CONFIG_IO_36
#define DOMAIN_KERNEL	0
#define DOMAIN_USER	1
#define DOMAIN_IO	2
#else
#define DOMAIN_KERNEL	2
#define DOMAIN_USER	1
#define DOMAIN_IO	0
#endif
#define DOMAIN_VECTORS	3

/*
 * Domain types
 */
#define DOMAIN_NOACCESS	0
#define DOMAIN_CLIENT	1
#ifdef CONFIG_CPU_USE_DOMAINS
#define DOMAIN_MANAGER	3
#else
#define DOMAIN_MANAGER	1
#endif

#define domain_mask(dom)	((3) << (2 * (dom)))
#define domain_val(dom,type)	((type) << (2 * (dom)))

#ifdef CONFIG_CPU_SW_DOMAIN_PAN
#define DACR_INIT \
	(domain_val(DOMAIN_USER, DOMAIN_NOACCESS) | \
	 domain_val(DOMAIN_KERNEL, DOMAIN_MANAGER) | \
	 domain_val(DOMAIN_IO, DOMAIN_CLIENT) | \
	 domain_val(DOMAIN_VECTORS, DOMAIN_CLIENT))
#else
#define DACR_INIT \
	(domain_val(DOMAIN_USER, DOMAIN_CLIENT) | \
	 domain_val(DOMAIN_KERNEL, DOMAIN_MANAGER) | \
	 domain_val(DOMAIN_IO, DOMAIN_CLIENT) | \
	 domain_val(DOMAIN_VECTORS, DOMAIN_CLIENT))
#endif

#define __DACR_DEFAULT \
	domain_val(DOMAIN_KERNEL, DOMAIN_CLIENT) | \
	domain_val(DOMAIN_IO, DOMAIN_CLIENT) | \
	domain_val(DOMAIN_VECTORS, DOMAIN_CLIENT)

#define DACR_UACCESS_DISABLE	\
	(__DACR_DEFAULT | domain_val(DOMAIN_USER, DOMAIN_NOACCESS))
#define DACR_UACCESS_ENABLE	\
	(__DACR_DEFAULT | domain_val(DOMAIN_USER, DOMAIN_CLIENT))

#ifndef __ASSEMBLY__

static inline unsigned int get_domain(void)
{
	unsigned int domain;

	asm(
	"mrc	p15, 0, %0, c3, c0	@ get domain"
<<<<<<< HEAD
	 : "=r" (domain));
=======
	 : "=r" (domain)
	 : "m" (current_thread_info()->cpu_domain));
>>>>>>> 9f30a04d

	return domain;
}

static inline void set_domain(unsigned val)
{
	asm volatile(
	"mcr	p15, 0, %0, c3, c0	@ set domain"
	  : : "r" (val) : "memory");
	isb();
}

#ifdef CONFIG_CPU_USE_DOMAINS
#define modify_domain(dom,type)					\
	do {							\
		unsigned int domain = get_domain();		\
		domain &= ~domain_mask(dom);			\
		domain = domain | domain_val(dom, type);	\
		set_domain(domain);				\
	} while (0)

#else
static inline void modify_domain(unsigned dom, unsigned type)	{ }
#endif

/*
 * Generate the T (user) versions of the LDR/STR and related
 * instructions (inline assembly)
 */
#ifdef CONFIG_CPU_USE_DOMAINS
#define TUSER(instr)	#instr "t"
#else
#define TUSER(instr)	#instr
#endif

#else /* __ASSEMBLY__ */

/*
 * Generate the T (user) versions of the LDR/STR and related
 * instructions
 */
#ifdef CONFIG_CPU_USE_DOMAINS
#define TUSER(instr)	instr ## t
#else
#define TUSER(instr)	instr
#endif

#endif /* __ASSEMBLY__ */

#endif /* !__ASM_PROC_DOMAIN_H */<|MERGE_RESOLUTION|>--- conflicted
+++ resolved
@@ -90,12 +90,8 @@
 
 	asm(
 	"mrc	p15, 0, %0, c3, c0	@ get domain"
-<<<<<<< HEAD
-	 : "=r" (domain));
-=======
 	 : "=r" (domain)
 	 : "m" (current_thread_info()->cpu_domain));
->>>>>>> 9f30a04d
 
 	return domain;
 }
