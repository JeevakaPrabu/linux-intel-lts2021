// SPDX-License-Identifier: GPL-2.0-only
/*
 * Based on arch/arm/mm/mmu.c
 *
 * Copyright (C) 1995-2005 Russell King
 * Copyright (C) 2012 ARM Ltd.
 */

#include <linux/cache.h>
#include <linux/export.h>
#include <linux/kernel.h>
#include <linux/errno.h>
#include <linux/init.h>
#include <linux/ioport.h>
#include <linux/kexec.h>
#include <linux/libfdt.h>
#include <linux/mman.h>
#include <linux/nodemask.h>
#include <linux/memblock.h>
#include <linux/fs.h>
#include <linux/io.h>
#include <linux/mm.h>
#include <linux/vmalloc.h>

#include <asm/barrier.h>
#include <asm/cputype.h>
#include <asm/fixmap.h>
#include <asm/kasan.h>
#include <asm/kernel-pgtable.h>
#include <asm/sections.h>
#include <asm/setup.h>
#include <linux/sizes.h>
#include <asm/tlb.h>
#include <asm/mmu_context.h>
#include <asm/ptdump.h>
#include <asm/tlbflush.h>

#define NO_BLOCK_MAPPINGS	BIT(0)
#define NO_CONT_MAPPINGS	BIT(1)

u64 idmap_t0sz = TCR_T0SZ(VA_BITS);
u64 idmap_ptrs_per_pgd = PTRS_PER_PGD;
u64 vabits_user __ro_after_init;
EXPORT_SYMBOL(vabits_user);

u64 kimage_voffset __ro_after_init;
EXPORT_SYMBOL(kimage_voffset);

/*
 * Empty_zero_page is a special page that is used for zero-initialized data
 * and COW.
 */
unsigned long empty_zero_page[PAGE_SIZE / sizeof(unsigned long)] __page_aligned_bss;
EXPORT_SYMBOL(empty_zero_page);

static pte_t bm_pte[PTRS_PER_PTE] __page_aligned_bss;
static pmd_t bm_pmd[PTRS_PER_PMD] __page_aligned_bss __maybe_unused;
static pud_t bm_pud[PTRS_PER_PUD] __page_aligned_bss __maybe_unused;

static DEFINE_SPINLOCK(swapper_pgdir_lock);

void set_swapper_pgd(pgd_t *pgdp, pgd_t pgd)
{
	pgd_t *fixmap_pgdp;

	spin_lock(&swapper_pgdir_lock);
	fixmap_pgdp = pgd_set_fixmap(__pa_symbol(pgdp));
	WRITE_ONCE(*fixmap_pgdp, pgd);
	/*
	 * We need dsb(ishst) here to ensure the page-table-walker sees
	 * our new entry before set_p?d() returns. The fixmap's
	 * flush_tlb_kernel_range() via clear_fixmap() does this for us.
	 */
	pgd_clear_fixmap();
	spin_unlock(&swapper_pgdir_lock);
}

pgprot_t phys_mem_access_prot(struct file *file, unsigned long pfn,
			      unsigned long size, pgprot_t vma_prot)
{
	if (!pfn_valid(pfn))
		return pgprot_noncached(vma_prot);
	else if (file->f_flags & O_SYNC)
		return pgprot_writecombine(vma_prot);
	return vma_prot;
}
EXPORT_SYMBOL(phys_mem_access_prot);

static phys_addr_t __init early_pgtable_alloc(int shift)
{
	phys_addr_t phys;
	void *ptr;

	phys = memblock_phys_alloc(PAGE_SIZE, PAGE_SIZE);
	if (!phys)
		panic("Failed to allocate page table page\n");

	/*
	 * The FIX_{PGD,PUD,PMD} slots may be in active use, but the FIX_PTE
	 * slot will be free, so we can (ab)use the FIX_PTE slot to initialise
	 * any level of table.
	 */
	ptr = pte_set_fixmap(phys);

	memset(ptr, 0, PAGE_SIZE);

	/*
	 * Implicit barriers also ensure the zeroed page is visible to the page
	 * table walker
	 */
	pte_clear_fixmap();

	return phys;
}

static bool pgattr_change_is_safe(u64 old, u64 new)
{
	/*
	 * The following mapping attributes may be updated in live
	 * kernel mappings without the need for break-before-make.
	 */
	static const pteval_t mask = PTE_PXN | PTE_RDONLY | PTE_WRITE | PTE_NG;

	/* creating or taking down mappings is always safe */
	if (old == 0 || new == 0)
		return true;

	/* live contiguous mappings may not be manipulated at all */
	if ((old | new) & PTE_CONT)
		return false;

	/* Transitioning from Non-Global to Global is unsafe */
	if (old & ~new & PTE_NG)
		return false;

	return ((old ^ new) & ~mask) == 0;
}

static void init_pte(pmd_t *pmdp, unsigned long addr, unsigned long end,
		     phys_addr_t phys, pgprot_t prot)
{
	pte_t *ptep;

	ptep = pte_set_fixmap_offset(pmdp, addr);
	do {
		pte_t old_pte = READ_ONCE(*ptep);

		set_pte(ptep, pfn_pte(__phys_to_pfn(phys), prot));

		/*
		 * After the PTE entry has been populated once, we
		 * only allow updates to the permission attributes.
		 */
		BUG_ON(!pgattr_change_is_safe(pte_val(old_pte),
					      READ_ONCE(pte_val(*ptep))));

		phys += PAGE_SIZE;
	} while (ptep++, addr += PAGE_SIZE, addr != end);

	pte_clear_fixmap();
}

static void alloc_init_cont_pte(pmd_t *pmdp, unsigned long addr,
				unsigned long end, phys_addr_t phys,
				pgprot_t prot,
				phys_addr_t (*pgtable_alloc)(int),
				int flags)
{
	unsigned long next;
	pmd_t pmd = READ_ONCE(*pmdp);

	BUG_ON(pmd_sect(pmd));
	if (pmd_none(pmd)) {
		phys_addr_t pte_phys;
		BUG_ON(!pgtable_alloc);
		pte_phys = pgtable_alloc(PAGE_SHIFT);
		__pmd_populate(pmdp, pte_phys, PMD_TYPE_TABLE);
		pmd = READ_ONCE(*pmdp);
	}
	BUG_ON(pmd_bad(pmd));

	do {
		pgprot_t __prot = prot;

		next = pte_cont_addr_end(addr, end);

		/* use a contiguous mapping if the range is suitably aligned */
		if ((((addr | next | phys) & ~CONT_PTE_MASK) == 0) &&
		    (flags & NO_CONT_MAPPINGS) == 0)
			__prot = __pgprot(pgprot_val(prot) | PTE_CONT);

		init_pte(pmdp, addr, next, phys, __prot);

		phys += next - addr;
	} while (addr = next, addr != end);
}

static void init_pmd(pud_t *pudp, unsigned long addr, unsigned long end,
		     phys_addr_t phys, pgprot_t prot,
		     phys_addr_t (*pgtable_alloc)(int), int flags)
{
	unsigned long next;
	pmd_t *pmdp;

	pmdp = pmd_set_fixmap_offset(pudp, addr);
	do {
		pmd_t old_pmd = READ_ONCE(*pmdp);

		next = pmd_addr_end(addr, end);

		/* try section mapping first */
		if (((addr | next | phys) & ~SECTION_MASK) == 0 &&
		    (flags & NO_BLOCK_MAPPINGS) == 0) {
			pmd_set_huge(pmdp, phys, prot);

			/*
			 * After the PMD entry has been populated once, we
			 * only allow updates to the permission attributes.
			 */
			BUG_ON(!pgattr_change_is_safe(pmd_val(old_pmd),
						      READ_ONCE(pmd_val(*pmdp))));
		} else {
			alloc_init_cont_pte(pmdp, addr, next, phys, prot,
					    pgtable_alloc, flags);

			BUG_ON(pmd_val(old_pmd) != 0 &&
			       pmd_val(old_pmd) != READ_ONCE(pmd_val(*pmdp)));
		}
		phys += next - addr;
	} while (pmdp++, addr = next, addr != end);

	pmd_clear_fixmap();
}

static void alloc_init_cont_pmd(pud_t *pudp, unsigned long addr,
				unsigned long end, phys_addr_t phys,
				pgprot_t prot,
				phys_addr_t (*pgtable_alloc)(int), int flags)
{
	unsigned long next;
	pud_t pud = READ_ONCE(*pudp);

	/*
	 * Check for initial section mappings in the pgd/pud.
	 */
	BUG_ON(pud_sect(pud));
	if (pud_none(pud)) {
		phys_addr_t pmd_phys;
		BUG_ON(!pgtable_alloc);
		pmd_phys = pgtable_alloc(PMD_SHIFT);
		__pud_populate(pudp, pmd_phys, PUD_TYPE_TABLE);
		pud = READ_ONCE(*pudp);
	}
	BUG_ON(pud_bad(pud));

	do {
		pgprot_t __prot = prot;

		next = pmd_cont_addr_end(addr, end);

		/* use a contiguous mapping if the range is suitably aligned */
		if ((((addr | next | phys) & ~CONT_PMD_MASK) == 0) &&
		    (flags & NO_CONT_MAPPINGS) == 0)
			__prot = __pgprot(pgprot_val(prot) | PTE_CONT);

		init_pmd(pudp, addr, next, phys, __prot, pgtable_alloc, flags);

		phys += next - addr;
	} while (addr = next, addr != end);
}

static inline bool use_1G_block(unsigned long addr, unsigned long next,
			unsigned long phys)
{
	if (PAGE_SHIFT != 12)
		return false;

	if (((addr | next | phys) & ~PUD_MASK) != 0)
		return false;

	return true;
}

static void alloc_init_pud(pgd_t *pgdp, unsigned long addr, unsigned long end,
			   phys_addr_t phys, pgprot_t prot,
			   phys_addr_t (*pgtable_alloc)(int),
			   int flags)
{
	unsigned long next;
	pud_t *pudp;
	pgd_t pgd = READ_ONCE(*pgdp);

	if (pgd_none(pgd)) {
		phys_addr_t pud_phys;
		BUG_ON(!pgtable_alloc);
		pud_phys = pgtable_alloc(PUD_SHIFT);
		__pgd_populate(pgdp, pud_phys, PUD_TYPE_TABLE);
		pgd = READ_ONCE(*pgdp);
	}
	BUG_ON(pgd_bad(pgd));

	pudp = pud_set_fixmap_offset(pgdp, addr);
	do {
		pud_t old_pud = READ_ONCE(*pudp);

		next = pud_addr_end(addr, end);

		/*
		 * For 4K granule only, attempt to put down a 1GB block
		 */
		if (use_1G_block(addr, next, phys) &&
		    (flags & NO_BLOCK_MAPPINGS) == 0) {
			pud_set_huge(pudp, phys, prot);

			/*
			 * After the PUD entry has been populated once, we
			 * only allow updates to the permission attributes.
			 */
			BUG_ON(!pgattr_change_is_safe(pud_val(old_pud),
						      READ_ONCE(pud_val(*pudp))));
		} else {
			alloc_init_cont_pmd(pudp, addr, next, phys, prot,
					    pgtable_alloc, flags);

			BUG_ON(pud_val(old_pud) != 0 &&
			       pud_val(old_pud) != READ_ONCE(pud_val(*pudp)));
		}
		phys += next - addr;
	} while (pudp++, addr = next, addr != end);

	pud_clear_fixmap();
}

static void __create_pgd_mapping(pgd_t *pgdir, phys_addr_t phys,
				 unsigned long virt, phys_addr_t size,
				 pgprot_t prot,
				 phys_addr_t (*pgtable_alloc)(int),
				 int flags)
{
	unsigned long addr, length, end, next;
	pgd_t *pgdp = pgd_offset_raw(pgdir, virt);

	/*
	 * If the virtual and physical address don't have the same offset
	 * within a page, we cannot map the region as the caller expects.
	 */
	if (WARN_ON((phys ^ virt) & ~PAGE_MASK))
		return;

	phys &= PAGE_MASK;
	addr = virt & PAGE_MASK;
	length = PAGE_ALIGN(size + (virt & ~PAGE_MASK));

	end = addr + length;
	do {
		next = pgd_addr_end(addr, end);
		alloc_init_pud(pgdp, addr, next, phys, prot, pgtable_alloc,
			       flags);
		phys += next - addr;
	} while (pgdp++, addr = next, addr != end);
}

static phys_addr_t __pgd_pgtable_alloc(int shift)
{
	void *ptr = (void *)__get_free_page(PGALLOC_GFP);
	BUG_ON(!ptr);

	/* Ensure the zeroed page is visible to the page table walker */
	dsb(ishst);
	return __pa(ptr);
}

static phys_addr_t pgd_pgtable_alloc(int shift)
{
	phys_addr_t pa = __pgd_pgtable_alloc(shift);

	/*
	 * Call proper page table ctor in case later we need to
	 * call core mm functions like apply_to_page_range() on
	 * this pre-allocated page table.
	 *
	 * We don't select ARCH_ENABLE_SPLIT_PMD_PTLOCK if pmd is
	 * folded, and if so pgtable_pmd_page_ctor() becomes nop.
	 */
	if (shift == PAGE_SHIFT)
		BUG_ON(!pgtable_page_ctor(phys_to_page(pa)));
	else if (shift == PMD_SHIFT)
		BUG_ON(!pgtable_pmd_page_ctor(phys_to_page(pa)));

	return pa;
}

/*
 * This function can only be used to modify existing table entries,
 * without allocating new levels of table. Note that this permits the
 * creation of new section or page entries.
 */
static void __init create_mapping_noalloc(phys_addr_t phys, unsigned long virt,
				  phys_addr_t size, pgprot_t prot)
{
	if (virt < VMALLOC_START) {
		pr_warn("BUG: not creating mapping for %pa at 0x%016lx - outside kernel range\n",
			&phys, virt);
		return;
	}
	__create_pgd_mapping(init_mm.pgd, phys, virt, size, prot, NULL,
			     NO_CONT_MAPPINGS);
}

void __init create_pgd_mapping(struct mm_struct *mm, phys_addr_t phys,
			       unsigned long virt, phys_addr_t size,
			       pgprot_t prot, bool page_mappings_only)
{
	int flags = 0;

	BUG_ON(mm == &init_mm);

	if (page_mappings_only)
		flags = NO_BLOCK_MAPPINGS | NO_CONT_MAPPINGS;

	__create_pgd_mapping(mm->pgd, phys, virt, size, prot,
			     pgd_pgtable_alloc, flags);
}

static void update_mapping_prot(phys_addr_t phys, unsigned long virt,
				phys_addr_t size, pgprot_t prot)
{
	if (virt < VMALLOC_START) {
		pr_warn("BUG: not updating mapping for %pa at 0x%016lx - outside kernel range\n",
			&phys, virt);
		return;
	}

	__create_pgd_mapping(init_mm.pgd, phys, virt, size, prot, NULL,
			     NO_CONT_MAPPINGS);

	/* flush the TLBs after updating live kernel mappings */
	flush_tlb_kernel_range(virt, virt + size);
}

static void __init __map_memblock(pgd_t *pgdp, phys_addr_t start,
				  phys_addr_t end, pgprot_t prot, int flags)
{
	__create_pgd_mapping(pgdp, start, __phys_to_virt(start), end - start,
			     prot, early_pgtable_alloc, flags);
}

void __init mark_linear_text_alias_ro(void)
{
	/*
	 * Remove the write permissions from the linear alias of .text/.rodata
	 */
	update_mapping_prot(__pa_symbol(_text), (unsigned long)lm_alias(_text),
			    (unsigned long)__init_begin - (unsigned long)_text,
			    PAGE_KERNEL_RO);
}

static void __init map_mem(pgd_t *pgdp)
{
	phys_addr_t kernel_start = __pa_symbol(_text);
	phys_addr_t kernel_end = __pa_symbol(__init_begin);
	struct memblock_region *reg;
	int flags = 0;

	if (rodata_full || debug_pagealloc_enabled())
		flags = NO_BLOCK_MAPPINGS | NO_CONT_MAPPINGS;

	/*
	 * Take care not to create a writable alias for the
	 * read-only text and rodata sections of the kernel image.
	 * So temporarily mark them as NOMAP to skip mappings in
	 * the following for-loop
	 */
	memblock_mark_nomap(kernel_start, kernel_end - kernel_start);
#ifdef CONFIG_KEXEC_CORE
	if (crashk_res.end)
		memblock_mark_nomap(crashk_res.start,
				    resource_size(&crashk_res));
#endif

	/* map all the memory banks */
	for_each_memblock(memory, reg) {
		phys_addr_t start = reg->base;
		phys_addr_t end = start + reg->size;

		if (start >= end)
			break;
		if (memblock_is_nomap(reg))
			continue;

		__map_memblock(pgdp, start, end, PAGE_KERNEL, flags);
	}

	/*
	 * Map the linear alias of the [_text, __init_begin) interval
	 * as non-executable now, and remove the write permission in
	 * mark_linear_text_alias_ro() below (which will be called after
	 * alternative patching has completed). This makes the contents
	 * of the region accessible to subsystems such as hibernate,
	 * but protects it from inadvertent modification or execution.
	 * Note that contiguous mappings cannot be remapped in this way,
	 * so we should avoid them here.
	 */
	__map_memblock(pgdp, kernel_start, kernel_end,
		       PAGE_KERNEL, NO_CONT_MAPPINGS);
	memblock_clear_nomap(kernel_start, kernel_end - kernel_start);

#ifdef CONFIG_KEXEC_CORE
	/*
	 * Use page-level mappings here so that we can shrink the region
	 * in page granularity and put back unused memory to buddy system
	 * through /sys/kernel/kexec_crash_size interface.
	 */
	if (crashk_res.end) {
		__map_memblock(pgdp, crashk_res.start, crashk_res.end + 1,
			       PAGE_KERNEL,
			       NO_BLOCK_MAPPINGS | NO_CONT_MAPPINGS);
		memblock_clear_nomap(crashk_res.start,
				     resource_size(&crashk_res));
	}
#endif
}

void mark_rodata_ro(void)
{
	unsigned long section_size;

	/*
	 * mark .rodata as read only. Use __init_begin rather than __end_rodata
	 * to cover NOTES and EXCEPTION_TABLE.
	 */
	section_size = (unsigned long)__init_begin - (unsigned long)__start_rodata;
	update_mapping_prot(__pa_symbol(__start_rodata), (unsigned long)__start_rodata,
			    section_size, PAGE_KERNEL_RO);

	debug_checkwx();
}

static void __init map_kernel_segment(pgd_t *pgdp, void *va_start, void *va_end,
				      pgprot_t prot, struct vm_struct *vma,
				      int flags, unsigned long vm_flags)
{
	phys_addr_t pa_start = __pa_symbol(va_start);
	unsigned long size = va_end - va_start;

	BUG_ON(!PAGE_ALIGNED(pa_start));
	BUG_ON(!PAGE_ALIGNED(size));

	__create_pgd_mapping(pgdp, pa_start, (unsigned long)va_start, size, prot,
			     early_pgtable_alloc, flags);

	if (!(vm_flags & VM_NO_GUARD))
		size += PAGE_SIZE;

	vma->addr	= va_start;
	vma->phys_addr	= pa_start;
	vma->size	= size;
	vma->flags	= VM_MAP | vm_flags;
	vma->caller	= __builtin_return_address(0);

	vm_area_add_early(vma);
}

static int __init parse_rodata(char *arg)
{
	int ret = strtobool(arg, &rodata_enabled);
	if (!ret) {
		rodata_full = false;
		return 0;
	}

	/* permit 'full' in addition to boolean options */
	if (strcmp(arg, "full"))
		return -EINVAL;

	rodata_enabled = true;
	rodata_full = true;
	return 0;
}
early_param("rodata", parse_rodata);

#ifdef CONFIG_UNMAP_KERNEL_AT_EL0
static int __init map_entry_trampoline(void)
{
	pgprot_t prot = rodata_enabled ? PAGE_KERNEL_ROX : PAGE_KERNEL_EXEC;
	phys_addr_t pa_start = __pa_symbol(__entry_tramp_text_start);

	/* The trampoline is always mapped and can therefore be global */
	pgprot_val(prot) &= ~PTE_NG;

	/* Map only the text into the trampoline page table */
	memset(tramp_pg_dir, 0, PGD_SIZE);
	__create_pgd_mapping(tramp_pg_dir, pa_start, TRAMP_VALIAS, PAGE_SIZE,
			     prot, __pgd_pgtable_alloc, 0);

	/* Map both the text and data into the kernel page table */
	__set_fixmap(FIX_ENTRY_TRAMP_TEXT, pa_start, prot);
	if (IS_ENABLED(CONFIG_RANDOMIZE_BASE)) {
		extern char __entry_tramp_data_start[];

		__set_fixmap(FIX_ENTRY_TRAMP_DATA,
			     __pa_symbol(__entry_tramp_data_start),
			     PAGE_KERNEL_RO);
	}

	return 0;
}
core_initcall(map_entry_trampoline);
#endif

/*
 * Create fine-grained mappings for the kernel.
 */
static void __init map_kernel(pgd_t *pgdp)
{
	static struct vm_struct vmlinux_text, vmlinux_rodata, vmlinux_inittext,
				vmlinux_initdata, vmlinux_data;

	/*
	 * External debuggers may need to write directly to the text
	 * mapping to install SW breakpoints. Allow this (only) when
	 * explicitly requested with rodata=off.
	 */
	pgprot_t text_prot = rodata_enabled ? PAGE_KERNEL_ROX : PAGE_KERNEL_EXEC;

	/*
	 * Only rodata will be remapped with different permissions later on,
	 * all other segments are allowed to use contiguous mappings.
	 */
	map_kernel_segment(pgdp, _text, _etext, text_prot, &vmlinux_text, 0,
			   VM_NO_GUARD);
	map_kernel_segment(pgdp, __start_rodata, __inittext_begin, PAGE_KERNEL,
			   &vmlinux_rodata, NO_CONT_MAPPINGS, VM_NO_GUARD);
	map_kernel_segment(pgdp, __inittext_begin, __inittext_end, text_prot,
			   &vmlinux_inittext, 0, VM_NO_GUARD);
	map_kernel_segment(pgdp, __initdata_begin, __initdata_end, PAGE_KERNEL,
			   &vmlinux_initdata, 0, VM_NO_GUARD);
	map_kernel_segment(pgdp, _data, _end, PAGE_KERNEL, &vmlinux_data, 0, 0);

	if (!READ_ONCE(pgd_val(*pgd_offset_raw(pgdp, FIXADDR_START)))) {
		/*
		 * The fixmap falls in a separate pgd to the kernel, and doesn't
		 * live in the carveout for the swapper_pg_dir. We can simply
		 * re-use the existing dir for the fixmap.
		 */
		set_pgd(pgd_offset_raw(pgdp, FIXADDR_START),
			READ_ONCE(*pgd_offset_k(FIXADDR_START)));
	} else if (CONFIG_PGTABLE_LEVELS > 3) {
		/*
		 * The fixmap shares its top level pgd entry with the kernel
		 * mapping. This can really only occur when we are running
		 * with 16k/4 levels, so we can simply reuse the pud level
		 * entry instead.
		 */
		BUG_ON(!IS_ENABLED(CONFIG_ARM64_16K_PAGES));
		pud_populate(&init_mm,
			     pud_set_fixmap_offset(pgdp, FIXADDR_START),
			     lm_alias(bm_pmd));
		pud_clear_fixmap();
	} else {
		BUG();
	}

	kasan_copy_shadow(pgdp);
}

void __init paging_init(void)
{
	pgd_t *pgdp = pgd_set_fixmap(__pa_symbol(swapper_pg_dir));

	map_kernel(pgdp);
	map_mem(pgdp);

	pgd_clear_fixmap();

	cpu_replace_ttbr1(lm_alias(swapper_pg_dir));
	init_mm.pgd = swapper_pg_dir;

	memblock_free(__pa_symbol(init_pg_dir),
		      __pa_symbol(init_pg_end) - __pa_symbol(init_pg_dir));

	memblock_allow_resize();
}

/*
 * Check whether a kernel address is valid (derived from arch/x86/).
 */
int kern_addr_valid(unsigned long addr)
{
	pgd_t *pgdp;
	pud_t *pudp, pud;
	pmd_t *pmdp, pmd;
	pte_t *ptep, pte;

	if ((((long)addr) >> VA_BITS) != -1UL)
		return 0;

	pgdp = pgd_offset_k(addr);
	if (pgd_none(READ_ONCE(*pgdp)))
		return 0;

	pudp = pud_offset(pgdp, addr);
	pud = READ_ONCE(*pudp);
	if (pud_none(pud))
		return 0;

	if (pud_sect(pud))
		return pfn_valid(pud_pfn(pud));

	pmdp = pmd_offset(pudp, addr);
	pmd = READ_ONCE(*pmdp);
	if (pmd_none(pmd))
		return 0;

	if (pmd_sect(pmd))
		return pfn_valid(pmd_pfn(pmd));

	ptep = pte_offset_kernel(pmdp, addr);
	pte = READ_ONCE(*ptep);
	if (pte_none(pte))
		return 0;

	return pfn_valid(pte_pfn(pte));
}
#ifdef CONFIG_SPARSEMEM_VMEMMAP
#if !ARM64_SWAPPER_USES_SECTION_MAPS
int __meminit vmemmap_populate(unsigned long start, unsigned long end, int node,
		struct vmem_altmap *altmap)
{
	return vmemmap_populate_basepages(start, end, node);
}
#else	/* !ARM64_SWAPPER_USES_SECTION_MAPS */
int __meminit vmemmap_populate(unsigned long start, unsigned long end, int node,
		struct vmem_altmap *altmap)
{
	unsigned long addr = start;
	unsigned long next;
	pgd_t *pgdp;
	pud_t *pudp;
	pmd_t *pmdp;

	do {
		next = pmd_addr_end(addr, end);

		pgdp = vmemmap_pgd_populate(addr, node);
		if (!pgdp)
			return -ENOMEM;

		pudp = vmemmap_pud_populate(pgdp, addr, node);
		if (!pudp)
			return -ENOMEM;

		pmdp = pmd_offset(pudp, addr);
		if (pmd_none(READ_ONCE(*pmdp))) {
			void *p = NULL;

			p = vmemmap_alloc_block_buf(PMD_SIZE, node);
			if (!p)
				return -ENOMEM;

			pmd_set_huge(pmdp, __pa(p), __pgprot(PROT_SECT_NORMAL));
		} else
			vmemmap_verify((pte_t *)pmdp, node, addr, next);
	} while (addr = next, addr != end);

	return 0;
}
#endif	/* CONFIG_ARM64_64K_PAGES */
void vmemmap_free(unsigned long start, unsigned long end,
		struct vmem_altmap *altmap)
{
}
#endif	/* CONFIG_SPARSEMEM_VMEMMAP */

static inline pud_t * fixmap_pud(unsigned long addr)
{
	pgd_t *pgdp = pgd_offset_k(addr);
	pgd_t pgd = READ_ONCE(*pgdp);

	BUG_ON(pgd_none(pgd) || pgd_bad(pgd));

	return pud_offset_kimg(pgdp, addr);
}

static inline pmd_t * fixmap_pmd(unsigned long addr)
{
	pud_t *pudp = fixmap_pud(addr);
	pud_t pud = READ_ONCE(*pudp);

	BUG_ON(pud_none(pud) || pud_bad(pud));

	return pmd_offset_kimg(pudp, addr);
}

static inline pte_t * fixmap_pte(unsigned long addr)
{
	return &bm_pte[pte_index(addr)];
}

/*
 * The p*d_populate functions call virt_to_phys implicitly so they can't be used
 * directly on kernel symbols (bm_p*d). This function is called too early to use
 * lm_alias so __p*d_populate functions must be used to populate with the
 * physical address from __pa_symbol.
 */
void __init early_fixmap_init(void)
{
	pgd_t *pgdp, pgd;
	pud_t *pudp;
	pmd_t *pmdp;
	unsigned long addr = FIXADDR_START;

	pgdp = pgd_offset_k(addr);
	pgd = READ_ONCE(*pgdp);
	if (CONFIG_PGTABLE_LEVELS > 3 &&
	    !(pgd_none(pgd) || pgd_page_paddr(pgd) == __pa_symbol(bm_pud))) {
		/*
		 * We only end up here if the kernel mapping and the fixmap
		 * share the top level pgd entry, which should only happen on
		 * 16k/4 levels configurations.
		 */
		BUG_ON(!IS_ENABLED(CONFIG_ARM64_16K_PAGES));
		pudp = pud_offset_kimg(pgdp, addr);
	} else {
		if (pgd_none(pgd))
			__pgd_populate(pgdp, __pa_symbol(bm_pud), PUD_TYPE_TABLE);
		pudp = fixmap_pud(addr);
	}
	if (pud_none(READ_ONCE(*pudp)))
		__pud_populate(pudp, __pa_symbol(bm_pmd), PMD_TYPE_TABLE);
	pmdp = fixmap_pmd(addr);
	__pmd_populate(pmdp, __pa_symbol(bm_pte), PMD_TYPE_TABLE);

	/*
	 * The boot-ioremap range spans multiple pmds, for which
	 * we are not prepared:
	 */
	BUILD_BUG_ON((__fix_to_virt(FIX_BTMAP_BEGIN) >> PMD_SHIFT)
		     != (__fix_to_virt(FIX_BTMAP_END) >> PMD_SHIFT));

	if ((pmdp != fixmap_pmd(fix_to_virt(FIX_BTMAP_BEGIN)))
	     || pmdp != fixmap_pmd(fix_to_virt(FIX_BTMAP_END))) {
		WARN_ON(1);
		pr_warn("pmdp %p != %p, %p\n",
			pmdp, fixmap_pmd(fix_to_virt(FIX_BTMAP_BEGIN)),
			fixmap_pmd(fix_to_virt(FIX_BTMAP_END)));
		pr_warn("fix_to_virt(FIX_BTMAP_BEGIN): %08lx\n",
			fix_to_virt(FIX_BTMAP_BEGIN));
		pr_warn("fix_to_virt(FIX_BTMAP_END):   %08lx\n",
			fix_to_virt(FIX_BTMAP_END));

		pr_warn("FIX_BTMAP_END:       %d\n", FIX_BTMAP_END);
		pr_warn("FIX_BTMAP_BEGIN:     %d\n", FIX_BTMAP_BEGIN);
	}
}

/*
 * Unusually, this is also called in IRQ context (ghes_iounmap_irq) so if we
 * ever need to use IPIs for TLB broadcasting, then we're in trouble here.
 */
void __set_fixmap(enum fixed_addresses idx,
			       phys_addr_t phys, pgprot_t flags)
{
	unsigned long addr = __fix_to_virt(idx);
	pte_t *ptep;

	BUG_ON(idx <= FIX_HOLE || idx >= __end_of_fixed_addresses);

	ptep = fixmap_pte(addr);

	if (pgprot_val(flags)) {
		set_pte(ptep, pfn_pte(phys >> PAGE_SHIFT, flags));
	} else {
		pte_clear(&init_mm, addr, ptep);
		flush_tlb_kernel_range(addr, addr+PAGE_SIZE);
	}
}

void *__init __fixmap_remap_fdt(phys_addr_t dt_phys, int *size, pgprot_t prot)
{
	const u64 dt_virt_base = __fix_to_virt(FIX_FDT);
	int offset;
	void *dt_virt;

	/*
	 * Check whether the physical FDT address is set and meets the minimum
	 * alignment requirement. Since we are relying on MIN_FDT_ALIGN to be
	 * at least 8 bytes so that we can always access the magic and size
	 * fields of the FDT header after mapping the first chunk, double check
	 * here if that is indeed the case.
	 */
	BUILD_BUG_ON(MIN_FDT_ALIGN < 8);
	if (!dt_phys || dt_phys % MIN_FDT_ALIGN)
		return NULL;

	/*
	 * Make sure that the FDT region can be mapped without the need to
	 * allocate additional translation table pages, so that it is safe
	 * to call create_mapping_noalloc() this early.
	 *
	 * On 64k pages, the FDT will be mapped using PTEs, so we need to
	 * be in the same PMD as the rest of the fixmap.
	 * On 4k pages, we'll use section mappings for the FDT so we only
	 * have to be in the same PUD.
	 */
	BUILD_BUG_ON(dt_virt_base % SZ_2M);

	BUILD_BUG_ON(__fix_to_virt(FIX_FDT_END) >> SWAPPER_TABLE_SHIFT !=
		     __fix_to_virt(FIX_BTMAP_BEGIN) >> SWAPPER_TABLE_SHIFT);

	offset = dt_phys % SWAPPER_BLOCK_SIZE;
	dt_virt = (void *)dt_virt_base + offset;

	/* map the first chunk so we can read the size from the header */
	create_mapping_noalloc(round_down(dt_phys, SWAPPER_BLOCK_SIZE),
			dt_virt_base, SWAPPER_BLOCK_SIZE, prot);

	if (fdt_magic(dt_virt) != FDT_MAGIC)
		return NULL;

	*size = fdt_totalsize(dt_virt);
	if (*size > MAX_FDT_SIZE)
		return NULL;

	if (offset + *size > SWAPPER_BLOCK_SIZE)
		create_mapping_noalloc(round_down(dt_phys, SWAPPER_BLOCK_SIZE), dt_virt_base,
			       round_up(offset + *size, SWAPPER_BLOCK_SIZE), prot);

	return dt_virt;
}

void *__init fixmap_remap_fdt(phys_addr_t dt_phys)
{
	void *dt_virt;
	int size;

	dt_virt = __fixmap_remap_fdt(dt_phys, &size, PAGE_KERNEL_RO);
	if (!dt_virt)
		return NULL;

	memblock_reserve(dt_phys, size);
	return dt_virt;
}

int __init arch_ioremap_pud_supported(void)
{
	/*
	 * Only 4k granule supports level 1 block mappings.
	 * SW table walks can't handle removal of intermediate entries.
	 */
	return IS_ENABLED(CONFIG_ARM64_4K_PAGES) &&
	       !IS_ENABLED(CONFIG_ARM64_PTDUMP_DEBUGFS);
}

int __init arch_ioremap_pmd_supported(void)
{
	/* See arch_ioremap_pud_supported() */
	return !IS_ENABLED(CONFIG_ARM64_PTDUMP_DEBUGFS);
}

int pud_set_huge(pud_t *pudp, phys_addr_t phys, pgprot_t prot)
{
	pgprot_t sect_prot = __pgprot(PUD_TYPE_SECT |
					pgprot_val(mk_sect_prot(prot)));
	pud_t new_pud = pfn_pud(__phys_to_pfn(phys), sect_prot);

	/* Only allow permission changes for now */
	if (!pgattr_change_is_safe(READ_ONCE(pud_val(*pudp)),
				   pud_val(new_pud)))
		return 0;

	BUG_ON(phys & ~PUD_MASK);
	set_pud(pudp, new_pud);
	return 1;
}

int pmd_set_huge(pmd_t *pmdp, phys_addr_t phys, pgprot_t prot)
{
	pgprot_t sect_prot = __pgprot(PMD_TYPE_SECT |
					pgprot_val(mk_sect_prot(prot)));
	pmd_t new_pmd = pfn_pmd(__phys_to_pfn(phys), sect_prot);

	/* Only allow permission changes for now */
	if (!pgattr_change_is_safe(READ_ONCE(pmd_val(*pmdp)),
				   pmd_val(new_pmd)))
		return 0;

	BUG_ON(phys & ~PMD_MASK);
	set_pmd(pmdp, new_pmd);
	return 1;
}

int pud_clear_huge(pud_t *pudp)
{
	if (!pud_sect(READ_ONCE(*pudp)))
		return 0;
	pud_clear(pudp);
	return 1;
}

int pmd_clear_huge(pmd_t *pmdp)
{
	if (!pmd_sect(READ_ONCE(*pmdp)))
		return 0;
	pmd_clear(pmdp);
	return 1;
}

int pmd_free_pte_page(pmd_t *pmdp, unsigned long addr)
{
	pte_t *table;
	pmd_t pmd;

	pmd = READ_ONCE(*pmdp);

	if (!pmd_table(pmd)) {
		VM_WARN_ON(1);
		return 1;
	}

	table = pte_offset_kernel(pmdp, addr);
	pmd_clear(pmdp);
	__flush_tlb_kernel_pgtable(addr);
	pte_free_kernel(NULL, table);
	return 1;
}

int pud_free_pmd_page(pud_t *pudp, unsigned long addr)
{
	pmd_t *table;
	pmd_t *pmdp;
	pud_t pud;
	unsigned long next, end;

	pud = READ_ONCE(*pudp);

	if (!pud_table(pud)) {
		VM_WARN_ON(1);
		return 1;
	}

	table = pmd_offset(pudp, addr);
	pmdp = table;
	next = addr;
	end = addr + PUD_SIZE;
	do {
		pmd_free_pte_page(pmdp, next);
	} while (pmdp++, next += PMD_SIZE, next != end);

	pud_clear(pudp);
	__flush_tlb_kernel_pgtable(addr);
	pmd_free(NULL, table);
	return 1;
}

int p4d_free_pud_page(p4d_t *p4d, unsigned long addr)
{
	return 0;	/* Don't attempt a block mapping */
}

#ifdef CONFIG_MEMORY_HOTPLUG
<<<<<<< HEAD
int arch_add_memory(int nid, u64 start, u64 size, struct vmem_altmap *altmap,
		    bool want_memblock)
=======
int arch_add_memory(int nid, u64 start, u64 size,
			struct mhp_restrictions *restrictions)
>>>>>>> 0ecfebd2
{
	int flags = 0;

	if (rodata_full || debug_pagealloc_enabled())
		flags = NO_BLOCK_MAPPINGS | NO_CONT_MAPPINGS;

	__create_pgd_mapping(swapper_pg_dir, start, __phys_to_virt(start),
<<<<<<< HEAD
			     size, PAGE_KERNEL, pgd_pgtable_alloc, flags);

	return __add_pages(nid, start >> PAGE_SHIFT, size >> PAGE_SHIFT,
			   altmap, want_memblock);
=======
			     size, PAGE_KERNEL, __pgd_pgtable_alloc, flags);

	return __add_pages(nid, start >> PAGE_SHIFT, size >> PAGE_SHIFT,
			   restrictions);
>>>>>>> 0ecfebd2
}
#endif<|MERGE_RESOLUTION|>--- conflicted
+++ resolved
@@ -1059,13 +1059,8 @@
 }
 
 #ifdef CONFIG_MEMORY_HOTPLUG
-<<<<<<< HEAD
-int arch_add_memory(int nid, u64 start, u64 size, struct vmem_altmap *altmap,
-		    bool want_memblock)
-=======
 int arch_add_memory(int nid, u64 start, u64 size,
 			struct mhp_restrictions *restrictions)
->>>>>>> 0ecfebd2
 {
 	int flags = 0;
 
@@ -1073,16 +1068,9 @@
 		flags = NO_BLOCK_MAPPINGS | NO_CONT_MAPPINGS;
 
 	__create_pgd_mapping(swapper_pg_dir, start, __phys_to_virt(start),
-<<<<<<< HEAD
-			     size, PAGE_KERNEL, pgd_pgtable_alloc, flags);
-
-	return __add_pages(nid, start >> PAGE_SHIFT, size >> PAGE_SHIFT,
-			   altmap, want_memblock);
-=======
 			     size, PAGE_KERNEL, __pgd_pgtable_alloc, flags);
 
 	return __add_pages(nid, start >> PAGE_SHIFT, size >> PAGE_SHIFT,
 			   restrictions);
->>>>>>> 0ecfebd2
 }
 #endif