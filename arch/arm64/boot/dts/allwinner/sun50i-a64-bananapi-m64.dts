/*
 * Copyright (c) 2016 ARM Ltd.
 *
 * This file is dual-licensed: you can use it either under the terms
 * of the GPL or the X11 license, at your option. Note that this dual
 * licensing only applies to this file, and not this project as a
 * whole.
 *
 *  a) This library is free software; you can redistribute it and/or
 *     modify it under the terms of the GNU General Public License as
 *     published by the Free Software Foundation; either version 2 of the
 *     License, or (at your option) any later version.
 *
 *     This library is distributed in the hope that it will be useful,
 *     but WITHOUT ANY WARRANTY; without even the implied warranty of
 *     MERCHANTABILITY or FITNESS FOR A PARTICULAR PURPOSE.  See the
 *     GNU General Public License for more details.
 *
 * Or, alternatively,
 *
 *  b) Permission is hereby granted, free of charge, to any person
 *     obtaining a copy of this software and associated documentation
 *     files (the "Software"), to deal in the Software without
 *     restriction, including without limitation the rights to use,
 *     copy, modify, merge, publish, distribute, sublicense, and/or
 *     sell copies of the Software, and to permit persons to whom the
 *     Software is furnished to do so, subject to the following
 *     conditions:
 *
 *     The above copyright notice and this permission notice shall be
 *     included in all copies or substantial portions of the Software.
 *
 *     THE SOFTWARE IS PROVIDED "AS IS", WITHOUT WARRANTY OF ANY KIND,
 *     EXPRESS OR IMPLIED, INCLUDING BUT NOT LIMITED TO THE WARRANTIES
 *     OF MERCHANTABILITY, FITNESS FOR A PARTICULAR PURPOSE AND
 *     NONINFRINGEMENT. IN NO EVENT SHALL THE AUTHORS OR COPYRIGHT
 *     HOLDERS BE LIABLE FOR ANY CLAIM, DAMAGES OR OTHER LIABILITY,
 *     WHETHER IN AN ACTION OF CONTRACT, TORT OR OTHERWISE, ARISING
 *     FROM, OUT OF OR IN CONNECTION WITH THE SOFTWARE OR THE USE OR
 *     OTHER DEALINGS IN THE SOFTWARE.
 */

/dts-v1/;

#include "sun50i-a64.dtsi"

#include <dt-bindings/gpio/gpio.h>

/ {
	model = "BananaPi-M64";
	compatible = "sinovoip,bananapi-m64", "allwinner,sun50i-a64";

	aliases {
		ethernet0 = &emac;
		serial0 = &uart0;
		serial1 = &uart1;
	};

	chosen {
		stdout-path = "serial0:115200n8";
	};

	hdmi-connector {
		compatible = "hdmi-connector";
		type = "a";

		port {
			hdmi_con_in: endpoint {
				remote-endpoint = <&hdmi_out_con>;
			};
		};
	};

	leds {
		compatible = "gpio-leds";

		pwr-led {
			label = "bananapi-m64:red:pwr";
			gpios = <&pio 3 24 GPIO_ACTIVE_HIGH>; /* PD24 */
			default-state = "on";
		};

		green {
			label = "bananapi-m64:green:user";
			gpios = <&pio 4 14 GPIO_ACTIVE_HIGH>; /* PE14 */
		};

		blue {
			label = "bananapi-m64:blue:user";
			gpios = <&pio 4 15 GPIO_ACTIVE_HIGH>; /* PE15 */
		};
	};

	wifi_pwrseq: wifi_pwrseq {
		compatible = "mmc-pwrseq-simple";
		reset-gpios = <&r_pio 0 2 GPIO_ACTIVE_LOW>; /* PL2 */
		clocks = <&rtc 1>;
		clock-names = "ext_clock";
	};
};

&codec {
	status = "okay";
};

&codec_analog {
<<<<<<< HEAD
	hpvcc-supply = <&reg_eldo1>;
=======
	cpvdd-supply = <&reg_eldo1>;
>>>>>>> 0ecfebd2
	status = "okay";
};

&dai {
	status = "okay";
};

&de {
	status = "okay";
};

&ehci0 {
	status = "okay";
};

&ehci1 {
	status = "okay";
};

&emac {
	pinctrl-names = "default";
	pinctrl-0 = <&rgmii_pins>;
	phy-mode = "rgmii";
	phy-handle = <&ext_rgmii_phy>;
	phy-supply = <&reg_dc1sw>;
	status = "okay";
};

&hdmi {
	hvcc-supply = <&reg_dldo1>;
	status = "okay";
};

&hdmi_out {
	hdmi_out_con: endpoint {
		remote-endpoint = <&hdmi_con_in>;
	};
};

&i2c1 {
	pinctrl-names = "default";
	pinctrl-0 = <&i2c1_pins>;
	status = "okay";
};

&i2c1_pins {
	bias-pull-up;
};

&mdio {
	ext_rgmii_phy: ethernet-phy@1 {
		compatible = "ethernet-phy-ieee802.3-c22";
		reg = <1>;
	};
};

&mmc0 {
	pinctrl-names = "default";
	pinctrl-0 = <&mmc0_pins>;
	vmmc-supply = <&reg_dcdc1>;
	cd-gpios = <&pio 5 6 GPIO_ACTIVE_LOW>;
	disable-wp;
	bus-width = <4>;
	status = "okay";
};

&mmc1 {
	pinctrl-names = "default";
	pinctrl-0 = <&mmc1_pins>;
	vmmc-supply = <&reg_dldo2>;
	vqmmc-supply = <&reg_dldo4>;
	mmc-pwrseq = <&wifi_pwrseq>;
	bus-width = <4>;
	non-removable;
	status = "okay";

	brcmf: wifi@1 {
		reg = <1>;
		compatible = "brcm,bcm4329-fmac";
		interrupt-parent = <&r_pio>;
		interrupts = <0 3 IRQ_TYPE_LEVEL_LOW>; /* PL3 */
		interrupt-names = "host-wake";
	};
};

&mmc2 {
	pinctrl-names = "default";
	pinctrl-0 = <&mmc2_pins>, <&mmc2_ds_pin>;
	vmmc-supply = <&reg_dcdc1>;
	bus-width = <8>;
	non-removable;
	cap-mmc-hw-reset;
	status = "okay";
};

&ohci0 {
	status = "okay";
};

&ohci1 {
	status = "okay";
};

&r_rsb {
	status = "okay";

	axp803: pmic@3a3 {
		compatible = "x-powers,axp803";
		reg = <0x3a3>;
		interrupt-parent = <&r_intc>;
		interrupts = <0 IRQ_TYPE_LEVEL_LOW>;
		x-powers,drive-vbus-en; /* set N_VBUSEN as output pin */
	};
};

#include "axp803.dtsi"

&ac_power_supply {
	status = "okay";
};

&battery_power_supply {
	status = "okay";
};

&reg_aldo1 {
	/*
	 * This regulator also drives the PE pingroup GPIOs,
	 * which also controls two LEDs.
	 */
	regulator-always-on;
	regulator-min-microvolt = <2800000>;
	regulator-max-microvolt = <2800000>;
	regulator-name = "afvcc-csi";
};

&reg_aldo2 {
	regulator-always-on;
	regulator-min-microvolt = <1800000>;
	regulator-max-microvolt = <3300000>;
	regulator-name = "vcc-pl";
};

&reg_aldo3 {
	regulator-always-on;
	regulator-min-microvolt = <3000000>;
	regulator-max-microvolt = <3000000>;
	regulator-name = "vcc-pll-avcc";
};

&reg_dc1sw {
	/*
	 * This regulator also indirectly drives the PD pingroup GPIOs,
	 * which also controls the power LED.
	 */
	regulator-always-on;
	regulator-name = "vcc-phy";
};

&reg_dcdc1 {
	regulator-always-on;
	regulator-min-microvolt = <3300000>;
	regulator-max-microvolt = <3300000>;
	regulator-name = "vcc-3v3";
};

&reg_dcdc2 {
	regulator-always-on;
	regulator-min-microvolt = <1040000>;
	regulator-max-microvolt = <1300000>;
	regulator-name = "vdd-cpux";
};

/* DCDC3 is polyphased with DCDC2 */

&reg_dcdc5 {
	regulator-always-on;
	regulator-min-microvolt = <1500000>;
	regulator-max-microvolt = <1500000>;
	regulator-name = "vcc-dram";
};

&reg_dcdc6 {
	regulator-always-on;
	regulator-min-microvolt = <1100000>;
	regulator-max-microvolt = <1100000>;
	regulator-name = "vdd-sys";
};

&reg_dldo1 {
	regulator-min-microvolt = <3300000>;
	regulator-max-microvolt = <3300000>;
	regulator-name = "vcc-hdmi-dsi";
};

&reg_dldo2 {
	regulator-min-microvolt = <3300000>;
	regulator-max-microvolt = <3300000>;
	regulator-name = "vcc-wifi";
};

&reg_dldo4 {
	regulator-min-microvolt = <1800000>;
	regulator-max-microvolt = <3300000>;
	regulator-name = "vcc-wifi-io";
};

&reg_drivevbus {
	regulator-name = "usb0-vbus";
	status = "okay";
};

&reg_eldo1 {
	regulator-min-microvolt = <1800000>;
	regulator-max-microvolt = <1800000>;
	regulator-name = "cpvdd";
};

&reg_fldo1 {
	regulator-min-microvolt = <1200000>;
	regulator-max-microvolt = <1200000>;
	regulator-name = "vcc-1v2-hsic";
};

/*
 * The A64 chip cannot work without this regulator off, although
 * it seems to be only driving the AR100 core.
 * Maybe we don't still know well about CPUs domain.
 */
&reg_fldo2 {
	regulator-always-on;
	regulator-min-microvolt = <1100000>;
	regulator-max-microvolt = <1100000>;
	regulator-name = "vdd-cpus";
};

&reg_rtc_ldo {
	regulator-name = "vcc-rtc";
};

&simplefb_hdmi {
	vcc-hdmi-supply = <&reg_dldo1>;
};

&sound {
	status = "okay";
	simple-audio-card,widgets = "Headphone", "Headphone Jack",
				    "Microphone", "Microphone Jack",
				    "Microphone", "Onboard Microphone";
	simple-audio-card,routing =
			"Left DAC", "AIF1 Slot 0 Left",
			"Right DAC", "AIF1 Slot 0 Right",
			"AIF1 Slot 0 Left ADC", "Left ADC",
			"AIF1 Slot 0 Right ADC", "Right ADC",
			"Headphone Jack", "HP",
			"MIC2", "Microphone Jack",
			"Onboard Microphone", "MBIAS",
			"MIC1", "Onboard Microphone";
};

&uart0 {
	pinctrl-names = "default";
	pinctrl-0 = <&uart0_pb_pins>;
	status = "okay";
};

&uart1 {
	pinctrl-names = "default";
	pinctrl-0 = <&uart1_pins>, <&uart1_rts_cts_pins>;
	uart-has-rtscts;
	status = "okay";

	bluetooth {
		compatible = "brcm,bcm43438-bt";
		clocks = <&rtc 1>;
		clock-names = "lpo";
		vbat-supply = <&reg_dldo2>;
		vddio-supply = <&reg_dldo4>;
		device-wakeup-gpios = <&r_pio 0 6 GPIO_ACTIVE_HIGH>; /* PL6 */
		host-wakeup-gpios = <&r_pio 0 5 GPIO_ACTIVE_HIGH>; /* PL5 */
		shutdown-gpios = <&r_pio 0 4 GPIO_ACTIVE_HIGH>; /* PL4 */
	};
};

&usb_otg {
	dr_mode = "otg";
	status = "okay";
};

&usbphy {
	usb0_id_det-gpios = <&pio 7 9 GPIO_ACTIVE_HIGH>; /* PH9 */
	usb0_vbus-supply = <&reg_drivevbus>;
	status = "okay";
};<|MERGE_RESOLUTION|>--- conflicted
+++ resolved
@@ -104,11 +104,7 @@
 };
 
 &codec_analog {
-<<<<<<< HEAD
-	hpvcc-supply = <&reg_eldo1>;
-=======
 	cpvdd-supply = <&reg_eldo1>;
->>>>>>> 0ecfebd2
 	status = "okay";
 };
 
