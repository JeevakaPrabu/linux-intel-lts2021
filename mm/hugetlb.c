--- conflicted
+++ resolved
@@ -4949,7 +4949,6 @@
 	page = find_lock_page(mapping, idx);
 	if (!page) {
 		/* Check for page in userfault range */
-<<<<<<< HEAD
 		if (userfaultfd_missing(vma)) {
 			/*
 			 * Since hugetlb_no_page() was examining pte
@@ -4973,13 +4972,10 @@
 				goto out;
 			}
 
-			ret = hugetlb_handle_userfault(vma, mapping, idx,
-=======
-		if (userfaultfd_missing(vma))
 			return hugetlb_handle_userfault(vma, mapping, idx,
->>>>>>> 19c0ed55
 						       flags, haddr,
 						       VM_UFFD_MISSING);
+		}
 
 		page = alloc_huge_page(vma, haddr, 0);
 		if (IS_ERR(page)) {
@@ -5038,17 +5034,13 @@
 		if (userfaultfd_minor(vma)) {
 			unlock_page(page);
 			put_page(page);
-<<<<<<< HEAD
 
 			/* See comment in userfaultfd_missing() block above */
 			if (!hugetlb_pte_stable(h, mm, ptep, old_pte)) {
 				ret = 0;
 				goto out;
 			}
-			ret = hugetlb_handle_userfault(vma, mapping, idx,
-=======
 			return hugetlb_handle_userfault(vma, mapping, idx,
->>>>>>> 19c0ed55
 						       flags, haddr,
 						       VM_UFFD_MINOR);
 		}
@@ -5201,20 +5193,13 @@
 	mutex_lock(&hugetlb_fault_mutex_table[hash]);
 
 	entry = huge_ptep_get(ptep);
-<<<<<<< HEAD
-	if (huge_pte_none(entry)) {
-		ret = hugetlb_no_page(mm, vma, mapping, idx, address, ptep,
-				      entry, flags);
-		goto out_mutex;
-	}
-=======
 	if (huge_pte_none(entry))
 		/*
 		 * hugetlb_no_page will drop vma lock and hugetlb fault
 		 * mutex internally, which make us return immediately.
 		 */
-		return hugetlb_no_page(mm, vma, mapping, idx, address, ptep, flags);
->>>>>>> 19c0ed55
+		return hugetlb_no_page(mm, vma, mapping, idx, address, ptep,
+				      entry, flags);
 
 	ret = 0;
 
