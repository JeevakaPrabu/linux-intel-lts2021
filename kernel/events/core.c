--- conflicted
+++ resolved
@@ -11175,15 +11175,13 @@
 	if (flags & ~PERF_FLAG_ALL)
 		return -EINVAL;
 
-<<<<<<< HEAD
-	if (perf_paranoid_any() && !capable(CAP_SYS_ADMIN))
-		return -EACCES;
-=======
 	/* Do we allow access to perf_event_open(2) ? */
 	err = security_perf_event_open(&attr, PERF_SECURITY_OPEN);
 	if (err)
 		return err;
->>>>>>> e42617b8
+
+	if (perf_paranoid_any() && !capable(CAP_SYS_ADMIN))
+		return -EACCES;
 
 	err = perf_copy_attr(attr_uptr, &attr);
 	if (err)
