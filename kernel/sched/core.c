--- conflicted
+++ resolved
@@ -4388,13 +4388,8 @@
  */
 int sched_fork(unsigned long clone_flags, struct task_struct *p)
 {
-<<<<<<< HEAD
-	unsigned long flags;
-
 	trace_android_rvh_sched_fork(p);
 
-=======
->>>>>>> 3b17187f
 	__sched_fork(clone_flags, p);
 	/*
 	 * We mark the process as NEW here. This guarantees that
