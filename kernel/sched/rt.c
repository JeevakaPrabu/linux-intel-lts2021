--- conflicted
+++ resolved
@@ -985,9 +985,6 @@
 		 */
 		if (likely(rt_b->rt_runtime)) {
 			rt_rq->rt_throttled = 1;
-<<<<<<< HEAD
-			printk_deferred_once(KERN_NOTICE "sched: RT throttling activated\n");
-=======
 			printk_deferred_once("sched: RT throttling activated\n");
 
 			trace_android_vh_dump_throttled_rt_tasks(
@@ -996,7 +993,6 @@
 				sched_rt_period(rt_rq),
 				runtime,
 				hrtimer_get_expires_ns(&rt_b->rt_period_timer));
->>>>>>> 06fe0f3c
 		} else {
 			/*
 			 * In case we did anyway, make it go away,
