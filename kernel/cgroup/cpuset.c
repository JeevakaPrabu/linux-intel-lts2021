--- conflicted
+++ resolved
@@ -1103,10 +1103,6 @@
 	bool top_cs = cs == &top_cpuset;
 
 	css_task_iter_start(&cs->css, 0, &it);
-<<<<<<< HEAD
-	while ((task = css_task_iter_next(&it)))
-		update_cpus_allowed(cs, task, cs->effective_cpus);
-=======
 	while ((task = css_task_iter_next(&it))) {
 		/*
 		 * Percpu kthreads in top_cpuset are ignored
@@ -1114,9 +1110,8 @@
 		if (top_cs && (task->flags & PF_KTHREAD) &&
 		    kthread_is_per_cpu(task))
 			continue;
-		set_cpus_allowed_ptr(task, cs->effective_cpus);
-	}
->>>>>>> bd8a5959
+		update_cpus_allowed(cs, task, cs->effective_cpus);
+	}
 	css_task_iter_end(&it);
 }
 
