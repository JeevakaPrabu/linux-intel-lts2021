--- conflicted
+++ resolved
@@ -161,12 +161,9 @@
 	IFLA_EVENT,
 	IFLA_NEW_NETNSID,
 	IFLA_IF_NETNSID,
-<<<<<<< HEAD
-=======
 	IFLA_CARRIER_UP_COUNT,
 	IFLA_CARRIER_DOWN_COUNT,
 	IFLA_NEW_IFINDEX,
->>>>>>> 661e50bc
 	__IFLA_MAX
 };
 
