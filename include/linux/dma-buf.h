/* SPDX-License-Identifier: GPL-2.0-only */
/*
 * Header file for dma buffer sharing framework.
 *
 * Copyright(C) 2011 Linaro Limited. All rights reserved.
 * Author: Sumit Semwal <sumit.semwal@ti.com>
 *
 * Many thanks to linaro-mm-sig list, and specially
 * Arnd Bergmann <arnd@arndb.de>, Rob Clark <rob@ti.com> and
 * Daniel Vetter <daniel@ffwll.ch> for their support in creation and
 * refining of this idea.
 */
#ifndef __DMA_BUF_H__
#define __DMA_BUF_H__

#include <linux/iosys-map.h>
#include <linux/file.h>
#include <linux/err.h>
#include <linux/scatterlist.h>
#include <linux/list.h>
#include <linux/dma-mapping.h>
#include <linux/fs.h>
#include <linux/dma-fence.h>
#include <linux/wait.h>
#include <linux/android_kabi.h>
#include <linux/workqueue.h>

struct device;
struct dma_buf;
struct dma_buf_attachment;

/**
 * struct dma_buf_ops - operations possible on struct dma_buf
 * @vmap: [optional] creates a virtual mapping for the buffer into kernel
 *	  address space. Same restrictions as for vmap and friends apply.
 * @vunmap: [optional] unmaps a vmap from the buffer
 */
struct dma_buf_ops {
	/**
	  * @cache_sgt_mapping:
	  *
	  * If true the framework will cache the first mapping made for each
	  * attachment. This avoids creating mappings for attachments multiple
	  * times.
	  */
	bool cache_sgt_mapping;

	/**
	 * @attach:
	 *
	 * This is called from dma_buf_attach() to make sure that a given
	 * &dma_buf_attachment.dev can access the provided &dma_buf. Exporters
	 * which support buffer objects in special locations like VRAM or
	 * device-specific carveout areas should check whether the buffer could
	 * be move to system memory (or directly accessed by the provided
	 * device), and otherwise need to fail the attach operation.
	 *
	 * The exporter should also in general check whether the current
	 * allocation fulfills the DMA constraints of the new device. If this
	 * is not the case, and the allocation cannot be moved, it should also
	 * fail the attach operation.
	 *
	 * Any exporter-private housekeeping data can be stored in the
	 * &dma_buf_attachment.priv pointer.
	 *
	 * This callback is optional.
	 *
	 * Returns:
	 *
	 * 0 on success, negative error code on failure. It might return -EBUSY
	 * to signal that backing storage is already allocated and incompatible
	 * with the requirements of requesting device.
	 */
	int (*attach)(struct dma_buf *, struct dma_buf_attachment *);

	/**
	 * @detach:
	 *
	 * This is called by dma_buf_detach() to release a &dma_buf_attachment.
	 * Provided so that exporters can clean up any housekeeping for an
	 * &dma_buf_attachment.
	 *
	 * This callback is optional.
	 */
	void (*detach)(struct dma_buf *, struct dma_buf_attachment *);

	/**
	 * @pin:
	 *
	 * This is called by dma_buf_pin() and lets the exporter know that the
	 * DMA-buf can't be moved any more. The exporter should pin the buffer
	 * into system memory to make sure it is generally accessible by other
	 * devices.
	 *
	 * This is called with the &dmabuf.resv object locked and is mutual
	 * exclusive with @cache_sgt_mapping.
	 *
	 * This is called automatically for non-dynamic importers from
	 * dma_buf_attach().
	 *
	 * Note that similar to non-dynamic exporters in their @map_dma_buf
	 * callback the driver must guarantee that the memory is available for
	 * use and cleared of any old data by the time this function returns.
	 * Drivers which pipeline their buffer moves internally must wait for
	 * all moves and clears to complete.
	 *
	 * Returns:
	 *
	 * 0 on success, negative error code on failure.
	 */
	int (*pin)(struct dma_buf_attachment *attach);

	/**
	 * @unpin:
	 *
	 * This is called by dma_buf_unpin() and lets the exporter know that the
	 * DMA-buf can be moved again.
	 *
	 * This is called with the dmabuf->resv object locked and is mutual
	 * exclusive with @cache_sgt_mapping.
	 *
	 * This callback is optional.
	 */
	void (*unpin)(struct dma_buf_attachment *attach);

	/**
	 * @map_dma_buf:
	 *
	 * This is called by dma_buf_map_attachment() and is used to map a
	 * shared &dma_buf into device address space, and it is mandatory. It
	 * can only be called if @attach has been called successfully.
	 *
	 * This call may sleep, e.g. when the backing storage first needs to be
	 * allocated, or moved to a location suitable for all currently attached
	 * devices.
	 *
	 * Note that any specific buffer attributes required for this function
	 * should get added to device_dma_parameters accessible via
	 * &device.dma_params from the &dma_buf_attachment. The @attach callback
	 * should also check these constraints.
	 *
	 * If this is being called for the first time, the exporter can now
	 * choose to scan through the list of attachments for this buffer,
	 * collate the requirements of the attached devices, and choose an
	 * appropriate backing storage for the buffer.
	 *
	 * Based on enum dma_data_direction, it might be possible to have
	 * multiple users accessing at the same time (for reading, maybe), or
	 * any other kind of sharing that the exporter might wish to make
	 * available to buffer-users.
	 *
	 * This is always called with the dmabuf->resv object locked when
	 * the dynamic_mapping flag is true.
	 *
	 * Note that for non-dynamic exporters the driver must guarantee that
	 * that the memory is available for use and cleared of any old data by
	 * the time this function returns.  Drivers which pipeline their buffer
	 * moves internally must wait for all moves and clears to complete.
	 * Dynamic exporters do not need to follow this rule: For non-dynamic
	 * importers the buffer is already pinned through @pin, which has the
	 * same requirements. Dynamic importers otoh are required to obey the
	 * dma_resv fences.
	 *
	 * Returns:
	 *
	 * A &sg_table scatter list of the backing storage of the DMA buffer,
	 * already mapped into the device address space of the &device attached
	 * with the provided &dma_buf_attachment. The addresses and lengths in
	 * the scatter list are PAGE_SIZE aligned.
	 *
	 * On failure, returns a negative error value wrapped into a pointer.
	 * May also return -EINTR when a signal was received while being
	 * blocked.
	 *
	 * Note that exporters should not try to cache the scatter list, or
	 * return the same one for multiple calls. Caching is done either by the
	 * DMA-BUF code (for non-dynamic importers) or the importer. Ownership
	 * of the scatter list is transferred to the caller, and returned by
	 * @unmap_dma_buf.
	 */
	struct sg_table * (*map_dma_buf)(struct dma_buf_attachment *,
					 enum dma_data_direction);
	/**
	 * @unmap_dma_buf:
	 *
	 * This is called by dma_buf_unmap_attachment() and should unmap and
	 * release the &sg_table allocated in @map_dma_buf, and it is mandatory.
	 * For static dma_buf handling this might also unpin the backing
	 * storage if this is the last mapping of the DMA buffer.
	 */
	void (*unmap_dma_buf)(struct dma_buf_attachment *,
			      struct sg_table *,
			      enum dma_data_direction);

	/* TODO: Add try_map_dma_buf version, to return immed with -EBUSY
	 * if the call would block.
	 */

	/**
	 * @release:
	 *
	 * Called after the last dma_buf_put to release the &dma_buf, and
	 * mandatory.
	 */
	void (*release)(struct dma_buf *);

	/**
	 * @begin_cpu_access:
	 *
	 * This is called from dma_buf_begin_cpu_access() and allows the
	 * exporter to ensure that the memory is actually coherent for cpu
	 * access. The exporter also needs to ensure that cpu access is coherent
	 * for the access direction. The direction can be used by the exporter
	 * to optimize the cache flushing, i.e. access with a different
	 * direction (read instead of write) might return stale or even bogus
	 * data (e.g. when the exporter needs to copy the data to temporary
	 * storage).
	 *
	 * Note that this is both called through the DMA_BUF_IOCTL_SYNC IOCTL
	 * command for userspace mappings established through @mmap, and also
	 * for kernel mappings established with @vmap.
	 *
	 * This callback is optional.
	 *
	 * Returns:
	 *
	 * 0 on success or a negative error code on failure. This can for
	 * example fail when the backing storage can't be allocated. Can also
	 * return -ERESTARTSYS or -EINTR when the call has been interrupted and
	 * needs to be restarted.
	 */
	int (*begin_cpu_access)(struct dma_buf *, enum dma_data_direction);

	/**
	 * @begin_cpu_access_partial:
	 *
	 * This is called from dma_buf_begin_cpu_access_partial() and allows the
	 * exporter to ensure that the memory specified in the range is
	 * available for cpu access - the exporter might need to allocate or
	 * swap-in and pin the backing storage.
	 * The exporter also needs to ensure that cpu access is
	 * coherent for the access direction. The direction can be used by the
	 * exporter to optimize the cache flushing, i.e. access with a different
	 * direction (read instead of write) might return stale or even bogus
	 * data (e.g. when the exporter needs to copy the data to temporary
	 * storage).
	 *
	 * This callback is optional.
	 *
	 * FIXME: This is both called through the DMA_BUF_IOCTL_SYNC command
	 * from userspace (where storage shouldn't be pinned to avoid handing
	 * de-factor mlock rights to userspace) and for the kernel-internal
	 * users of the various kmap interfaces, where the backing storage must
	 * be pinned to guarantee that the atomic kmap calls can succeed. Since
	 * there's no in-kernel users of the kmap interfaces yet this isn't a
	 * real problem.
	 *
	 * Returns:
	 *
	 * 0 on success or a negative error code on failure. This can for
	 * example fail when the backing storage can't be allocated. Can also
	 * return -ERESTARTSYS or -EINTR when the call has been interrupted and
	 * needs to be restarted.
	 */
	int (*begin_cpu_access_partial)(struct dma_buf *dmabuf,
					enum dma_data_direction,
					unsigned int offset, unsigned int len);

	/**
	 * @end_cpu_access:
	 *
	 * This is called from dma_buf_end_cpu_access() when the importer is
	 * done accessing the CPU. The exporter can use this to flush caches and
	 * undo anything else done in @begin_cpu_access.
	 *
	 * This callback is optional.
	 *
	 * Returns:
	 *
	 * 0 on success or a negative error code on failure. Can return
	 * -ERESTARTSYS or -EINTR when the call has been interrupted and needs
	 * to be restarted.
	 */
	int (*end_cpu_access)(struct dma_buf *, enum dma_data_direction);

	/**
	 * @end_cpu_access_partial:
	 *
	 * This is called from dma_buf_end_cpu_access_partial() when the
	 * importer is done accessing the CPU. The exporter can use to limit
	 * cache flushing to only the range specefied and to unpin any
	 * resources pinned in @begin_cpu_access_umapped.
	 * The result of any dma_buf kmap calls after end_cpu_access_partial is
	 * undefined.
	 *
	 * This callback is optional.
	 *
	 * Returns:
	 *
	 * 0 on success or a negative error code on failure. Can return
	 * -ERESTARTSYS or -EINTR when the call has been interrupted and needs
	 * to be restarted.
	 */
	int (*end_cpu_access_partial)(struct dma_buf *dmabuf,
				      enum dma_data_direction,
				      unsigned int offset, unsigned int len);

	/**
	 * @mmap:
	 *
	 * This callback is used by the dma_buf_mmap() function
	 *
	 * Note that the mapping needs to be incoherent, userspace is expected
	 * to bracket CPU access using the DMA_BUF_IOCTL_SYNC interface.
	 *
	 * Because dma-buf buffers have invariant size over their lifetime, the
	 * dma-buf core checks whether a vma is too large and rejects such
	 * mappings. The exporter hence does not need to duplicate this check.
	 * Drivers do not need to check this themselves.
	 *
	 * If an exporter needs to manually flush caches and hence needs to fake
	 * coherency for mmap support, it needs to be able to zap all the ptes
	 * pointing at the backing storage. Now linux mm needs a struct
	 * address_space associated with the struct file stored in vma->vm_file
	 * to do that with the function unmap_mapping_range. But the dma_buf
	 * framework only backs every dma_buf fd with the anon_file struct file,
	 * i.e. all dma_bufs share the same file.
	 *
	 * Hence exporters need to setup their own file (and address_space)
	 * association by setting vma->vm_file and adjusting vma->vm_pgoff in
	 * the dma_buf mmap callback. In the specific case of a gem driver the
	 * exporter could use the shmem file already provided by gem (and set
	 * vm_pgoff = 0). Exporters can then zap ptes by unmapping the
	 * corresponding range of the struct address_space associated with their
	 * own file.
	 *
	 * This callback is optional.
	 *
	 * Returns:
	 *
	 * 0 on success or a negative error code on failure.
	 */
	int (*mmap)(struct dma_buf *, struct vm_area_struct *vma);

<<<<<<< HEAD
	int (*vmap)(struct dma_buf *dmabuf, struct iosys_map *map);
	void (*vunmap)(struct dma_buf *dmabuf, struct iosys_map *map);
=======
	int (*vmap)(struct dma_buf *dmabuf, struct dma_buf_map *map);
	void (*vunmap)(struct dma_buf *dmabuf, struct dma_buf_map *map);

	/**
	 * @get_flags:
	 *
	 * This is called by dma_buf_get_flags and is used to get the buffer's
	 * flags.
	 * This callback is optional.
	 *
	 * Returns:
	 *
	 * 0 on success or a negative error code on failure. On success flags
	 * will be populated with the buffer's flags.
	 */
	int (*get_flags)(struct dma_buf *dmabuf, unsigned long *flags);

	ANDROID_KABI_RESERVE(1);
	ANDROID_KABI_RESERVE(2);
>>>>>>> 4305285a
};

/**
 * struct dma_buf - shared buffer object
 *
 * This represents a shared buffer, created by calling dma_buf_export(). The
 * userspace representation is a normal file descriptor, which can be created by
 * calling dma_buf_fd().
 *
 * Shared dma buffers are reference counted using dma_buf_put() and
 * get_dma_buf().
 *
 * Device DMA access is handled by the separate &struct dma_buf_attachment.
 */
struct dma_buf {
	/**
	 * @size:
	 *
	 * Size of the buffer; invariant over the lifetime of the buffer.
	 */
	size_t size;

	/**
	 * @file:
	 *
	 * File pointer used for sharing buffers across, and for refcounting.
	 * See dma_buf_get() and dma_buf_put().
	 */
	struct file *file;

	/**
	 * @attachments:
	 *
	 * List of dma_buf_attachment that denotes all devices attached,
	 * protected by &dma_resv lock @resv.
	 */
	struct list_head attachments;

	/** @ops: dma_buf_ops associated with this buffer object. */
	const struct dma_buf_ops *ops;

	/**
	 * @lock:
	 *
	 * Used internally to serialize list manipulation, attach/detach and
	 * vmap/unmap. Note that in many cases this is superseeded by
	 * dma_resv_lock() on @resv.
	 */
	struct mutex lock;

	/**
	 * @vmapping_counter:
	 *
	 * Used internally to refcnt the vmaps returned by dma_buf_vmap().
	 * Protected by @lock.
	 */
	unsigned vmapping_counter;

	/**
	 * @vmap_ptr:
	 * The current vmap ptr if @vmapping_counter > 0. Protected by @lock.
	 */
	struct iosys_map vmap_ptr;

	/**
	 * @exp_name:
	 *
	 * Name of the exporter; useful for debugging. See the
	 * DMA_BUF_SET_NAME IOCTL.
	 */
	const char *exp_name;

	/**
	 * @name:
	 *
	 * Userspace-provided name; useful for accounting and debugging,
	 * protected by dma_resv_lock() on @resv and @name_lock for read access.
	 */
	const char *name;

	/** @name_lock: Spinlock to protect name acces for read access. */
	spinlock_t name_lock;

	/**
	 * @owner:
	 *
	 * Pointer to exporter module; used for refcounting when exporter is a
	 * kernel module.
	 */
	struct module *owner;

	/** @list_node: node for dma_buf accounting and debugging. */
	struct list_head list_node;

	/** @priv: exporter specific private data for this buffer object. */
	void *priv;

	/**
	 * @resv:
	 *
	 * Reservation object linked to this dma-buf.
	 *
	 * IMPLICIT SYNCHRONIZATION RULES:
	 *
	 * Drivers which support implicit synchronization of buffer access as
	 * e.g. exposed in `Implicit Fence Poll Support`_ must follow the
	 * below rules.
	 *
	 * - Drivers must add a read fence through dma_resv_add_fence() with the
	 *   DMA_RESV_USAGE_READ flag for anything the userspace API considers a
	 *   read access. This highly depends upon the API and window system.
	 *
	 * - Similarly drivers must add a write fence through
	 *   dma_resv_add_fence() with the DMA_RESV_USAGE_WRITE flag for
	 *   anything the userspace API considers write access.
	 *
	 * - Drivers may just always add a write fence, since that only
	 *   causes unecessarily synchronization, but no correctness issues.
	 *
	 * - Some drivers only expose a synchronous userspace API with no
	 *   pipelining across drivers. These do not set any fences for their
	 *   access. An example here is v4l.
	 *
	 * - Driver should use dma_resv_usage_rw() when retrieving fences as
	 *   dependency for implicit synchronization.
	 *
	 * DYNAMIC IMPORTER RULES:
	 *
	 * Dynamic importers, see dma_buf_attachment_is_dynamic(), have
	 * additional constraints on how they set up fences:
	 *
	 * - Dynamic importers must obey the write fences and wait for them to
	 *   signal before allowing access to the buffer's underlying storage
	 *   through the device.
	 *
	 * - Dynamic importers should set fences for any access that they can't
	 *   disable immediately from their &dma_buf_attach_ops.move_notify
	 *   callback.
	 *
	 * IMPORTANT:
	 *
	 * All drivers and memory management related functions must obey the
	 * struct dma_resv rules, specifically the rules for updating and
	 * obeying fences. See enum dma_resv_usage for further descriptions.
	 */
	struct dma_resv *resv;

	/** @poll: for userspace poll support */
	wait_queue_head_t poll;

	/** @cb_in: for userspace poll support */
	/** @cb_out: for userspace poll support */
	struct dma_buf_poll_cb_t {
		struct dma_fence_cb cb;
		wait_queue_head_t *poll;

		__poll_t active;
	} cb_in, cb_out;
#ifdef CONFIG_DMABUF_SYSFS_STATS
	/**
	 * @sysfs_entry:
	 *
	 * For exposing information about this buffer in sysfs. See also
	 * `DMA-BUF statistics`_ for the uapi this enables.
	 */
	struct dma_buf_sysfs_entry {
		union {
			struct kobject kobj;

			/** @sysfs_add_work:
			 *
			 * For deferred sysfs kobject creation using a workqueue.
			 */
			struct work_struct sysfs_add_work;
		};
		struct dma_buf *dmabuf;
	} *sysfs_entry;
#endif

	ANDROID_KABI_RESERVE(1);
	ANDROID_KABI_RESERVE(2);
};

/**
 * struct dma_buf_attach_ops - importer operations for an attachment
 *
 * Attachment operations implemented by the importer.
 */
struct dma_buf_attach_ops {
	/**
	 * @allow_peer2peer:
	 *
	 * If this is set to true the importer must be able to handle peer
	 * resources without struct pages.
	 */
	bool allow_peer2peer;

	/**
	 * @move_notify: [optional] notification that the DMA-buf is moving
	 *
	 * If this callback is provided the framework can avoid pinning the
	 * backing store while mappings exists.
	 *
	 * This callback is called with the lock of the reservation object
	 * associated with the dma_buf held and the mapping function must be
	 * called with this lock held as well. This makes sure that no mapping
	 * is created concurrently with an ongoing move operation.
	 *
	 * Mappings stay valid and are not directly affected by this callback.
	 * But the DMA-buf can now be in a different physical location, so all
	 * mappings should be destroyed and re-created as soon as possible.
	 *
	 * New mappings can be created after this callback returns, and will
	 * point to the new location of the DMA-buf.
	 */
	void (*move_notify)(struct dma_buf_attachment *attach);
	ANDROID_KABI_RESERVE(1);
};

/**
 * struct dma_buf_attachment - holds device-buffer attachment data
 * @dmabuf: buffer for this attachment.
 * @dev: device attached to the buffer.
 * @node: list of dma_buf_attachment, protected by dma_resv lock of the dmabuf.
 * @sgt: cached mapping.
 * @dir: direction of cached mapping.
 * @peer2peer: true if the importer can handle peer resources without pages.
 * @priv: exporter specific attachment data.
 * @importer_ops: importer operations for this attachment, if provided
 * dma_buf_map/unmap_attachment() must be called with the dma_resv lock held.
 * @importer_priv: importer specific attachment data.
 * @dma_map_attrs: DMA attributes to be used when the exporter maps the buffer
 * through dma_buf_map_attachment.
 *
 * This structure holds the attachment information between the dma_buf buffer
 * and its user device(s). The list contains one attachment struct per device
 * attached to the buffer.
 *
 * An attachment is created by calling dma_buf_attach(), and released again by
 * calling dma_buf_detach(). The DMA mapping itself needed to initiate a
 * transfer is created by dma_buf_map_attachment() and freed again by calling
 * dma_buf_unmap_attachment().
 */
struct dma_buf_attachment {
	struct dma_buf *dmabuf;
	struct device *dev;
	struct list_head node;
	struct sg_table *sgt;
	enum dma_data_direction dir;
	bool peer2peer;
	const struct dma_buf_attach_ops *importer_ops;
	void *importer_priv;
	void *priv;
	unsigned long dma_map_attrs;

	ANDROID_KABI_RESERVE(1);
	ANDROID_KABI_RESERVE(2);
};

/**
 * struct dma_buf_export_info - holds information needed to export a dma_buf
 * @exp_name:	name of the exporter - useful for debugging.
 * @owner:	pointer to exporter module - used for refcounting kernel module
 * @ops:	Attach allocator-defined dma buf ops to the new buffer
 * @size:	Size of the buffer - invariant over the lifetime of the buffer
 * @flags:	mode flags for the file
 * @resv:	reservation-object, NULL to allocate default one
 * @priv:	Attach private data of allocator to this buffer
 *
 * This structure holds the information required to export the buffer. Used
 * with dma_buf_export() only.
 */
struct dma_buf_export_info {
	const char *exp_name;
	struct module *owner;
	const struct dma_buf_ops *ops;
	size_t size;
	int flags;
	struct dma_resv *resv;
	void *priv;

	ANDROID_KABI_RESERVE(1);
	ANDROID_KABI_RESERVE(2);
};

/**
 * DEFINE_DMA_BUF_EXPORT_INFO - helper macro for exporters
 * @name: export-info name
 *
 * DEFINE_DMA_BUF_EXPORT_INFO macro defines the &struct dma_buf_export_info,
 * zeroes it out and pre-populates exp_name in it.
 */
#define DEFINE_DMA_BUF_EXPORT_INFO(name)	\
	struct dma_buf_export_info name = { .exp_name = KBUILD_MODNAME, \
					 .owner = THIS_MODULE }

/**
 * get_dma_buf - convenience wrapper for get_file.
 * @dmabuf:	[in]	pointer to dma_buf
 *
 * Increments the reference count on the dma-buf, needed in case of drivers
 * that either need to create additional references to the dmabuf on the
 * kernel side.  For example, an exporter that needs to keep a dmabuf ptr
 * so that subsequent exports don't create a new dmabuf.
 */
static inline void get_dma_buf(struct dma_buf *dmabuf)
{
	get_file(dmabuf->file);
}

/**
 * dma_buf_is_dynamic - check if a DMA-buf uses dynamic mappings.
 * @dmabuf: the DMA-buf to check
 *
 * Returns true if a DMA-buf exporter wants to be called with the dma_resv
 * locked for the map/unmap callbacks, false if it doesn't wants to be called
 * with the lock held.
 */
static inline bool dma_buf_is_dynamic(struct dma_buf *dmabuf)
{
	return !!dmabuf->ops->pin;
}

/**
 * dma_buf_attachment_is_dynamic - check if a DMA-buf attachment uses dynamic
 * mappings
 * @attach: the DMA-buf attachment to check
 *
 * Returns true if a DMA-buf importer wants to call the map/unmap functions with
 * the dma_resv lock held.
 */
static inline bool
dma_buf_attachment_is_dynamic(struct dma_buf_attachment *attach)
{
	return !!attach->importer_ops;
}

int get_each_dmabuf(int (*callback)(const struct dma_buf *dmabuf,
		    void *private), void *private);
int is_dma_buf_file(struct file *file);
struct dma_buf_attachment *dma_buf_attach(struct dma_buf *dmabuf,
					  struct device *dev);
struct dma_buf_attachment *
dma_buf_dynamic_attach(struct dma_buf *dmabuf, struct device *dev,
		       const struct dma_buf_attach_ops *importer_ops,
		       void *importer_priv);
void dma_buf_detach(struct dma_buf *dmabuf,
		    struct dma_buf_attachment *attach);
int dma_buf_pin(struct dma_buf_attachment *attach);
void dma_buf_unpin(struct dma_buf_attachment *attach);

struct dma_buf *dma_buf_export(const struct dma_buf_export_info *exp_info);

int dma_buf_fd(struct dma_buf *dmabuf, int flags);
struct dma_buf *dma_buf_get(int fd);
void dma_buf_put(struct dma_buf *dmabuf);

struct sg_table *dma_buf_map_attachment(struct dma_buf_attachment *,
					enum dma_data_direction);
void dma_buf_unmap_attachment(struct dma_buf_attachment *, struct sg_table *,
				enum dma_data_direction);
void dma_buf_move_notify(struct dma_buf *dma_buf);
int dma_buf_begin_cpu_access(struct dma_buf *dma_buf,
			     enum dma_data_direction dir);
int dma_buf_begin_cpu_access_partial(struct dma_buf *dma_buf,
				     enum dma_data_direction dir,
				     unsigned int offset, unsigned int len);
int dma_buf_end_cpu_access(struct dma_buf *dma_buf,
			   enum dma_data_direction dir);
int dma_buf_end_cpu_access_partial(struct dma_buf *dma_buf,
				     enum dma_data_direction dir,
				     unsigned int offset, unsigned int len);

int dma_buf_mmap(struct dma_buf *, struct vm_area_struct *,
		 unsigned long);
<<<<<<< HEAD
int dma_buf_vmap(struct dma_buf *dmabuf, struct iosys_map *map);
void dma_buf_vunmap(struct dma_buf *dmabuf, struct iosys_map *map);
=======
int dma_buf_vmap(struct dma_buf *dmabuf, struct dma_buf_map *map);
void dma_buf_vunmap(struct dma_buf *dmabuf, struct dma_buf_map *map);
long dma_buf_set_name(struct dma_buf *dmabuf, const char *name);
int dma_buf_get_flags(struct dma_buf *dmabuf, unsigned long *flags);
>>>>>>> 4305285a
#endif /* __DMA_BUF_H__ */<|MERGE_RESOLUTION|>--- conflicted
+++ resolved
@@ -342,12 +342,8 @@
 	 */
 	int (*mmap)(struct dma_buf *, struct vm_area_struct *vma);
 
-<<<<<<< HEAD
 	int (*vmap)(struct dma_buf *dmabuf, struct iosys_map *map);
 	void (*vunmap)(struct dma_buf *dmabuf, struct iosys_map *map);
-=======
-	int (*vmap)(struct dma_buf *dmabuf, struct dma_buf_map *map);
-	void (*vunmap)(struct dma_buf *dmabuf, struct dma_buf_map *map);
 
 	/**
 	 * @get_flags:
@@ -365,7 +361,6 @@
 
 	ANDROID_KABI_RESERVE(1);
 	ANDROID_KABI_RESERVE(2);
->>>>>>> 4305285a
 };
 
 /**
@@ -741,13 +736,8 @@
 
 int dma_buf_mmap(struct dma_buf *, struct vm_area_struct *,
 		 unsigned long);
-<<<<<<< HEAD
 int dma_buf_vmap(struct dma_buf *dmabuf, struct iosys_map *map);
 void dma_buf_vunmap(struct dma_buf *dmabuf, struct iosys_map *map);
-=======
-int dma_buf_vmap(struct dma_buf *dmabuf, struct dma_buf_map *map);
-void dma_buf_vunmap(struct dma_buf *dmabuf, struct dma_buf_map *map);
 long dma_buf_set_name(struct dma_buf *dmabuf, const char *name);
 int dma_buf_get_flags(struct dma_buf *dmabuf, unsigned long *flags);
->>>>>>> 4305285a
 #endif /* __DMA_BUF_H__ */