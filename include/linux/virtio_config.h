/* SPDX-License-Identifier: GPL-2.0 */
#ifndef _LINUX_VIRTIO_CONFIG_H
#define _LINUX_VIRTIO_CONFIG_H

#include <linux/err.h>
#include <linux/bug.h>
#include <linux/virtio.h>
#include <linux/virtio_byteorder.h>
#include <linux/compiler_types.h>
#include <uapi/linux/virtio_config.h>

struct irq_affinity;

struct virtio_shm_region {
	u64 addr;
	u64 len;
};

/**
 * virtio_config_ops - operations for configuring a virtio device
 * Note: Do not assume that a transport implements all of the operations
 *       getting/setting a value as a simple read/write! Generally speaking,
 *       any of @get/@set, @get_status/@set_status, or @get_features/
 *       @finalize_features are NOT safe to be called from an atomic
 *       context.
 * @enable_cbs: enable the callbacks
 *      vdev: the virtio_device
 * @get: read the value of a configuration field
 *	vdev: the virtio_device
 *	offset: the offset of the configuration field
 *	buf: the buffer to write the field value into.
 *	len: the length of the buffer
 * @set: write the value of a configuration field
 *	vdev: the virtio_device
 *	offset: the offset of the configuration field
 *	buf: the buffer to read the field value from.
 *	len: the length of the buffer
 * @generation: config generation counter (optional)
 *	vdev: the virtio_device
 *	Returns the config generation counter
 * @get_status: read the status byte
 *	vdev: the virtio_device
 *	Returns the status byte
 * @set_status: write the status byte
 *	vdev: the virtio_device
 *	status: the new status byte
 * @reset: reset the device
 *	vdev: the virtio device
 *	After this, status and feature negotiation must be done again
 *	Device must not be reset from its vq/config callbacks, or in
 *	parallel with being added/removed.
 * @find_vqs: find virtqueues and instantiate them.
 *	vdev: the virtio_device
 *	nvqs: the number of virtqueues to find
 *	vqs: on success, includes new virtqueues
 *	callbacks: array of callbacks, for each virtqueue
 *		include a NULL entry for vqs that do not need a callback
 *	names: array of virtqueue names (mainly for debugging)
 *		include a NULL entry for vqs unused by driver
 *	Returns 0 on success or error status
 * @del_vqs: free virtqueues found by find_vqs().
 * @get_features: get the array of feature bits for this device.
 *	vdev: the virtio_device
 *	Returns the first 64 feature bits (all we currently need).
 * @finalize_features: confirm what device features we'll be using.
 *	vdev: the virtio_device
 *	This sends the driver feature bits to the device: it can change
 *	the dev->feature bits if it wants.
 * Note: despite the name this can be called any number of times.
 *	Returns 0 on success or error status
 * @bus_name: return the bus name associated with the device (optional)
 *	vdev: the virtio_device
 *      This returns a pointer to the bus name a la pci_name from which
 *      the caller can then copy.
 * @set_vq_affinity: set the affinity for a virtqueue (optional).
 * @get_vq_affinity: get the affinity for a virtqueue (optional).
 * @get_shm_region: get a shared memory region based on the index.
 */
typedef void vq_callback_t(struct virtqueue *);
struct virtio_config_ops {
	void (*enable_cbs)(struct virtio_device *vdev);
	void (*get)(struct virtio_device *vdev, unsigned offset,
		    void *buf, unsigned len);
	void (*set)(struct virtio_device *vdev, unsigned offset,
		    const void *buf, unsigned len);
	u32 (*generation)(struct virtio_device *vdev);
	u8 (*get_status)(struct virtio_device *vdev);
	void (*set_status)(struct virtio_device *vdev, u8 status);
	void (*reset)(struct virtio_device *vdev);
	int (*find_vqs)(struct virtio_device *, unsigned nvqs,
			struct virtqueue *vqs[], vq_callback_t *callbacks[],
			const char * const names[], const bool *ctx,
			struct irq_affinity *desc);
	void (*del_vqs)(struct virtio_device *);
	u64 (*get_features)(struct virtio_device *vdev);
	int (*finalize_features)(struct virtio_device *vdev);
	const char *(*bus_name)(struct virtio_device *vdev);
	int (*set_vq_affinity)(struct virtqueue *vq,
			       const struct cpumask *cpu_mask);
	const struct cpumask *(*get_vq_affinity)(struct virtio_device *vdev,
			int index);
	bool (*get_shm_region)(struct virtio_device *vdev,
			       struct virtio_shm_region *region, u8 id);
};

/* If driver didn't advertise the feature, it will never appear. */
void virtio_check_driver_offered_feature(const struct virtio_device *vdev,
					 unsigned int fbit);

/**
 * __virtio_test_bit - helper to test feature bits. For use by transports.
 *                     Devices should normally use virtio_has_feature,
 *                     which includes more checks.
 * @vdev: the device
 * @fbit: the feature bit
 */
static inline bool __virtio_test_bit(const struct virtio_device *vdev,
				     unsigned int fbit)
{
	/* Did you forget to fix assumptions on max features? */
	if (__builtin_constant_p(fbit))
		BUILD_BUG_ON(fbit >= 64);
	else
		BUG_ON(fbit >= 64);

	return vdev->features & BIT_ULL(fbit);
}

/**
 * __virtio_set_bit - helper to set feature bits. For use by transports.
 * @vdev: the device
 * @fbit: the feature bit
 */
static inline void __virtio_set_bit(struct virtio_device *vdev,
				    unsigned int fbit)
{
	/* Did you forget to fix assumptions on max features? */
	if (__builtin_constant_p(fbit))
		BUILD_BUG_ON(fbit >= 64);
	else
		BUG_ON(fbit >= 64);

	vdev->features |= BIT_ULL(fbit);
}

/**
 * __virtio_clear_bit - helper to clear feature bits. For use by transports.
 * @vdev: the device
 * @fbit: the feature bit
 */
static inline void __virtio_clear_bit(struct virtio_device *vdev,
				      unsigned int fbit)
{
	/* Did you forget to fix assumptions on max features? */
	if (__builtin_constant_p(fbit))
		BUILD_BUG_ON(fbit >= 64);
	else
		BUG_ON(fbit >= 64);

	vdev->features &= ~BIT_ULL(fbit);
}

/**
 * virtio_has_feature - helper to determine if this device has this feature.
 * @vdev: the device
 * @fbit: the feature bit
 */
static inline bool virtio_has_feature(const struct virtio_device *vdev,
				      unsigned int fbit)
{
	if (fbit < VIRTIO_TRANSPORT_F_START)
		virtio_check_driver_offered_feature(vdev, fbit);

	return __virtio_test_bit(vdev, fbit);
}

/**
 * virtio_has_dma_quirk - determine whether this device has the DMA quirk
 * @vdev: the device
 */
static inline bool virtio_has_dma_quirk(const struct virtio_device *vdev)
{
	/*
	 * Note the reverse polarity of the quirk feature (compared to most
	 * other features), this is for compatibility with legacy systems.
	 */
	return !virtio_has_feature(vdev, VIRTIO_F_ACCESS_PLATFORM);
}

static inline
struct virtqueue *virtio_find_single_vq(struct virtio_device *vdev,
					vq_callback_t *c, const char *n)
{
	vq_callback_t *callbacks[] = { c };
	const char *names[] = { n };
	struct virtqueue *vq;
	int err = vdev->config->find_vqs(vdev, 1, &vq, callbacks, names, NULL,
					 NULL);
	if (err < 0)
		return ERR_PTR(err);
	return vq;
}

static inline
int virtio_find_vqs(struct virtio_device *vdev, unsigned nvqs,
			struct virtqueue *vqs[], vq_callback_t *callbacks[],
			const char * const names[],
			struct irq_affinity *desc)
{
	return vdev->config->find_vqs(vdev, nvqs, vqs, callbacks, names, NULL, desc);
}

static inline
int virtio_find_vqs_ctx(struct virtio_device *vdev, unsigned nvqs,
			struct virtqueue *vqs[], vq_callback_t *callbacks[],
			const char * const names[], const bool *ctx,
			struct irq_affinity *desc)
{
	return vdev->config->find_vqs(vdev, nvqs, vqs, callbacks, names, ctx,
				      desc);
}

<<<<<<< HEAD
=======
/**
 * virtio_device_ready - enable vq use in probe function
 * @vdev: the device
 *
 * Driver must call this to use vqs in the probe function.
 *
 * Note: vqs are enabled automatically after probe returns.
 */
static inline
void virtio_device_ready(struct virtio_device *dev)
{
	unsigned status = dev->config->get_status(dev);

	if (dev->config->enable_cbs)
                  dev->config->enable_cbs(dev);

	BUG_ON(status & VIRTIO_CONFIG_S_DRIVER_OK);
	dev->config->set_status(dev, status | VIRTIO_CONFIG_S_DRIVER_OK);
}

>>>>>>> 4305285a
static inline
const char *virtio_bus_name(struct virtio_device *vdev)
{
	if (!vdev->config->bus_name)
		return "virtio";
	return vdev->config->bus_name(vdev);
}

/**
 * virtqueue_set_affinity - setting affinity for a virtqueue
 * @vq: the virtqueue
 * @cpu: the cpu no.
 *
 * Pay attention the function are best-effort: the affinity hint may not be set
 * due to config support, irq type and sharing.
 *
 */
static inline
int virtqueue_set_affinity(struct virtqueue *vq, const struct cpumask *cpu_mask)
{
	struct virtio_device *vdev = vq->vdev;
	if (vdev->config->set_vq_affinity)
		return vdev->config->set_vq_affinity(vq, cpu_mask);
	return 0;
}

static inline
bool virtio_get_shm_region(struct virtio_device *vdev,
			   struct virtio_shm_region *region, u8 id)
{
	if (!vdev->config->get_shm_region)
		return false;
	return vdev->config->get_shm_region(vdev, region, id);
}

static inline bool virtio_is_little_endian(struct virtio_device *vdev)
{
	return virtio_has_feature(vdev, VIRTIO_F_VERSION_1) ||
		virtio_legacy_is_little_endian();
}

/* Memory accessors */
static inline u16 virtio16_to_cpu(struct virtio_device *vdev, __virtio16 val)
{
	return __virtio16_to_cpu(virtio_is_little_endian(vdev), val);
}

static inline __virtio16 cpu_to_virtio16(struct virtio_device *vdev, u16 val)
{
	return __cpu_to_virtio16(virtio_is_little_endian(vdev), val);
}

static inline u32 virtio32_to_cpu(struct virtio_device *vdev, __virtio32 val)
{
	return __virtio32_to_cpu(virtio_is_little_endian(vdev), val);
}

static inline __virtio32 cpu_to_virtio32(struct virtio_device *vdev, u32 val)
{
	return __cpu_to_virtio32(virtio_is_little_endian(vdev), val);
}

static inline u64 virtio64_to_cpu(struct virtio_device *vdev, __virtio64 val)
{
	return __virtio64_to_cpu(virtio_is_little_endian(vdev), val);
}

static inline __virtio64 cpu_to_virtio64(struct virtio_device *vdev, u64 val)
{
	return __cpu_to_virtio64(virtio_is_little_endian(vdev), val);
}

#define virtio_to_cpu(vdev, x) \
	_Generic((x), \
		__u8: (x), \
		__virtio16: virtio16_to_cpu((vdev), (x)), \
		__virtio32: virtio32_to_cpu((vdev), (x)), \
		__virtio64: virtio64_to_cpu((vdev), (x)) \
		)

#define cpu_to_virtio(vdev, x, m) \
	_Generic((m), \
		__u8: (x), \
		__virtio16: cpu_to_virtio16((vdev), (x)), \
		__virtio32: cpu_to_virtio32((vdev), (x)), \
		__virtio64: cpu_to_virtio64((vdev), (x)) \
		)

#define __virtio_native_type(structname, member) \
	typeof(virtio_to_cpu(NULL, ((structname*)0)->member))

/* Config space accessors. */
#define virtio_cread(vdev, structname, member, ptr)			\
	do {								\
		typeof(((structname*)0)->member) virtio_cread_v;	\
									\
		might_sleep();						\
		/* Sanity check: must match the member's type */	\
		typecheck(typeof(virtio_to_cpu((vdev), virtio_cread_v)), *(ptr)); \
									\
		switch (sizeof(virtio_cread_v)) {			\
		case 1:							\
		case 2:							\
		case 4:							\
			vdev->config->get((vdev), 			\
					  offsetof(structname, member), \
					  &virtio_cread_v,		\
					  sizeof(virtio_cread_v));	\
			break;						\
		default:						\
			__virtio_cread_many((vdev), 			\
					  offsetof(structname, member), \
					  &virtio_cread_v,		\
					  1,				\
					  sizeof(virtio_cread_v));	\
			break;						\
		}							\
		*(ptr) = virtio_to_cpu(vdev, virtio_cread_v);		\
	} while(0)

/* Config space accessors. */
#define virtio_cwrite(vdev, structname, member, ptr)			\
	do {								\
		typeof(((structname*)0)->member) virtio_cwrite_v =	\
			cpu_to_virtio(vdev, *(ptr), ((structname*)0)->member); \
									\
		might_sleep();						\
		/* Sanity check: must match the member's type */	\
		typecheck(typeof(virtio_to_cpu((vdev), virtio_cwrite_v)), *(ptr)); \
									\
		vdev->config->set((vdev), offsetof(structname, member),	\
				  &virtio_cwrite_v,			\
				  sizeof(virtio_cwrite_v));		\
	} while(0)

/*
 * Nothing virtio-specific about these, but let's worry about generalizing
 * these later.
 */
#define virtio_le_to_cpu(x) \
	_Generic((x), \
		__u8: (u8)(x), \
		 __le16: (u16)le16_to_cpu(x), \
		 __le32: (u32)le32_to_cpu(x), \
		 __le64: (u64)le64_to_cpu(x) \
		)

#define virtio_cpu_to_le(x, m) \
	_Generic((m), \
		 __u8: (x), \
		 __le16: cpu_to_le16(x), \
		 __le32: cpu_to_le32(x), \
		 __le64: cpu_to_le64(x) \
		)

/* LE (e.g. modern) Config space accessors. */
#define virtio_cread_le(vdev, structname, member, ptr)			\
	do {								\
		typeof(((structname*)0)->member) virtio_cread_v;	\
									\
		might_sleep();						\
		/* Sanity check: must match the member's type */	\
		typecheck(typeof(virtio_le_to_cpu(virtio_cread_v)), *(ptr)); \
									\
		switch (sizeof(virtio_cread_v)) {			\
		case 1:							\
		case 2:							\
		case 4:							\
			vdev->config->get((vdev), 			\
					  offsetof(structname, member), \
					  &virtio_cread_v,		\
					  sizeof(virtio_cread_v));	\
			break;						\
		default:						\
			__virtio_cread_many((vdev), 			\
					  offsetof(structname, member), \
					  &virtio_cread_v,		\
					  1,				\
					  sizeof(virtio_cread_v));	\
			break;						\
		}							\
		*(ptr) = virtio_le_to_cpu(virtio_cread_v);		\
	} while(0)

#define virtio_cwrite_le(vdev, structname, member, ptr)			\
	do {								\
		typeof(((structname*)0)->member) virtio_cwrite_v =	\
			virtio_cpu_to_le(*(ptr), ((structname*)0)->member); \
									\
		might_sleep();						\
		/* Sanity check: must match the member's type */	\
		typecheck(typeof(virtio_le_to_cpu(virtio_cwrite_v)), *(ptr)); \
									\
		vdev->config->set((vdev), offsetof(structname, member),	\
				  &virtio_cwrite_v,			\
				  sizeof(virtio_cwrite_v));		\
	} while(0)


/* Read @count fields, @bytes each. */
static inline void __virtio_cread_many(struct virtio_device *vdev,
				       unsigned int offset,
				       void *buf, size_t count, size_t bytes)
{
	u32 old, gen = vdev->config->generation ?
		vdev->config->generation(vdev) : 0;
	int i;

	might_sleep();
	do {
		old = gen;

		for (i = 0; i < count; i++)
			vdev->config->get(vdev, offset + bytes * i,
					  buf + i * bytes, bytes);

		gen = vdev->config->generation ?
			vdev->config->generation(vdev) : 0;
	} while (gen != old);
}

static inline void virtio_cread_bytes(struct virtio_device *vdev,
				      unsigned int offset,
				      void *buf, size_t len)
{
	__virtio_cread_many(vdev, offset, buf, len, 1);
}

static inline u8 virtio_cread8(struct virtio_device *vdev, unsigned int offset)
{
	u8 ret;

	might_sleep();
	vdev->config->get(vdev, offset, &ret, sizeof(ret));
	return ret;
}

static inline void virtio_cwrite8(struct virtio_device *vdev,
				  unsigned int offset, u8 val)
{
	might_sleep();
	vdev->config->set(vdev, offset, &val, sizeof(val));
}

static inline u16 virtio_cread16(struct virtio_device *vdev,
				 unsigned int offset)
{
	__virtio16 ret;

	might_sleep();
	vdev->config->get(vdev, offset, &ret, sizeof(ret));
	return virtio16_to_cpu(vdev, ret);
}

static inline void virtio_cwrite16(struct virtio_device *vdev,
				   unsigned int offset, u16 val)
{
	__virtio16 v;

	might_sleep();
	v = cpu_to_virtio16(vdev, val);
	vdev->config->set(vdev, offset, &v, sizeof(v));
}

static inline u32 virtio_cread32(struct virtio_device *vdev,
				 unsigned int offset)
{
	__virtio32 ret;

	might_sleep();
	vdev->config->get(vdev, offset, &ret, sizeof(ret));
	return virtio32_to_cpu(vdev, ret);
}

static inline void virtio_cwrite32(struct virtio_device *vdev,
				   unsigned int offset, u32 val)
{
	__virtio32 v;

	might_sleep();
	v = cpu_to_virtio32(vdev, val);
	vdev->config->set(vdev, offset, &v, sizeof(v));
}

static inline u64 virtio_cread64(struct virtio_device *vdev,
				 unsigned int offset)
{
	__virtio64 ret;

	__virtio_cread_many(vdev, offset, &ret, 1, sizeof(ret));
	return virtio64_to_cpu(vdev, ret);
}

static inline void virtio_cwrite64(struct virtio_device *vdev,
				   unsigned int offset, u64 val)
{
	__virtio64 v;

	might_sleep();
	v = cpu_to_virtio64(vdev, val);
	vdev->config->set(vdev, offset, &v, sizeof(v));
}

/* Conditional config space accessors. */
#define virtio_cread_feature(vdev, fbit, structname, member, ptr)	\
	({								\
		int _r = 0;						\
		if (!virtio_has_feature(vdev, fbit))			\
			_r = -ENOENT;					\
		else							\
			virtio_cread((vdev), structname, member, ptr);	\
		_r;							\
	})

/* Conditional config space accessors. */
#define virtio_cread_le_feature(vdev, fbit, structname, member, ptr)	\
	({								\
		int _r = 0;						\
		if (!virtio_has_feature(vdev, fbit))			\
			_r = -ENOENT;					\
		else							\
			virtio_cread_le((vdev), structname, member, ptr); \
		_r;							\
	})

#ifdef CONFIG_ARCH_HAS_RESTRICTED_VIRTIO_MEMORY_ACCESS
int arch_has_restricted_virtio_memory_access(void);
#else
static inline int arch_has_restricted_virtio_memory_access(void)
{
	return 0;
}
#endif /* CONFIG_ARCH_HAS_RESTRICTED_VIRTIO_MEMORY_ACCESS */

#endif /* _LINUX_VIRTIO_CONFIG_H */<|MERGE_RESOLUTION|>--- conflicted
+++ resolved
@@ -220,29 +220,6 @@
 				      desc);
 }
 
-<<<<<<< HEAD
-=======
-/**
- * virtio_device_ready - enable vq use in probe function
- * @vdev: the device
- *
- * Driver must call this to use vqs in the probe function.
- *
- * Note: vqs are enabled automatically after probe returns.
- */
-static inline
-void virtio_device_ready(struct virtio_device *dev)
-{
-	unsigned status = dev->config->get_status(dev);
-
-	if (dev->config->enable_cbs)
-                  dev->config->enable_cbs(dev);
-
-	BUG_ON(status & VIRTIO_CONFIG_S_DRIVER_OK);
-	dev->config->set_status(dev, status | VIRTIO_CONFIG_S_DRIVER_OK);
-}
-
->>>>>>> 4305285a
 static inline
 const char *virtio_bus_name(struct virtio_device *vdev)
 {
