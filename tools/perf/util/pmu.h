/* SPDX-License-Identifier: GPL-2.0 */
#ifndef __PMU_H
#define __PMU_H

#include <linux/bitmap.h>
#include <linux/compiler.h>
#include <linux/perf_event.h>
#include <linux/list.h>
#include <stdbool.h>
#include "parse-events.h"
#include "pmu-events/pmu-events.h"

struct evsel_config_term;
struct perf_cpu_map;

enum {
	PERF_PMU_FORMAT_VALUE_CONFIG,
	PERF_PMU_FORMAT_VALUE_CONFIG1,
	PERF_PMU_FORMAT_VALUE_CONFIG2,
	PERF_PMU_FORMAT_VALUE_CONFIG_END,
};

#define PERF_PMU_FORMAT_BITS 64
#define EVENT_SOURCE_DEVICE_PATH "/bus/event_source/devices/"
#define CPUS_TEMPLATE_CPU	"%s/bus/event_source/devices/%s/cpus"
#define MAX_PMU_NAME_LEN 128

struct perf_event_attr;

struct perf_pmu_caps {
	char *name;
	char *value;
	struct list_head list;
};

struct perf_pmu {
	char *name;
	char *alias_name;
	char *id;
	__u32 type;
	bool selectable;
	bool is_uncore;
	bool is_hybrid;
	bool auxtrace;
	int max_precise;
	struct perf_event_attr *default_config;
	struct perf_cpu_map *cpus;
	struct list_head format;  /* HEAD struct perf_pmu_format -> list */
	struct list_head aliases; /* HEAD struct perf_pmu_alias -> list */
	struct list_head caps;    /* HEAD struct perf_pmu_caps -> list */
	struct list_head list;    /* ELEM */
	struct list_head hybrid_list;
};

extern struct perf_pmu perf_pmu__fake;

struct perf_pmu_info {
	const char *unit;
	const char *metric_expr;
	const char *metric_name;
	double scale;
	bool per_pkg;
	bool snapshot;
};

#define UNIT_MAX_LEN	31 /* max length for event unit name */

struct perf_pmu_alias {
	char *name;
	char *desc;
	char *long_desc;
	char *topic;
	char *str;
	struct list_head terms; /* HEAD struct parse_events_term -> list */
	struct list_head list;  /* ELEM */
	char unit[UNIT_MAX_LEN+1];
	double scale;
	bool per_pkg;
	bool snapshot;
	bool deprecated;
	char *metric_expr;
	char *metric_name;
	char *pmu_name;
};

struct perf_pmu *perf_pmu__find(const char *name);
struct perf_pmu *perf_pmu__find_by_type(unsigned int type);
void pmu_add_sys_aliases(struct list_head *head, struct perf_pmu *pmu);
int perf_pmu__config(struct perf_pmu *pmu, struct perf_event_attr *attr,
		     struct list_head *head_terms,
		     struct parse_events_error *error);
int perf_pmu__config_terms(const char *pmu_name, struct list_head *formats,
			   struct perf_event_attr *attr,
			   struct list_head *head_terms,
			   bool zero, struct parse_events_error *error);
__u64 perf_pmu__format_bits(struct list_head *formats, const char *name);
int perf_pmu__format_type(struct list_head *formats, const char *name);
int perf_pmu__check_alias(struct perf_pmu *pmu, struct list_head *head_terms,
			  struct perf_pmu_info *info);
struct list_head *perf_pmu__alias(struct perf_pmu *pmu,
				  struct list_head *head_terms);
void perf_pmu_error(struct list_head *list, char *name, char const *msg);

int perf_pmu__new_format(struct list_head *list, char *name,
			 int config, unsigned long *bits);
void perf_pmu__set_format(unsigned long *bits, long from, long to);
int perf_pmu__format_parse(char *dir, struct list_head *head);
void perf_pmu__del_formats(struct list_head *formats);

struct perf_pmu *perf_pmu__scan(struct perf_pmu *pmu);

bool is_pmu_core(const char *name);
void print_pmu_events(const char *event_glob, bool name_only, bool quiet,
		      bool long_desc, bool details_flag,
		      bool deprecated, const char *pmu_name);
bool pmu_have_event(const char *pname, const char *name);

int perf_pmu__scan_file(struct perf_pmu *pmu, const char *name, const char *fmt, ...) __scanf(3, 4);

int perf_pmu__test(void);

struct perf_event_attr *perf_pmu__get_default_config(struct perf_pmu *pmu);
void pmu_add_cpu_aliases_map(struct list_head *head, struct perf_pmu *pmu,
			     const struct pmu_events_map *map);

const struct pmu_events_map *perf_pmu__find_map(struct perf_pmu *pmu);
const struct pmu_events_map *pmu_events_map__find(void);
bool pmu_uncore_alias_match(const char *pmu_name, const char *name);
void perf_pmu_free_alias(struct perf_pmu_alias *alias);

typedef int (*pmu_sys_event_iter_fn)(const struct pmu_event *pe, void *data);
void pmu_for_each_sys_event(pmu_sys_event_iter_fn fn, void *data);
int perf_pmu__convert_scale(const char *scale, char **end, double *sval);

int perf_pmu__caps_parse(struct perf_pmu *pmu);

void perf_pmu__warn_invalid_config(struct perf_pmu *pmu, __u64 config,
<<<<<<< HEAD
				   const char *name);
=======
				   char *name);
void perf_pmu__warn_invalid_formats(struct perf_pmu *pmu);
>>>>>>> 19c0ed55

bool perf_pmu__has_hybrid(void);
int perf_pmu__match(char *pattern, char *name, char *tok);

int perf_pmu__cpus_match(struct perf_pmu *pmu, struct perf_cpu_map *cpus,
			 struct perf_cpu_map **mcpus_ptr,
			 struct perf_cpu_map **ucpus_ptr);

char *pmu_find_real_name(const char *name);
char *pmu_find_alias_name(const char *name);
#endif /* __PMU_H */<|MERGE_RESOLUTION|>--- conflicted
+++ resolved
@@ -135,12 +135,8 @@
 int perf_pmu__caps_parse(struct perf_pmu *pmu);
 
 void perf_pmu__warn_invalid_config(struct perf_pmu *pmu, __u64 config,
-<<<<<<< HEAD
 				   const char *name);
-=======
-				   char *name);
 void perf_pmu__warn_invalid_formats(struct perf_pmu *pmu);
->>>>>>> 19c0ed55
 
 bool perf_pmu__has_hybrid(void);
 int perf_pmu__match(char *pattern, char *name, char *tok);
